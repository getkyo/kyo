package kyo

import java.io.IOException
import kyo.*
import kyo.kernel.ArrowEffect
import kyo.kernel.ContextEffect
import scala.annotation.*

/** An actor that processes messages asynchronously through a mailbox until completion or failure.
  *
  * WARNING: Actor is a low-level primitive with complex semantics. For most concurrent programming needs, consider using simpler primitives
  * like kyo.Async or kyo.Stream instead.
  *
  * Actors provide a message-based concurrency model where each instance:
  *   - Maintains a private mailbox for receiving messages
  *   - Processes messages sequentially in FIFO order
  *   - Can communicate with other actors by sending messages
  *   - Can maintain and modify internal state between messages
  *   - Can spawn new child actors
  *   - Completes with either a success value of type B or failure of type E
  *
  * Messages can be sent to an actor using its `subject` interface, which provides both fire-and-forget `send` operations and
  * request-response style `ask` operations. The actor processes these messages one at a time until it either successfully completes,
  * encounters an error, or is explicitly closed.
  *
  * Actors can form parent-child hierarchies where:
  *   - Parent actors can spawn and supervise child actors
  *   - Child actors inherit the resource scope of their parent
  *   - When a parent actor completes or fails, its children are automatically shut down
  *
  * Graceful shutdown can be initiated by:
  *   - Calling `close()` on the actor, which prevents new messages from being accepted
  *   - Allowing the actor to process any remaining messages in its mailbox
  *   - Awaiting the actor's completion via its `fiber` or `result`
  *
  * If an error of type E occurs during message processing and is not handled within the actor's implementation (via Abort), the actor will
  * fail and complete with that error. The actor's lifecycle can be monitored through its underlying `fiber`, or by awaiting its final
  * `result`.
  *
  * @tparam E
  *   The type of errors that can terminate the actor if not handled internally
  * @tparam A
  *   The type of messages this actor can receive
  * @tparam B
  *   The type of result this actor produces upon completion
  */
<<<<<<< HEAD
sealed abstract class Actor[E, A, B](_subject: Subject[A], _fiber: Fiber[Closed | E, B]):
=======
sealed abstract class Actor[+E, A, B](_subject: Subject[A], _fiber: Fiber[B, Abort[Closed | E]]):
>>>>>>> a287ac73

    /** Returns the message subject interface for sending messages to this actor.
      *
      * Messages sent through this subject will be queued in the actor's mailbox and processed sequentially in FIFO order.
      *
      * @return
      *   A Subject[A] that can be used to send messages to this actor
      */
    def subject: Subject[A] = _subject

    export _subject.*

    /** Returns the fiber executing this actor's message processing.
      *
      * The fiber completes when the actor finishes processing all messages and produces its final result. It will fail with Closed if the
      * actor's mailbox is closed, or with error E if an unhandled error occurs during message processing.
      *
      * @return
      *   A Fiber containing the actor's execution
      */
    def fiber: Fiber[B, Abort[Closed | E]] = _fiber

    /** Retrieves the final result of this actor.
      *
      * Waits for the actor to complete processing all messages and return its final value. Will fail with error E if an unhandled error
      * occurs during message processing, or with Closed if the actor is closed prematurely.
      *
      * @return
      *   The actor's final result of type B
      */
    def await(using Frame, Tag[Abort[Closed | E]]): B < (Async & Abort[Closed | E]) = fiber.get

    /** Closes the actor's mailbox, preventing it from receiving any new messages.
      *
      * When called, this method:
      *   - Prevents new messages from being sent to the actor
      *   - Returns any messages that were queued but not yet processed
      *   - Does not interrupt the processing of the current message if one is being handled
      *
      * @return
      *   A Maybe containing a sequence of any messages that were in the mailbox if the close is successful
      */
    def close(using Frame): Maybe[Seq[A]] < Sync

end Actor

object Actor:

    /** Default mailbox capacity for actors.
      *
      * This value can be configured through the system property "kyo.actor.capacity.default". If not specified, it defaults to 100
      * messages.
      */
    val defaultCapacity =
        import AllowUnsafe.embrace.danger
        given Frame = Frame.internal
        Sync.Unsafe.evalOrThrow(System.property[Int]("kyo.actor.capacity.default", 128))
    end defaultCapacity

    /** The execution context for actor behaviors, providing the essential capabilities for actor-based concurrency.
      *
      * Actor.Context is a combination of five foundational effect types that together create the environment in which actor behaviors
      * operate:
      *
      *   - [[Poll]]: Allows receiving and processing messages from the actor's mailbox. Used by `receiveAll`, `receiveMax`, and
      *     `receiveLoop` methods.
      *   - [[Env[Subject[A]]]]: Provides access to the actor's own subject, enabling self-reference and communication with itself. Used by
      *     `self` and `selfWith` methods.
      *   - [[Abort[Closed]]]: Supports handling of mailbox closure situations with the specialized Closed error type. Triggered when
      *     `close` is called on the actor.
      *   - [[Scope]]: Enables proper management and cleanup of acquired resources. Used within the actor implementation for mailbox cleanup
      *     and for maintaining actor hierarchies where child actors are automatically cleaned up when their parent completes or fails.
      *   - [[Async]]: Provides asynchronous execution capabilities. Used to run the actor's processing loop concurrently.
      *
      * @tparam A
      *   The type of messages this actor context can process
      */
    opaque type Context[A] <: Poll[A] & Env[Subject[A]] & Abort[Closed] & Scope & Async =
        Poll[A] & Env[Subject[A]] & Abort[Closed] & Scope & Async

    /** Retrieves the current actor's Subject from the environment.
      *
      * This method is designed be called within an Actor.run body, where the type parameter A matches the Poll message type of that Actor.
      *
      * @tparam A
      *   The type of messages the Subject can receive - should match the Actor's Poll type
      * @return
      *   A Subject[A] representing the current actor's message interface
      */
    def self[A](using Frame, Tag[Subject[A]]): Subject[A] < Context[A] =
        Env.get

    /** Retrieves the current actor's Subject from the environment and applies a function to it.
      *
      * This method is designed to be called within an Actor.run body, providing a convenient way to access the actor's Subject and perform
      * operations on it in a single call.
      *
      * @param f
      *   A function that takes the actor's Subject and returns a value of type B with effects S
      * @tparam A
      *   The type of messages the Subject can receive - should match the Actor's Poll type
      * @return
      *   The result of applying function f to the actor's Subject
      */
    def selfWith[A](using Frame)[B, S](f: Subject[A] => B < S)(using Tag[Subject[A]]): B < (Context[A] & S) =
        Env.use(f)

    /** Sends a message to the actor designated as the current subject in the environment.
      *
      * This method is designed be called within an Actor.run body and to re-enqueue messages for later processing by the actor itself.
      *
      * @param msg
      *   The message to re-enqueue
      * @tparam A
      *   The type of the message
      * @return
      *   An effect representing the message enqueuing
      */
    def reenqueue[A](msg: A)(using Frame, Tag[Subject[A]]): Unit < Context[A] =
        Env.use[Subject[A]](_.send(msg))

    /** Receives and processes a single message from the actor's mailbox.
      *
      * This method polls for the next available message and applies the provided processing function. Message processing is done
      * sequentially, ensuring only one message is handled at a time. The result of the processing function is discarded.
      *
      * @param f
      *   The function to process each received message
      * @tparam A
      *   The type of messages being received
      */
    def receiveAll[A](using Frame)[S](f: A => Any < S)(using Tag[Poll[A]]): Unit < (Context[A] & S) =
        Poll.values[A](f)

    /** Receives and processes up to n messages from the actor's mailbox.
      *
      * This method polls for messages and applies the provided processing function to each one, up to the specified limit. Message
      * processing is done sequentially. The result of the processing function is discarded.
      *
      * @param max
      *   The maximum number of messages to process
      * @param f
      *   The function to process each received message
      * @tparam A
      *   The type of messages being received
      */
    def receiveMax[A](max: Int)[S](f: A => Any < S)(using Frame, Tag[Poll[A]]): Unit < (Context[A] & S) =
        Poll.values[A](max)(f)

    /** Receives and processes messages from the actor's mailbox in a loop until a termination condition is met.
      *
      * This method continuously polls for messages and applies the provided processing function to each one. The function returns a
      * Loop.Outcome that determines whether to continue processing more messages or stop.
      *
      * To control the loop:
      *   - Return `Loop.continue` to process the next message
      *   - Return `Loop.done` to stop processing and complete the receive loop
      *
      * Use this when you need fine-grained control over message processing termination conditions beyond what receiveAll or receiveMax
      * provide.
      *
      * @param f
      *   A function that processes each received message and returns a Loop.Outcome indicating whether to continue or stop
      * @tparam A
      *   The type of messages being received
      * @return
      *   An effect representing the message processing loop
      */
    def receiveLoop[A](using Frame)[S](f: A => Loop.Outcome[Unit, Unit] < S)(using Tag[Poll[A]]): Unit < (Context[A] & S) =
        Loop.foreach {
            Poll.one[A].map {
                case Absent     => Loop.done
                case Present(v) => f(v)
            }
        }

    /** Receives and processes messages from the actor's mailbox in a loop with a single state value.
      *
      * This method continuously polls for messages and applies the provided processing function to each one, maintaining a state value
      * between iterations. The function returns a Loop.Outcome that determines whether to continue processing more messages with an updated
      * state or stop with a final result.
      *
      * To control the loop:
      *   - Return `Loop.continue(newState)` to continue processing with an updated state
      *   - Return `Loop.done(finalState)` to stop processing and return the final state
      *
      * When the loop completes, the final state value is returned as the result.
      *
      * @param initialState
      *   The initial state value to use for the first message
      * @param f
      *   A function that processes each received message with the current state and returns a Loop.Outcome
      * @tparam A
      *   The type of messages being received
      * @return
      *   The final state value after the loop completes
      */
    def receiveLoop[A](
        using Frame
    )[State, S](state: State)(
        f: (A, State) => Loop.Outcome[State, State] < S
    )(using Tag[Poll[A]]): State < (Context[A] & S) =
        Loop(state) { state =>
            Poll.one[A].map {
                case Absent     => Loop.done(state)
                case Present(v) => f(v, state)
            }
        }

    /** Receives and processes messages from the actor's mailbox in a loop with two state values.
      *
      * This method continuously polls for messages and applies the provided processing function to each one, maintaining two state values
      * between iterations. The function returns a Loop.Outcome that determines whether to continue processing more messages with updated
      * states or stop with a final result.
      *
      * To control the loop:
      *   - Return `Loop.continue(newState1, newState2)` to continue processing with updated states
      *   - Return `Loop.done((finalState1, finalState2))` to stop processing and return the final states
      *
      * When the loop completes, the final state values are returned as a tuple.
      *
      * @param state1
      *   The first initial state value
      * @param state2
      *   The second initial state value
      * @param f
      *   A function that processes each received message with the current states and returns a Loop.Outcome
      * @tparam A
      *   The type of messages being received
      * @return
      *   A tuple containing the final state values after the loop completes
      */
    def receiveLoop[A](
        using Frame
    )[State1, State2, S](state1: State1, state2: State2)(
        f: (A, State1, State2) => Loop.Outcome2[State1, State2, (State1, State2)] < S
    )(using Tag[Poll[A]]): (State1, State2) < (Context[A] & S) =
        Loop(state1, state2) { (s1, s2) =>
            Poll.one[A].map {
                case Absent     => Loop.done((s1, s2))
                case Present(v) => f(v, s1, s2)
            }
        }

    /** Receives and processes messages from the actor's mailbox in a loop with three state values.
      *
      * This method continuously polls for messages and applies the provided processing function to each one, maintaining three state values
      * between iterations. The function returns a Loop.Outcome that determines whether to continue processing more messages with updated
      * states or stop with a final result.
      *
      * To control the loop:
      *   - Return `Loop.continue(newState1, newState2, newState3)` to continue processing with updated states
      *   - Return `Loop.done((finalState1, finalState2, finalState3))` to stop processing and return the final states
      *
      * When the loop completes, the final state values are returned as a tuple.
      *
      * @param state1
      *   The first initial state value
      * @param state2
      *   The second initial state value
      * @param state3
      *   The third initial state value
      * @param f
      *   A function that processes each received message with the current states and returns a Loop.Outcome
      * @tparam A
      *   The type of messages being received
      * @return
      *   A tuple containing the final state values after the loop completes
      */
    def receiveLoop[A](
        using Frame
    )[State1, State2, State3, S](state1: State1, state2: State2, state3: State3)(
        f: (A, State1, State2, State3) => Loop.Outcome3[State1, State2, State3, (State1, State2, State3)] < S
    )(using Tag[Poll[A]]): (State1, State2, State3) < (Context[A] & S) =
        Loop(state1, state2, state3) { (s1, s2, s3) =>
            Poll.one[A].map {
                case Absent     => Loop.done((s1, s2, s3))
                case Present(v) => f(v, s1, s2, s3)
            }
        }

    /** Receives and processes messages from the actor's mailbox in a loop with four state values.
      *
      * This method continuously polls for messages and applies the provided processing function to each one, maintaining four state values
      * between iterations. The function returns a Loop.Outcome that determines whether to continue processing more messages with updated
      * states or stop with a final result.
      *
      * To control the loop:
      *   - Return `Loop.continue(newState1, newState2, newState3, newState4)` to continue processing with updated states
      *   - Return `Loop.done((finalState1, finalState2, finalState3, finalState4))` to stop processing and return the final states
      *
      * When the loop completes, the final state values are returned as a tuple.
      *
      * @param state1
      *   The first initial state value
      * @param state2
      *   The second initial state value
      * @param state3
      *   The third initial state value
      * @param state4
      *   The fourth initial state value
      * @param f
      *   A function that processes each received message with the current states and returns a Loop.Outcome
      * @tparam A
      *   The type of messages being received
      * @return
      *   A tuple containing the final state values after the loop completes
      */
    def receiveLoop[A](
        using Frame
    )[State1, State2, State3, State4, S](state1: State1, state2: State2, state3: State3, state4: State4)(
        f: (A, State1, State2, State3, State4) => Loop.Outcome4[State1, State2, State3, State4, (State1, State2, State3, State4)] < S
    )(using Tag[Poll[A]]): (State1, State2, State3, State4) < (Context[A] & S) =
        Loop(state1, state2, state3, state4) { (s1, s2, s3, s4) =>
            Poll.one[A].map {
                case Absent     => Loop.done((s1, s2, s3, s4))
                case Present(v) => f(v, s1, s2, s3, s4)
            }
        }

    /** Creates and starts a new actor with default capacity from a message processing behavior.
      *
      * This is a convenience method that calls `run(defaultCapacity)(behavior)`. It creates an actor with the default mailbox capacity as
      * specified by `defaultCapacity`.
      *
      * @param behavior
      *   The behavior defining how messages are processed
      * @tparam E
      *   The type of errors that can occur
      * @tparam A
      *   The type of messages accepted
      * @tparam B
      *   The type of result produced
      * @tparam S
      *   Additional context effects required by the behavior
      * @return
      *   A new Actor instance in an async effect
      */
    def run[E, A: Tag, B, S](
        using Isolate[S, Sync, Any]
    )(behavior: B < (Context[A] & Abort[E] & S))(
        using
        Tag[Poll[A]],
        Tag[Emit[A]],
        Tag[Subject[A]],
        Frame
    ): Actor[E, A, B] < (Scope & Async & S) =
        run(defaultCapacity)(behavior)

    /** Creates and starts new actor from a message processing behavior.
      *
      * The behavior defines how messages are processed and can utilize several effects:
      *   - Poll[A]: For receiving messages from the actor's mailbox
      *   - Env[Subject[A]]: For accessing self-reference to send messages to self via Actor.reenqueue
      *   - Abort[E]: For handling potential errors during message processing
      *   - S: For any additional context effects needed by the behavior
      *
      * Message processing continues until either:
      *   - The behavior completes normally, producing a final result
      *   - The behavior explicitly stops polling for messages
      *   - An unhandled error of type E occurs during message processing
      *   - The actor's mailbox is closed
      *
      * Messages are processed sequentially in FIFO order, with the behavior having full control over when to receive the next message
      * through polling.
      *
      * @param b
      *   The behavior defining how messages are processed
      * @tparam E
      *   The type of errors that can occur
      * @tparam A
      *   The type of messages accepted
      * @tparam B
      *   The type of result produced
      * @tparam Ctx
      *   Additional context effects required by the behavior
      * @return
      *   A new Actor instance in an async effect
      */
    def run[E, A: Tag, B, S](
        using Isolate[S, Sync, Any]
    )(capacity: Int)(behavior: B < (Context[A] & Abort[E] & S))(
        using
        Tag[Poll[A]],
        Tag[Emit[A]],
        Tag[Subject[A]],
        Frame
    ): Actor[E, A, B] < (Scope & Async & S) =
        for
            mailbox <-
                // Create a bounded channel to serve as the actor's mailbox
                Channel.init[A](capacity, Access.MultiProducerSingleConsumer)
            _subject =
                // Create the actor's message interface (Subject)
                // Messages sent through this subject are queued in the mailbox
                Subject.init(mailbox)
            _consumer <-
                Loop(behavior) { b =>
                    Poll.runFirst(b).map {
                        case Left(r) =>
                            Loop.done(r)
                        case Right(cont) =>
                            mailbox.take.map(v => Loop.continue(cont(Maybe(v))))
                    }
                }.handle(
                    Sync.ensure(mailbox.close), // Ensure mailbox cleanup by closing it when the actor completes or fails
                    Env.run(_subject),          // Provide the actor's Subject to the environment so it can be accessed via Actor.self
                    Scope.run,                  // Close used resources
                    Fiber.init                  // Start the actor's processing loop in an async context
                )
            _ <- Scope.ensure(mailbox.close) // Registers a finalizer in the outer scope to provide the actor hierarchy behavior
        yield new Actor[E, A, B](_subject, _consumer):
            def close(using Frame) = mailbox.close
end Actor<|MERGE_RESOLUTION|>--- conflicted
+++ resolved
@@ -44,11 +44,7 @@
   * @tparam B
   *   The type of result this actor produces upon completion
   */
-<<<<<<< HEAD
-sealed abstract class Actor[E, A, B](_subject: Subject[A], _fiber: Fiber[Closed | E, B]):
-=======
-sealed abstract class Actor[+E, A, B](_subject: Subject[A], _fiber: Fiber[B, Abort[Closed | E]]):
->>>>>>> a287ac73
+sealed abstract class Actor[E, A, B](_subject: Subject[A], _fiber: Fiber[B, Abort[Closed | E]]):
 
     /** Returns the message subject interface for sending messages to this actor.
       *
