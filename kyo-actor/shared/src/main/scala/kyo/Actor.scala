package kyo

import java.io.IOException
import kyo.*
import kyo.kernel.ArrowEffect
import kyo.kernel.ContextEffect
import scala.annotation.*

/** An actor that processes messages asynchronously through a mailbox until completion or failure.
  *
  * WARNING: Actor is a low-level primitive with complex semantics. For most concurrent programming needs, consider using simpler primitives
  * like kyo.Async or kyo.Stream instead.
  *
  * Actors provide a message-based concurrency model where each instance:
  *   - Maintains a private mailbox for receiving messages
  *   - Processes messages sequentially in FIFO order
  *   - Can communicate with other actors by sending messages
  *   - Can maintain and modify internal state between messages
  *   - Can spawn new child actors
  *   - Completes with either a success value of type B or failure of type E
  *
  * Messages can be sent to an actor using its `subject` interface, which provides both fire-and-forget `send` operations and
  * request-response style `ask` operations. The actor processes these messages one at a time until it either successfully completes,
  * encounters an error, or is explicitly closed.
  *
  * Actors can form parent-child hierarchies where:
  *   - Parent actors can spawn and supervise child actors
  *   - Child actors inherit the resource scope of their parent
  *   - When a parent actor completes or fails, its children are automatically shut down
  *
  * Graceful shutdown can be initiated by:
  *   - Calling `close()` on the actor, which prevents new messages from being accepted
  *   - Allowing the actor to process any remaining messages in its mailbox
  *   - Awaiting the actor's completion via its `fiber` or `result`
  *
  * If an error of type E occurs during message processing and is not handled within the actor's implementation (via Abort), the actor will
  * fail and complete with that error. The actor's lifecycle can be monitored through its underlying `fiber`, or by awaiting its final
  * `result`.
  *
  * @tparam E
  *   The type of errors that can terminate the actor if not handled internally
  * @tparam A
  *   The type of messages this actor can receive
  * @tparam B
  *   The type of result this actor produces upon completion
  */
sealed abstract class Actor[+E, A, B](_subject: Subject[A], _fiber: Fiber[B, Abort[Closed | E]]):

    /** Returns the message subject interface for sending messages to this actor.
      *
      * Messages sent through this subject will be queued in the actor's mailbox and processed sequentially in FIFO order.
      *
      * @return
      *   A Subject[A] that can be used to send messages to this actor
      */
    def subject: Subject[A] = _subject

    export _subject.*

    /** Returns the fiber executing this actor's message processing.
      *
      * The fiber completes when the actor finishes processing all messages and produces its final result. It will fail with Closed if the
      * actor's mailbox is closed, or with error E if an unhandled error occurs during message processing.
      *
      * @return
      *   A Fiber containing the actor's execution
      */
    def fiber: Fiber[B, Abort[Closed | E]] = _fiber

    /** Retrieves the final result of this actor.
      *
      * Waits for the actor to complete processing all messages and return its final value. Will fail with error E if an unhandled error
      * occurs during message processing, or with Closed if the actor is closed prematurely.
      *
      * @return
      *   The actor's final result of type B
      */
    def await(using Frame): B < (Async & Abort[Closed | E]) = fiber.get

    /** Closes the actor's mailbox, preventing it from receiving any new messages.
      *
      * When called, this method:
      *   - Prevents new messages from being sent to the actor
      *   - Returns any messages that were queued but not yet processed
      *   - Does not interrupt the processing of the current message if one is being handled
      *
      * @return
      *   A Maybe containing a sequence of any messages that were in the mailbox if the close is successful
      */
    def close(using Frame): Maybe[Seq[A]] < Sync

end Actor

object Actor:

    /** Default mailbox capacity for actors.
      *
      * This value can be configured through the system property "kyo.actor.capacity.default". If not specified, it defaults to 100
      * messages.
      */
    val defaultCapacity =
        import AllowUnsafe.embrace.danger
        given Frame = Frame.internal
        Sync.Unsafe.evalOrThrow(System.property[Int]("kyo.actor.capacity.default", 128))
    end defaultCapacity

    /** The execution context for actor behaviors, providing the essential capabilities for actor-based concurrency.
      *
      * Actor.Context is a combination of five foundational effect types that together create the environment in which actor behaviors
      * operate:
      *
      *   - [[Poll]]: Allows receiving and processing messages from the actor's mailbox. Used by `receiveAll`, `receiveMax`, and
      *     `receiveLoop` methods.
      *   - [[Env[Subject[A]]]]: Provides access to the actor's own subject, enabling self-reference and communication with itself. Used by
      *     `self` and `selfWith` methods.
      *   - [[Abort[Closed]]]: Supports handling of mailbox closure situations with the specialized Closed error type. Triggered when
      *     `close` is called on the actor.
      *   - [[Scope]]: Enables proper management and cleanup of acquired resources. Used within the actor implementation for mailbox cleanup
      *     and for maintaining actor hierarchies where child actors are automatically cleaned up when their parent completes or fails.
      *   - [[Async]]: Provides asynchronous execution capabilities. Used to run the actor's processing loop concurrently.
      *
      * @tparam A
      *   The type of messages this actor context can process
      */
    opaque type Context[A] <: Poll[A] & Env[Subject[A]] & Abort[Closed] & Scope & Async =
        Poll[A] & Env[Subject[A]] & Abort[Closed] & Scope & Async

    /** Retrieves the current actor's Subject from the environment.
      *
      * This method is designed be called within an Actor.run body, where the type parameter A matches the Poll message type of that Actor.
      *
      * @tparam A
      *   The type of messages the Subject can receive - should match the Actor's Poll type
      * @return
      *   A Subject[A] representing the current actor's message interface
      */
    def self[A](using Frame, Tag[Subject[A]]): Subject[A] < Context[A] =
        Env.get

    /** Retrieves the current actor's Subject from the environment and applies a function to it.
      *
      * This method is designed to be called within an Actor.run body, providing a convenient way to access the actor's Subject and perform
      * operations on it in a single call.
      *
      * @param f
      *   A function that takes the actor's Subject and returns a value of type B with effects S
      * @tparam A
      *   The type of messages the Subject can receive - should match the Actor's Poll type
      * @return
      *   The result of applying function f to the actor's Subject
      */
    def selfWith[A](using Frame)[B, S](f: Subject[A] => B < S)(using Tag[Subject[A]]): B < (Context[A] & S) =
        Env.use(f)

    /** Sends a message to the actor designated as the current subject in the environment.
      *
      * This method is designed be called within an Actor.run body and to re-enqueue messages for later processing by the actor itself.
      *
      * @param msg
      *   The message to re-enqueue
      * @tparam A
      *   The type of the message
      * @return
      *   An effect representing the message enqueuing
      */
    def reenqueue[A](msg: A)(using Frame, Tag[Subject[A]]): Unit < Context[A] =
        Env.use[Subject[A]](_.send(msg))

    /** Receives and processes a single message from the actor's mailbox.
      *
      * This method polls for the next available message and applies the provided processing function. Message processing is done
      * sequentially, ensuring only one message is handled at a time. The result of the processing function is discarded.
      *
      * @param f
      *   The function to process each received message
      * @tparam A
      *   The type of messages being received
      */
    def receiveAll[A](using Frame)[S](f: A => Any < S)(using Tag[Poll[A]]): Unit < (Context[A] & S) =
        Poll.values[A](f)

    /** Receives and processes up to n messages from the actor's mailbox.
      *
      * This method polls for messages and applies the provided processing function to each one, up to the specified limit. Message
      * processing is done sequentially. The result of the processing function is discarded.
      *
      * @param max
      *   The maximum number of messages to process
      * @param f
      *   The function to process each received message
      * @tparam A
      *   The type of messages being received
      */
    def receiveMax[A](max: Int)[S](f: A => Any < S)(using Frame, Tag[Poll[A]]): Unit < (Context[A] & S) =
        Poll.values[A](max)(f)

    /** Receives and processes messages from the actor's mailbox in a loop until a termination condition is met.
      *
      * This method continuously polls for messages and applies the provided processing function to each one. The function returns a
      * Loop.Outcome that determines whether to continue processing more messages or stop.
      *
      * To control the loop:
      *   - Return `Loop.continue` to process the next message
      *   - Return `Loop.done` to stop processing and complete the receive loop
      *
      * Use this when you need fine-grained control over message processing termination conditions beyond what receiveAll or receiveMax
      * provide.
      *
      * @param f
      *   A function that processes each received message and returns a Loop.Outcome indicating whether to continue or stop
      * @tparam A
      *   The type of messages being received
      * @return
      *   An effect representing the message processing loop
      */
    def receiveLoop[A](using Frame)[S](f: A => Loop.Outcome[Unit, Unit] < S)(using Tag[Poll[A]]): Unit < (Context[A] & S) =
        Loop.foreach {
            Poll.one[A].map {
                case Absent     => Loop.done
                case Present(v) => f(v)
            }
        }

    /** Receives and processes messages from the actor's mailbox in a loop with a single state value.
      *
      * This method continuously polls for messages and applies the provided processing function to each one, maintaining a state value
      * between iterations. The function returns a Loop.Outcome that determines whether to continue processing more messages with an updated
      * state or stop with a final result.
      *
      * To control the loop:
      *   - Return `Loop.continue(newState)` to continue processing with an updated state
      *   - Return `Loop.done(finalState)` to stop processing and return the final state
      *
      * When the loop completes, the final state value is returned as the result.
      *
      * @param initialState
      *   The initial state value to use for the first message
      * @param f
      *   A function that processes each received message with the current state and returns a Loop.Outcome
      * @tparam A
      *   The type of messages being received
      * @return
      *   The final state value after the loop completes
      */
    def receiveLoop[A](
        using Frame
    )[State, S](state: State)(
        f: (A, State) => Loop.Outcome[State, State] < S
    )(using Tag[Poll[A]]): State < (Context[A] & S) =
        Loop(state) { state =>
            Poll.one[A].map {
                case Absent     => Loop.done(state)
                case Present(v) => f(v, state)
            }
        }

    /** Receives and processes messages from the actor's mailbox in a loop with two state values.
      *
      * This method continuously polls for messages and applies the provided processing function to each one, maintaining two state values
      * between iterations. The function returns a Loop.Outcome that determines whether to continue processing more messages with updated
      * states or stop with a final result.
      *
      * To control the loop:
      *   - Return `Loop.continue(newState1, newState2)` to continue processing with updated states
      *   - Return `Loop.done((finalState1, finalState2))` to stop processing and return the final states
      *
      * When the loop completes, the final state values are returned as a tuple.
      *
      * @param state1
      *   The first initial state value
      * @param state2
      *   The second initial state value
      * @param f
      *   A function that processes each received message with the current states and returns a Loop.Outcome
      * @tparam A
      *   The type of messages being received
      * @return
      *   A tuple containing the final state values after the loop completes
      */
    def receiveLoop[A](
        using Frame
    )[State1, State2, S](state1: State1, state2: State2)(
        f: (A, State1, State2) => Loop.Outcome2[State1, State2, (State1, State2)] < S
    )(using Tag[Poll[A]]): (State1, State2) < (Context[A] & S) =
        Loop(state1, state2) { (s1, s2) =>
            Poll.one[A].map {
                case Absent     => Loop.done((s1, s2))
                case Present(v) => f(v, s1, s2)
            }
        }

    /** Receives and processes messages from the actor's mailbox in a loop with three state values.
      *
      * This method continuously polls for messages and applies the provided processing function to each one, maintaining three state values
      * between iterations. The function returns a Loop.Outcome that determines whether to continue processing more messages with updated
      * states or stop with a final result.
      *
      * To control the loop:
      *   - Return `Loop.continue(newState1, newState2, newState3)` to continue processing with updated states
      *   - Return `Loop.done((finalState1, finalState2, finalState3))` to stop processing and return the final states
      *
      * When the loop completes, the final state values are returned as a tuple.
      *
      * @param state1
      *   The first initial state value
      * @param state2
      *   The second initial state value
      * @param state3
      *   The third initial state value
      * @param f
      *   A function that processes each received message with the current states and returns a Loop.Outcome
      * @tparam A
      *   The type of messages being received
      * @return
      *   A tuple containing the final state values after the loop completes
      */
    def receiveLoop[A](
        using Frame
    )[State1, State2, State3, S](state1: State1, state2: State2, state3: State3)(
        f: (A, State1, State2, State3) => Loop.Outcome3[State1, State2, State3, (State1, State2, State3)] < S
    )(using Tag[Poll[A]]): (State1, State2, State3) < (Context[A] & S) =
        Loop(state1, state2, state3) { (s1, s2, s3) =>
            Poll.one[A].map {
                case Absent     => Loop.done((s1, s2, s3))
                case Present(v) => f(v, s1, s2, s3)
            }
        }

    /** Receives and processes messages from the actor's mailbox in a loop with four state values.
      *
      * This method continuously polls for messages and applies the provided processing function to each one, maintaining four state values
      * between iterations. The function returns a Loop.Outcome that determines whether to continue processing more messages with updated
      * states or stop with a final result.
      *
      * To control the loop:
      *   - Return `Loop.continue(newState1, newState2, newState3, newState4)` to continue processing with updated states
      *   - Return `Loop.done((finalState1, finalState2, finalState3, finalState4))` to stop processing and return the final states
      *
      * When the loop completes, the final state values are returned as a tuple.
      *
      * @param state1
      *   The first initial state value
      * @param state2
      *   The second initial state value
      * @param state3
      *   The third initial state value
      * @param state4
      *   The fourth initial state value
      * @param f
      *   A function that processes each received message with the current states and returns a Loop.Outcome
      * @tparam A
      *   The type of messages being received
      * @return
      *   A tuple containing the final state values after the loop completes
      */
    def receiveLoop[A](
        using Frame
    )[State1, State2, State3, State4, S](state1: State1, state2: State2, state3: State3, state4: State4)(
        f: (A, State1, State2, State3, State4) => Loop.Outcome4[State1, State2, State3, State4, (State1, State2, State3, State4)] < S
    )(using Tag[Poll[A]]): (State1, State2, State3, State4) < (Context[A] & S) =
        Loop(state1, state2, state3, state4) { (s1, s2, s3, s4) =>
            Poll.one[A].map {
                case Absent     => Loop.done((s1, s2, s3, s4))
                case Present(v) => f(v, s1, s2, s3, s4)
            }
        }

    /** Creates and starts a new actor with default capacity from a message processing behavior.
      *
      * This is a convenience method that calls `run(defaultCapacity)(behavior)`. It creates an actor with the default mailbox capacity as
      * specified by `defaultCapacity`.
      *
      * @param behavior
      *   The behavior defining how messages are processed
      * @tparam E
      *   The type of errors that can occur
      * @tparam A
      *   The type of messages accepted
      * @tparam B
      *   The type of result produced
      * @tparam S
      *   Additional context effects required by the behavior
      * @return
      *   A new Actor instance in an async effect
      */
    def run[E, A: Tag, B, S](
        using Isolate[S, Sync, Any]
    )(behavior: B < (Context[A] & Abort[E] & S))(
        using
        Tag[Poll[A]],
        Tag[Emit[A]],
        Tag[Subject[A]],
        Frame
    ): Actor[E, A, B] < (Scope & Async & S) =
        run(defaultCapacity)(behavior)

    /** Creates and starts new actor from a message processing behavior.
      *
      * The behavior defines how messages are processed and can utilize several effects:
      *   - Poll[A]: For receiving messages from the actor's mailbox
      *   - Env[Subject[A]]: For accessing self-reference to send messages to self via Actor.reenqueue
      *   - Abort[E]: For handling potential errors during message processing
      *   - S: For any additional context effects needed by the behavior
      *
      * Message processing continues until either:
      *   - The behavior completes normally, producing a final result
      *   - The behavior explicitly stops polling for messages
      *   - An unhandled error of type E occurs during message processing
      *   - The actor's mailbox is closed
      *
      * Messages are processed sequentially in FIFO order, with the behavior having full control over when to receive the next message
      * through polling.
      *
      * @param b
      *   The behavior defining how messages are processed
      * @tparam E
      *   The type of errors that can occur
      * @tparam A
      *   The type of messages accepted
      * @tparam B
      *   The type of result produced
      * @tparam Ctx
      *   Additional context effects required by the behavior
      * @return
      *   A new Actor instance in an async effect
      */
    def run[E, A: Tag, B, S](
        using Isolate[S, Sync, Any]
    )(capacity: Int)(behavior: B < (Context[A] & Abort[E] & S))(
        using
        Tag[Poll[A]],
        Tag[Emit[A]],
        Tag[Subject[A]],
        Frame
    ): Actor[E, A, B] < (Scope & Async & S) =
        for
            mailbox <-
                // Create a bounded channel to serve as the actor's mailbox
                Channel.init[A](capacity, Access.MultiProducerSingleConsumer)
            _subject =
                // Create the actor's message interface (Subject)
                // Messages sent through this subject are queued in the mailbox
                Subject.init(mailbox)
            _consumer <-
                Loop(behavior) { b =>
                    Poll.runFirst(b).map {
                        case Left(r) =>
                            Loop.done(r)
                        case Right(cont) =>
                            mailbox.take.map(v => Loop.continue(cont(Maybe(v))))
                    }
                }.handle(
                    Sync.ensure(mailbox.close), // Ensure mailbox cleanup by closing it when the actor completes or fails
                    Env.run(_subject),          // Provide the actor's Subject to the environment so it can be accessed via Actor.self
                    Scope.run,                  // Close used resources
                    Fiber.init                  // Start the actor's processing loop in an async context
                )
<<<<<<< HEAD
=======
            _ <- Scope.ensure(mailbox.close) // Registers a finalizer in the outer scope to provide the actor hierarchy behavior
>>>>>>> 18e97563
        yield new Actor[E, A, B](_subject, _consumer):
            def close(using Frame) = mailbox.close
end Actor<|MERGE_RESOLUTION|>--- conflicted
+++ resolved
@@ -455,10 +455,7 @@
                     Scope.run,                  // Close used resources
                     Fiber.init                  // Start the actor's processing loop in an async context
                 )
-<<<<<<< HEAD
-=======
             _ <- Scope.ensure(mailbox.close) // Registers a finalizer in the outer scope to provide the actor hierarchy behavior
->>>>>>> 18e97563
         yield new Actor[E, A, B](_subject, _consumer):
             def close(using Frame) = mailbox.close
 end Actor