package kyo

import java.util.concurrent.atomic.AtomicInteger
import org.scalatest.compatible.Assertion

class ActorTest extends Test:

    "basic actor operations" - {
        "completes with final value" in run {
            for
                actor  <- Actor.run("a")
                result <- actor.await
            yield assert(result == "a")
        }

        "processes messages" in run {
            for
                sum      <- AtomicInt.init(0)
                actor    <- Actor.run(Actor.receiveMax[Int](3)(sum.addAndGet(_)))
                _        <- actor.send(1)
                _        <- actor.send(2)
                _        <- actor.send(3)
                _        <- actor.await
                finalSum <- sum.get
            yield assert(finalSum == 6)
        }

        "processes messages and returns value" in run {
            for
                sum      <- AtomicInt.init(0)
                actor    <- Actor.run(Actor.receiveMax[Int](3)(sum.addAndGet(_)).andThen(sum.get))
                _        <- actor.send(1)
                _        <- actor.send(2)
                _        <- actor.send(3)
                finalSum <- actor.await
            yield assert(finalSum == 6)
        }

        "stops after processing N messages" in run {
            for
                counter <- AtomicInt.init(0)
                actor   <- Actor.run(Actor.receiveMax[Int](1)(_ => counter.incrementAndGet))
                _       <- actor.send(1)
                _       <- actor.await
                result  <- Abort.run(actor.send(1))
                count   <- counter.get
            yield assert(result.isFailure && count == 1)
        }
    }

    "inter-actor communication" - {
        "ping pong between actors" in run {
            case class Ping(replyTo: Subject[Pong])
            case class Pong(replyTo: Subject[Ping])

            for
                pongActor <- Actor.run {
                    Actor.receiveMax[Ping](3) { ping =>
                        Actor.self[Ping].map(self => ping.replyTo.send(Pong(self)))
                    }
                }
                pingActor <- Actor.run {
                    Var.runTuple(0) {
                        Actor.receiveMax[Pong](3) { pong =>
                            Var.update[Int](_ + 1).map { r =>
                                Actor.self[Pong].map(self => pongActor.send(Ping(self))).andThen(r)
                            }
                        }
                    }
                }
                _      <- pingActor.send(Pong(pongActor.subject))
                result <- pingActor.await
            yield assert(result == (3, ()))
            end for
        }

        "broadcast to multiple actors" in run {
            for
                results <- Queue.Unbounded.init[Int]()
                workers <-
                    Kyo.foreach(1 to 3) { id =>
                        Actor.run(Actor.receiveMax[Int](3)(msg => results.add(msg * id)))
                    }
                scheduler <- Actor.run {
                    Actor.receiveMax[Int](3) { msg =>
                        Async.foreach(workers)(_.send(msg))
                    }
                }
                _        <- scheduler.send(1)
                _        <- scheduler.send(2)
                _        <- scheduler.send(3)
                _        <- scheduler.await
                _        <- Async.foreach(workers)(_.await)
                received <- results.drain.map(_.sorted)
            yield assert(received == List(1, 2, 2, 3, 3, 4, 6, 6, 9))
        }

    }

    "error handling" - {
        case object TestError

        "propagates errors" in run {
            for
                actor <- Actor.run {
                    Actor.receiveAll[Int] { v =>
                        if v == 42 then Abort.fail(TestError)
                        else ()
                    }
                }
                _      <- actor.send(1)
                _      <- actor.send(42)
                result <- Abort.run(actor.await)
            yield assert(result == Result.fail(TestError))
        }
    }

    "actor hierarchy" - {
        "child actors are properly cleaned up when parent finishes" in run {
            for
                consumed         <- Latch.init(2)
                childActorStates <- Queue.Unbounded.init[String]()
                parentActor <- Actor.run {
                    for
                        childActor1 <- Actor.run {
                            for
                                _ <- Resource.ensure(childActorStates.add("child1 cleaned up"))
                                _ <- childActorStates.add("child1 started")
                            yield Actor.receiveAll[Int] { _ =>
                                childActorStates.add("child1 received message").andThen(consumed.release)
                            }
                        }
                        childActor2 <- Actor.run {
                            for
                                _ <- Resource.ensure(childActorStates.add("child2 cleaned up"))
                                _ <- childActorStates.add("child2 started")
                            yield Actor.receiveAll[Int] { _ =>
                                childActorStates.add("child2 received message").andThen(consumed.release)
                            }
                        }
                        _ <- childActor1.send(1)
                        _ <- childActor2.send(2)
                        _ <- consumed.await
                    yield "parent complete"
                }
                result <- parentActor.await
                _      <- untilTrue(childActorStates.size.map(_ == 6))
                events <- childActorStates.drain
            yield
                assert(result == "parent complete")
                assert(events.contains("child1 started"))
                assert(events.contains("child2 started"))
                assert(events.contains("child1 received message"))
                assert(events.contains("child2 received message"))
                assert(events.contains("child1 cleaned up"))
                assert(events.contains("child2 cleaned up"))
        }

        "child actors are cleaned up when parent fails" in run {
            case object ParentError

            for
                messageReceived <- Latch.init(1)
                childCleaned    <- AtomicBoolean.init(false)
                parentActorFiber <-
                    Actor.run {
                        for
                            childActor <- Actor.run {
                                for
                                    _ <- Resource.ensure(childCleaned.set(true))
                                yield Actor.receiveAll[Int] { _ =>
                                    messageReceived.release
                                }
                            }
                            _ <- childActor.send(1)
                            _ <- messageReceived.await
                            _ <- Abort.fail(ParentError)
                        yield "never reached"
                    }
                result <- Abort.run(parentActorFiber.await)
                _      <- untilTrue(childCleaned.get)
            yield assert(result.isFailure)
            end for
        }

        "parallel child actor creation and cleanup works correctly" in run {
            val actorCount = 50

            for
                allReceived    <- Latch.init(actorCount)
                startCounter   <- AtomicInt.init(0)
                cleanupCounter <- AtomicInt.init(0)
                parentActor <- Actor.run {
                    for
                        childActors <- Async.fill(actorCount) {
                            Actor.run {
                                for
                                    _ <- Resource.ensure(cleanupCounter.incrementAndGet)
                                    _ <- startCounter.incrementAndGet
                                yield Actor.receiveAll[Int] { _ =>
                                    allReceived.release
                                }
                            }
                        }
                        _ <- Async.foreach(childActors)(_.send(1))
                        _ <- allReceived.await
                    yield "parent done"
                }
                result     <- parentActor.await
                startCount <- startCounter.get
                _          <- untilTrue(cleanupCounter.get.map(_ == actorCount))
            yield
                assert(result == "parent done")
                assert(startCount == actorCount)
            end for
        }

        "multi-level hierarchy" in run {
            case class Message(value: Int, replyTo: Subject[Int])

            for
                results <- Queue.Unbounded.init[Int]()
                grandparent <- Actor.run {
                    for
                        parents <- Async.foreach(1 to 2) { parentId =>
                            Actor.run {
                                for
                                    children <- Async.foreach(1 to 2) { childId =>
                                        Actor.run {
                                            Actor.receiveMax[Message](3) { msg =>
                                                val result = msg.value * parentId * childId
                                                results.add(result).andThen {
                                                    msg.replyTo.send(result)
                                                }
                                            }
                                        }
                                    }
                                yield Actor.receiveMax[Message](3) { msg =>
                                    Async.foreach(children)(_.send(msg))
                                }
                            }
                        }
                    yield Actor.receiveMax[Message](3) { msg =>
                        Async.foreach(parents)(_.send(msg))
                    }
                }
                promise   <- Promise.init[Nothing, Int]
                _         <- grandparent.send(Message(5, Subject.init(promise)))
                _         <- promise.get
                _         <- untilTrue(results.size.map(_ == 4))
                processed <- results.drain
            yield assert(processed.toSet == Set(5 * 1 * 1, 5 * 1 * 2, 5 * 2 * 1, 5 * 2 * 2))
            end for
        }
    }

    "backpressure and capacity" - {
        "handles mailbox at capacity" in run {
            for
                counter <- AtomicInt.init(0)
                actor   <- Actor.run(100)(Actor.receiveMax[Int](150)(counter.addAndGet(_)))
                _       <- Async.foreach(1 to 150)(i => actor.send(i))
                _       <- actor.await
                sum     <- counter.get
            yield assert(sum == (1 to 150).sum)
        }

        "under concurrency" in run {
            for
                results  <- Queue.Unbounded.init[Int]()
                actor    <- Actor.run(50)(Actor.receiveMax[Int](1000)(results.add(_)))
                _        <- Async.fill(10)(Async.foreach(1 to 100)(i => actor.send(i)))
                _        <- actor.await
                received <- results.drain
            yield
                assert(received.size == 1000)
                assert(received.toSet == (1 to 100).toSet)
        }
    }

    "graceful shutdown" in run {
        for
            started   <- Latch.init(1)
            exit      <- Latch.init(1)
            processed <- AtomicBoolean.init
            actor <- Actor.run {
                Actor.receiveAll[Int] { msg =>
                    for
                        _ <- started.release
                        _ <- exit.await
                        _ <- processed.set(true)
                    yield ()
                }
            }
            _ <- actor.send(1)
            _ <- started.await
            _ <- actor.close
            _ <- exit.release
            _ <- untilTrue(processed.get)
        yield succeed
    }

    "resource management" - {
        "properly cleans up resources on normal completion" in run {
            for
                resourceCleaned <- AtomicBoolean.init(false)
                actor <- Actor.run {
                    Resource.ensure(resourceCleaned.set(true)).andThen {
                        Actor.receiveMax[Int](3) { _ => () }
                    }
                }
                _       <- actor.send(1)
                _       <- actor.send(2)
                _       <- actor.send(3)
                _       <- actor.await
                cleaned <- resourceCleaned.get
            yield assert(cleaned)
        }

        "cleans up resources on error" in run {
            case object TestError
            for
                resourceCleaned <- AtomicBoolean.init(false)
                actor <- Actor.run {
                    Resource.ensure(resourceCleaned.set(true)).andThen {
                        Actor.receiveMax[Int](1) { _ =>
                            Abort.fail(TestError)
                        }
                    }
                }
                _      <- actor.send(1)
                result <- Abort.run(actor.await)
                _      <- untilTrue(resourceCleaned.get)
            yield assert(result == Result.fail(TestError))
            end for
        }
    }

    "concurrency" - {
        "handles multiple senders" in run {
            for
                sum    <- AtomicInt.init(0)
                actor  <- Actor.run(Actor.receiveMax[Int](100)(sum.addAndGet(_).unit))
                _      <- Async.foreach(1 to 100)(i => actor.send(i))
                _      <- actor.await
                result <- sum.get
            yield assert(result == 5050)
        }

        "maintains message order" in run {
            for
                queue  <- Queue.Unbounded.init[Int]()
                actor  <- Actor.run(Actor.receiveMax[Int](100)(queue.add(_)))
                _      <- Kyo.foreach(1 to 100)(i => actor.send(i))
                _      <- actor.await
                result <- queue.drain
            yield assert(result == (1 to 100))
        }
    }

    "banking simulation" - {
        case class Account(id: Int, balance: Double)

        enum AccountMessage:
            case Deposit(amount: Double, replyTo: Subject[Double])
            case Withdraw(amount: Double, replyTo: Subject[Either[String, Double]])
            case GetBalance(replyTo: Subject[Double])
        end AccountMessage

        case class Transaction(accountId: Int, kind: String, amount: Double, balance: Double)

        "handles concurrent transactions correctly" in run {
            for
                loggedTransactions <- Queue.Unbounded.init[Transaction]()
                logger <- Actor.run {
                    Actor.receiveMax[Transaction](11) { tx =>
                        loggedTransactions.add(tx)
                    }
                }
                account <- Actor.run {
                    Var.run(Account(1, 0.0)) {
                        Actor.receiveMax[AccountMessage](14) {
                            case AccountMessage.Deposit(amount, replyTo) =>
                                for
                                    newBalance <- Var.update[Account](acc => acc.copy(balance = acc.balance + amount))
                                    _          <- logger.send(Transaction(1, "deposit", amount, newBalance.balance))
                                    _          <- replyTo.send(newBalance.balance)
                                yield ()

                            case AccountMessage.Withdraw(amount, replyTo) =>
                                Var.use[Account] { acc =>
                                    if acc.balance < amount then
                                        replyTo.send(Left("Insufficient funds"))
                                    else
                                        for
                                            newBalance <- Var.update[Account](a => a.copy(balance = a.balance - amount))
                                            _          <- logger.send(Transaction(1, "withdraw", amount, newBalance.balance))
                                            _          <- replyTo.send(Right(newBalance.balance))
                                        yield ()
                                }

                            case AccountMessage.GetBalance(replyTo) =>
                                Var.use[Account](acc => replyTo.send(acc.balance))
                        }
                    }
                }
                _        <- Async.fill(10)(account.ask(AccountMessage.Deposit(10.0, _)))
                balance1 <- account.ask(AccountMessage.GetBalance(_))
                result1  <- account.ask(AccountMessage.Withdraw(200.0, _))
                result2  <- account.ask(AccountMessage.Withdraw(50.0, _))
                balance2 <- account.ask(AccountMessage.GetBalance(_))
                _        <- account.await
                _        <- logger.await
                logs     <- loggedTransactions.drain
            yield
                assert(balance1 == 100.0)
                assert(result1 == Left("Insufficient funds"))
                assert(result2 == Right(50.0))
                assert(balance2 == 50.0)
                assert(logs.count(_.kind == "deposit") == 10)
                assert(logs.count(_.kind == "withdraw") == 1)
                assert(logs.last.balance == 50.0)
        }
    }

    "receiveLoop" - {
        "processes messages until done" in run {
            for
                sum <- AtomicInt.init(0)
                actor <- Actor.run {
                    Actor.receiveLoop[Int] { msg =>
                        if msg == 0 then Loop.done
                        else sum.addAndGet(msg).andThen(Loop.continue)
                    }
                }
                _        <- actor.send(1)
                _        <- actor.send(2)
                _        <- actor.send(3)
                _        <- actor.send(0)
                _        <- actor.await
                finalSum <- sum.get
            yield assert(finalSum == 6)
        }

        "can maintain state between iterations" in run {
            for
                results <- Queue.Unbounded.init[String]()
                actor <- Actor.run {
                    Var.run(0) {
                        Actor.receiveLoop[String] { msg =>
                            if msg == "stop" then Loop.done
                            else
                                for
                                    count <- Var.update[Int](_ + 1)
                                    _     <- results.add(s"$msg-$count")
                                yield Loop.continue
                        }
                    }
                }
                _        <- actor.send("a")
                _        <- actor.send("b")
                _        <- actor.send("c")
                _        <- actor.send("stop")
                _        <- actor.await
                received <- results.drain
            yield assert(received == List("a-1", "b-2", "c-3"))
        }

        "can maintain single state value" in run {
            for
                actor <- Actor.run {
                    Actor.receiveLoop[Int](0) { (msg, sum) =>
                        if msg == 0 then Loop.done(sum)
                        else Loop.continue(sum + msg)
                    }
                }
                _      <- actor.send(10)
                _      <- actor.send(20)
                _      <- actor.send(30)
                _      <- actor.send(0)
                result <- actor.await
            yield assert(result == 60)
        }

        "can maintain two state values" in run {
            for
                actor <- Actor.run {
                    Actor.receiveLoop[String]("", 0) { (msg, str, count) =>
                        if msg == "stop" then Loop.done((str, count))
                        else Loop.continue(str + msg, count + 1)
                    }
                }
                _      <- actor.send("a")
                _      <- actor.send("b")
                _      <- actor.send("c")
                _      <- actor.send("stop")
                result <- actor.await
            yield assert(result == ("abc", 3))
        }

        "can maintain three state values" in run {
            for
                actor <- Actor.run {
                    Actor.receiveLoop[Int](0, 0, 1) { (msg, sum, count, product) =>
                        if msg == 0 then Loop.done((sum, count, product))
                        else Loop.continue(sum + msg, count + 1, product * msg)
                    }
                }
                _      <- actor.send(2)
                _      <- actor.send(3)
                _      <- actor.send(4)
                _      <- actor.send(0)
                result <- actor.await
            yield assert(result == (9, 3, 24))
        }

        "can maintain four state values" in run {
            for
                actor <- Actor.run {
                    Actor.receiveLoop[String]("", 0, 0, true) { (msg, str, length, wordCount, valid) =>
                        if msg == "stop" then Loop.done((str, length, wordCount, valid))
                        else if msg == "invalid" then Loop.continue(str, length, wordCount, false)
                        else if msg == " " then Loop.continue(str + msg, length + 1, wordCount + 1, valid)
                        else Loop.continue(str + msg, length + msg.length, wordCount, valid)
                    }
                }
                _      <- actor.send("Hello")
                _      <- actor.send(" ")
                _      <- actor.send("World")
                _      <- actor.send("invalid")
                _      <- actor.send("stop")
                result <- actor.await
            yield
                assert(result._1 == "Hello World")
                assert(result._2 == 11)
                assert(result._3 == 1)
                assert(result._4 == false)
        }
<<<<<<< HEAD
    }

    "multiple receive calls" - {

        "combines receiveMax and receiveAll" in runNotJS {
            for
                results <- Queue.Unbounded.init[String]()
                actor <- Actor.run {
                    for
                        _ <- Actor.receiveMax[Int](2) { msg =>
                            results.add(s"receiveMax: $msg")
                        }
                        _ <- Actor.receiveAll[Int] { msg =>
                            results.add(s"receiveAll: $msg")
                        }
                    yield ()
                }
                _        <- actor.send(1)
                _        <- actor.send(2)
                _        <- actor.send(3)
                _        <- untilTrue(results.size.map(_ == 3))
                _        <- actor.close
                received <- results.drain
            yield assert(received == List("receiveMax: 1", "receiveMax: 2", "receiveAll: 3"))
        }

        "combines receiveLoop and receiveMax" in run {
            for
                results <- Queue.Unbounded.init[String]()
                actor <- Actor.run {
                    for
                        sum <- Actor.receiveLoop[Int](0) { (msg, acc) =>
                            if msg == 0 then Loop.done(acc)
                            else Loop.continue(acc + msg)
                        }
                        _ <- Actor.receiveMax[Int](2) { msg =>
                            results.add(s"After loop: $msg (sum was $sum)")
                        }
                    yield sum
                }
                _      <- actor.send(10)
                _      <- actor.send(20)
                _      <- actor.send(0)
                _      <- actor.send(30)
                _      <- actor.send(40)
                result <- actor.await
                logs   <- results.drain
            yield
                assert(result == 30)
                assert(logs == List("After loop: 30 (sum was 30)", "After loop: 40 (sum was 30)"))
        }
    }

    "supervision" - {

        case object TemporaryError
        case object PermanentError

        case class TestMessage(v: Int, replyTo: Subject[Int])

        "Retry" in run {
            for
                attempts <- AtomicInt.init(0)
                actor <- Actor.run {
                    Retry[TemporaryError.type] {
                        attempts.incrementAndGet.map { count =>
                            Actor.receiveAll[TestMessage] { msg =>
                                msg.replyTo.send(msg.v + 1)
                                    .andThen(Abort.when(msg.v == 42)(TemporaryError))
                            }
                        }
                    }
                }
                v1    <- actor.ask(TestMessage(1, _))
                v2    <- actor.ask(TestMessage(42, _))
                v3    <- actor.ask(TestMessage(2, _))
                v4    <- actor.ask(TestMessage(3, _))
                v5    <- actor.ask(TestMessage(42, _))
                v6    <- actor.ask(TestMessage(4, _))
                count <- attempts.get
            yield assert(
                count == 3 && v1 == 2 && v2 == 43 && v3 == 3 && v4 == 4 && v5 == 43 && v6 == 5
            )
        }

        "Retry limit" in run {
            for
                attempts <- AtomicInt.init(0)
                actor <- Actor.run {
                    Retry[TemporaryError.type](Schedule.repeat(2)) {
                        attempts.incrementAndGet.map { count =>
                            Actor.receiveAll[TestMessage] { msg =>
                                msg.replyTo.send(msg.v + 1)
                                    .andThen(Abort.when(msg.v == 42)(TemporaryError))
                            }
                        }
                    }
                }
                v1     <- actor.ask(TestMessage(1, _))
                v2     <- actor.ask(TestMessage(42, _))
                v3     <- actor.ask(TestMessage(2, _))
                _      <- actor.ask(TestMessage(42, _))
                _      <- actor.ask(TestMessage(42, _))
                result <- Abort.run(actor.ask(TestMessage(3, _)))
                count  <- attempts.get
            yield assert(
                count == 3 && v1 == 2 && v2 == 43 && v3 == 3 && result.isFailure
            )
        }

        "Abort" in run {
            for
                events <- Queue.Unbounded.init[String]()
                actor <- Actor.run {
                    Abort.recover[TemporaryError.type] { _ =>
                        events.add("Recovered from error").andThen {
                            Actor.receiveMax[Int](2) { msg =>
                                events.add(s"Processing $msg")
                            }
                        }
                    } {
                        Actor.receiveAll[Int] { msg =>
                            if msg < 0 then Abort.fail(TemporaryError)
                            else events.add(s"Received $msg")
                        }
                    }
                }
                _   <- actor.send(1)
                _   <- actor.send(-1)
                _   <- actor.send(2)
                _   <- actor.send(3)
                _   <- actor.await
                log <- events.drain
            yield assert(log == List(
                "Received 1",
                "Recovered from error",
                "Processing 2",
                "Processing 3"
            ))
        }

        "mixed" in run {
            for
                attempts <- AtomicInt.init(0)
                events   <- Queue.Unbounded.init[String]()
                actor <- Actor.run {
                    Abort.recover[PermanentError.type] { _ =>
                        events.add("Switched to fallback behavior").andThen {
                            Actor.receiveMax[Int](1) { msg =>
                                events.add(s"Fallback processing: $msg")
                            }
                        }
                    } {
                        Retry[TemporaryError.type](Schedule.repeat(2)) {
                            attempts.incrementAndGet.map { count =>
                                events.add(s"Attempt #$count").andThen {
                                    Actor.receiveAll[Int] { msg =>
                                        if msg == 0 then Abort.fail(PermanentError)
                                        else if msg < 0 then Abort.fail(TemporaryError)
                                        else events.add(s"Processing: $msg (attempt $count)")
                                    }
                                }
                            }
                        }
                    }
                }
                _     <- actor.send(1)
                _     <- actor.send(-1)
                _     <- actor.send(2)
                _     <- actor.send(-1)
                _     <- actor.send(3)
                _     <- actor.send(0)
                _     <- actor.send(4)
                _     <- actor.await
                count <- attempts.get
                log   <- events.drain
            yield
                assert(count == 3)
                assert(log == List(
                    "Attempt #1",
                    "Processing: 1 (attempt 1)",
                    "Attempt #2",
                    "Processing: 2 (attempt 2)",
                    "Attempt #3",
                    "Processing: 3 (attempt 3)",
                    "Switched to fallback behavior",
                    "Fallback processing: 4"
                ))
        }

    }

=======
    }

    "multiple receive calls" - {

        "combines receiveMax and receiveAll" in run {
            for
                results <- Queue.Unbounded.init[String]()
                actor <- Actor.run {
                    for
                        _ <- Actor.receiveMax[Int](2) { msg =>
                            results.add(s"receiveMax: $msg")
                        }
                        _ <- Actor.receiveAll[Int] { msg =>
                            results.add(s"receiveAll: $msg")
                        }
                    yield ()
                }
                _        <- actor.send(1)
                _        <- actor.send(2)
                _        <- actor.send(3)
                _        <- untilTrue(results.size.map(_ == 3))
                _        <- actor.close
                received <- results.drain
            yield assert(received == List("receiveMax: 1", "receiveMax: 2", "receiveAll: 3"))
        }

        "combines receiveLoop and receiveMax" in run {
            for
                results <- Queue.Unbounded.init[String]()
                actor <- Actor.run {
                    for
                        sum <- Actor.receiveLoop[Int](0) { (msg, acc) =>
                            if msg == 0 then Loop.done(acc)
                            else Loop.continue(acc + msg)
                        }
                        _ <- Actor.receiveMax[Int](2) { msg =>
                            results.add(s"After loop: $msg (sum was $sum)")
                        }
                    yield sum
                }
                _      <- actor.send(10)
                _      <- actor.send(20)
                _      <- actor.send(0)
                _      <- actor.send(30)
                _      <- actor.send(40)
                result <- actor.await
                logs   <- results.drain
            yield
                assert(result == 30)
                assert(logs == List("After loop: 30 (sum was 30)", "After loop: 40 (sum was 30)"))
        }
    }

    "supervision" - {

        case object TemporaryError
        case object PermanentError

        case class TestMessage(v: Int, replyTo: Subject[Int])

        "Retry" in run {
            for
                attempts <- AtomicInt.init(0)
                actor <- Actor.run {
                    Retry[TemporaryError.type] {
                        attempts.incrementAndGet.map { count =>
                            Actor.receiveAll[TestMessage] { msg =>
                                msg.replyTo.send(msg.v + 1)
                                    .andThen(Abort.when(msg.v == 42)(TemporaryError))
                            }
                        }
                    }
                }
                v1    <- actor.ask(TestMessage(1, _))
                v2    <- actor.ask(TestMessage(42, _))
                v3    <- actor.ask(TestMessage(2, _))
                v4    <- actor.ask(TestMessage(3, _))
                v5    <- actor.ask(TestMessage(42, _))
                v6    <- actor.ask(TestMessage(4, _))
                count <- attempts.get
            yield assert(
                count == 3 && v1 == 2 && v2 == 43 && v3 == 3 && v4 == 4 && v5 == 43 && v6 == 5
            )
        }

        "Retry limit" in run {
            for
                attempts <- AtomicInt.init(0)
                actor <- Actor.run {
                    Retry[TemporaryError.type](Schedule.repeat(2)) {
                        attempts.incrementAndGet.map { count =>
                            Actor.receiveAll[TestMessage] { msg =>
                                msg.replyTo.send(msg.v + 1)
                                    .andThen(Abort.when(msg.v == 42)(TemporaryError))
                            }
                        }
                    }
                }
                v1     <- actor.ask(TestMessage(1, _))
                v2     <- actor.ask(TestMessage(42, _))
                v3     <- actor.ask(TestMessage(2, _))
                _      <- actor.ask(TestMessage(42, _))
                _      <- actor.ask(TestMessage(42, _))
                result <- Abort.run(actor.ask(TestMessage(3, _)))
                count  <- attempts.get
            yield assert(
                count == 3 && v1 == 2 && v2 == 43 && v3 == 3 && result.isFailure
            )
        }

        "Abort" in run {
            for
                events <- Queue.Unbounded.init[String]()
                actor <- Actor.run {
                    Abort.recover[TemporaryError.type] { _ =>
                        events.add("Recovered from error").andThen {
                            Actor.receiveMax[Int](2) { msg =>
                                events.add(s"Processing $msg")
                            }
                        }
                    } {
                        Actor.receiveAll[Int] { msg =>
                            if msg < 0 then Abort.fail(TemporaryError)
                            else events.add(s"Received $msg")
                        }
                    }
                }
                _   <- actor.send(1)
                _   <- actor.send(-1)
                _   <- actor.send(2)
                _   <- actor.send(3)
                _   <- actor.await
                log <- events.drain
            yield assert(log == List(
                "Received 1",
                "Recovered from error",
                "Processing 2",
                "Processing 3"
            ))
        }

        "mixed" in run {
            for
                attempts <- AtomicInt.init(0)
                events   <- Queue.Unbounded.init[String]()
                actor <- Actor.run {
                    Abort.recover[PermanentError.type] { _ =>
                        events.add("Switched to fallback behavior").andThen {
                            Actor.receiveMax[Int](1) { msg =>
                                events.add(s"Fallback processing: $msg")
                            }
                        }
                    } {
                        Retry[TemporaryError.type](Schedule.repeat(2)) {
                            attempts.incrementAndGet.map { count =>
                                events.add(s"Attempt #$count").andThen {
                                    Actor.receiveAll[Int] { msg =>
                                        if msg == 0 then Abort.fail(PermanentError)
                                        else if msg < 0 then Abort.fail(TemporaryError)
                                        else events.add(s"Processing: $msg (attempt $count)")
                                    }
                                }
                            }
                        }
                    }
                }
                _     <- actor.send(1)
                _     <- actor.send(-1)
                _     <- actor.send(2)
                _     <- actor.send(-1)
                _     <- actor.send(3)
                _     <- actor.send(0)
                _     <- actor.send(4)
                _     <- actor.await
                count <- attempts.get
                log   <- events.drain
            yield
                assert(count == 3)
                assert(log == List(
                    "Attempt #1",
                    "Processing: 1 (attempt 1)",
                    "Attempt #2",
                    "Processing: 2 (attempt 2)",
                    "Attempt #3",
                    "Processing: 3 (attempt 3)",
                    "Switched to fallback behavior",
                    "Fallback processing: 4"
                ))
        }

    }

>>>>>>> 5939450c
end ActorTest<|MERGE_RESOLUTION|>--- conflicted
+++ resolved
@@ -536,12 +536,11 @@
                 assert(result._3 == 1)
                 assert(result._4 == false)
         }
-<<<<<<< HEAD
     }
 
     "multiple receive calls" - {
 
-        "combines receiveMax and receiveAll" in runNotJS {
+        "combines receiveMax and receiveAll" in run {
             for
                 results <- Queue.Unbounded.init[String]()
                 actor <- Actor.run {
@@ -729,198 +728,4 @@
 
     }
 
-=======
-    }
-
-    "multiple receive calls" - {
-
-        "combines receiveMax and receiveAll" in run {
-            for
-                results <- Queue.Unbounded.init[String]()
-                actor <- Actor.run {
-                    for
-                        _ <- Actor.receiveMax[Int](2) { msg =>
-                            results.add(s"receiveMax: $msg")
-                        }
-                        _ <- Actor.receiveAll[Int] { msg =>
-                            results.add(s"receiveAll: $msg")
-                        }
-                    yield ()
-                }
-                _        <- actor.send(1)
-                _        <- actor.send(2)
-                _        <- actor.send(3)
-                _        <- untilTrue(results.size.map(_ == 3))
-                _        <- actor.close
-                received <- results.drain
-            yield assert(received == List("receiveMax: 1", "receiveMax: 2", "receiveAll: 3"))
-        }
-
-        "combines receiveLoop and receiveMax" in run {
-            for
-                results <- Queue.Unbounded.init[String]()
-                actor <- Actor.run {
-                    for
-                        sum <- Actor.receiveLoop[Int](0) { (msg, acc) =>
-                            if msg == 0 then Loop.done(acc)
-                            else Loop.continue(acc + msg)
-                        }
-                        _ <- Actor.receiveMax[Int](2) { msg =>
-                            results.add(s"After loop: $msg (sum was $sum)")
-                        }
-                    yield sum
-                }
-                _      <- actor.send(10)
-                _      <- actor.send(20)
-                _      <- actor.send(0)
-                _      <- actor.send(30)
-                _      <- actor.send(40)
-                result <- actor.await
-                logs   <- results.drain
-            yield
-                assert(result == 30)
-                assert(logs == List("After loop: 30 (sum was 30)", "After loop: 40 (sum was 30)"))
-        }
-    }
-
-    "supervision" - {
-
-        case object TemporaryError
-        case object PermanentError
-
-        case class TestMessage(v: Int, replyTo: Subject[Int])
-
-        "Retry" in run {
-            for
-                attempts <- AtomicInt.init(0)
-                actor <- Actor.run {
-                    Retry[TemporaryError.type] {
-                        attempts.incrementAndGet.map { count =>
-                            Actor.receiveAll[TestMessage] { msg =>
-                                msg.replyTo.send(msg.v + 1)
-                                    .andThen(Abort.when(msg.v == 42)(TemporaryError))
-                            }
-                        }
-                    }
-                }
-                v1    <- actor.ask(TestMessage(1, _))
-                v2    <- actor.ask(TestMessage(42, _))
-                v3    <- actor.ask(TestMessage(2, _))
-                v4    <- actor.ask(TestMessage(3, _))
-                v5    <- actor.ask(TestMessage(42, _))
-                v6    <- actor.ask(TestMessage(4, _))
-                count <- attempts.get
-            yield assert(
-                count == 3 && v1 == 2 && v2 == 43 && v3 == 3 && v4 == 4 && v5 == 43 && v6 == 5
-            )
-        }
-
-        "Retry limit" in run {
-            for
-                attempts <- AtomicInt.init(0)
-                actor <- Actor.run {
-                    Retry[TemporaryError.type](Schedule.repeat(2)) {
-                        attempts.incrementAndGet.map { count =>
-                            Actor.receiveAll[TestMessage] { msg =>
-                                msg.replyTo.send(msg.v + 1)
-                                    .andThen(Abort.when(msg.v == 42)(TemporaryError))
-                            }
-                        }
-                    }
-                }
-                v1     <- actor.ask(TestMessage(1, _))
-                v2     <- actor.ask(TestMessage(42, _))
-                v3     <- actor.ask(TestMessage(2, _))
-                _      <- actor.ask(TestMessage(42, _))
-                _      <- actor.ask(TestMessage(42, _))
-                result <- Abort.run(actor.ask(TestMessage(3, _)))
-                count  <- attempts.get
-            yield assert(
-                count == 3 && v1 == 2 && v2 == 43 && v3 == 3 && result.isFailure
-            )
-        }
-
-        "Abort" in run {
-            for
-                events <- Queue.Unbounded.init[String]()
-                actor <- Actor.run {
-                    Abort.recover[TemporaryError.type] { _ =>
-                        events.add("Recovered from error").andThen {
-                            Actor.receiveMax[Int](2) { msg =>
-                                events.add(s"Processing $msg")
-                            }
-                        }
-                    } {
-                        Actor.receiveAll[Int] { msg =>
-                            if msg < 0 then Abort.fail(TemporaryError)
-                            else events.add(s"Received $msg")
-                        }
-                    }
-                }
-                _   <- actor.send(1)
-                _   <- actor.send(-1)
-                _   <- actor.send(2)
-                _   <- actor.send(3)
-                _   <- actor.await
-                log <- events.drain
-            yield assert(log == List(
-                "Received 1",
-                "Recovered from error",
-                "Processing 2",
-                "Processing 3"
-            ))
-        }
-
-        "mixed" in run {
-            for
-                attempts <- AtomicInt.init(0)
-                events   <- Queue.Unbounded.init[String]()
-                actor <- Actor.run {
-                    Abort.recover[PermanentError.type] { _ =>
-                        events.add("Switched to fallback behavior").andThen {
-                            Actor.receiveMax[Int](1) { msg =>
-                                events.add(s"Fallback processing: $msg")
-                            }
-                        }
-                    } {
-                        Retry[TemporaryError.type](Schedule.repeat(2)) {
-                            attempts.incrementAndGet.map { count =>
-                                events.add(s"Attempt #$count").andThen {
-                                    Actor.receiveAll[Int] { msg =>
-                                        if msg == 0 then Abort.fail(PermanentError)
-                                        else if msg < 0 then Abort.fail(TemporaryError)
-                                        else events.add(s"Processing: $msg (attempt $count)")
-                                    }
-                                }
-                            }
-                        }
-                    }
-                }
-                _     <- actor.send(1)
-                _     <- actor.send(-1)
-                _     <- actor.send(2)
-                _     <- actor.send(-1)
-                _     <- actor.send(3)
-                _     <- actor.send(0)
-                _     <- actor.send(4)
-                _     <- actor.await
-                count <- attempts.get
-                log   <- events.drain
-            yield
-                assert(count == 3)
-                assert(log == List(
-                    "Attempt #1",
-                    "Processing: 1 (attempt 1)",
-                    "Attempt #2",
-                    "Processing: 2 (attempt 2)",
-                    "Attempt #3",
-                    "Processing: 3 (attempt 3)",
-                    "Switched to fallback behavior",
-                    "Fallback processing: 4"
-                ))
-        }
-
-    }
-
->>>>>>> 5939450c
 end ActorTest