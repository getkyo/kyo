--- conflicted
+++ resolved
@@ -261,7 +261,6 @@
     ): A < (Abort[E] & Async & Ctx) =
         race[E, A, Ctx](first +: rest)
 
-<<<<<<< HEAD
     /** Races multiple computations with state isolation.
       *
       * @param isolate
@@ -280,7 +279,7 @@
         using frame: Frame
     ): A < (Abort[E] & Async & S & Ctx) =
         race[E, A, S, Ctx](isolate)(first +: rest)
-=======
+
     /** Concurrently executes effects and collects their successful results.
       *
       * WARNING: Executes all computations in parallel without bounds. Use with caution on large sequences to avoid resource exhaustion.
@@ -369,7 +368,6 @@
         frame: Frame
     ): Chunk[A] < (Abort[E] & Async & Ctx) =
         Fiber._gather(max)(seq.size, seq).map(_.get)
->>>>>>> 70f91b48
 
     /** Runs multiple computations in parallel with unlimited parallelism and returns their results.
       *
