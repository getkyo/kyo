--- conflicted
+++ resolved
@@ -113,11 +113,7 @@
         context: Context,
         finalizers: Finalizers = Finalizers.empty,
         runtime: Int = 0
-<<<<<<< HEAD
-    )(using Flat[A]): IOTask[Ctx, E, A] =
-=======
-    )(using Frame): IOTask[Ctx, E, A] =
->>>>>>> d043f013
+    ): IOTask[Ctx, E, A] =
         val ctx = context
         val task =
             if ctx.isEmpty then
