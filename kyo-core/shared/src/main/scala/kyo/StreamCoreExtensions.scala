--- conflicted
+++ resolved
@@ -64,13 +64,8 @@
                 case Absent =>
                     emit(listener)
 
-<<<<<<< HEAD
-        def subscribe(using Frame): Stream[A, Abort[E] & Async] < (Resource & Async) =
+        def subscribe(using Frame): Stream[A, Abort[E] & Async] < (Scope & Async) =
             Abort.run[Closed](hub.listen).map:
-=======
-        def subscribe(using Frame): Stream[A, Abort[E] & Async] < (Scope & Async) =
-            Abort.runPartial[Closed](hub.listen).map:
->>>>>>> a287ac73
                 case Result.Success(listener) =>
                     Stream:
                         latch.release.andThen:
@@ -108,13 +103,8 @@
             Frame,
             Tag[Emit[Chunk[A]]],
             Tag[Emit[Chunk[Chunk[A]]]],
-<<<<<<< HEAD
             Tag[Abort[E]]
-        ): StreamHubImpl[A, E] < (Async & Resource) =
-=======
-            Frame
         ): StreamHubImpl[A, E] < (Async & Scope) =
->>>>>>> a287ac73
             Sync.Unsafe:
                 Latch.initWith(1): latch =>
                     Hub.initWith[Result.Partial[E, Maybe[Chunk[A]]]](bufferSize): hub =>
@@ -136,13 +126,8 @@
             bufferSize: Int = defaultAsyncStreamBufferSize
         )(
             using
-<<<<<<< HEAD
             Frame,
-            Isolate.Contextual[S, Sync],
-            Isolate.Stateful[S, Abort[E] & Async],
-=======
             Isolate[S, Sync, S],
->>>>>>> a287ac73
             Tag[Emit[Chunk[V]]],
             Tag[Abort[E]]
         ): Stream[V, S & Async] =
@@ -378,11 +363,7 @@
             tag: Tag[Abort[E]],
             tag2: Tag[Abort[E | Closed]]
         ): Stream[V, Abort[E] & S & Async] =
-<<<<<<< HEAD
-            other.mergeHaltingLeft(stream)(using i1, i2, sct, t, f, tag, tag2)
-=======
-            other.mergeHaltingLeft(stream)(using i, sct, t, f)
->>>>>>> a287ac73
+            other.mergeHaltingLeft(stream)(using i, sct, t, f, tag, tag2)
 
         /** Applies effectful transformation of stream elements asynchronously, mapping them in parallel. Preserves chunk boundaries.
           *
@@ -474,11 +455,7 @@
             tag: Tag[Abort[E]],
             tag2: Tag[Abort[E | Closed]]
         ): Stream[V2, Abort[E] & Async & S & S2] =
-<<<<<<< HEAD
-            mapPar(Async.defaultConcurrency, defaultAsyncStreamBufferSize)(f)(using frame, t1, t2, t3, i1, i2, ev, tag, tag2)
-=======
-            mapPar(Async.defaultConcurrency, defaultAsyncStreamBufferSize)(f)(using t1, t2, t3, i, ev, frame)
->>>>>>> a287ac73
+            mapPar(Async.defaultConcurrency, defaultAsyncStreamBufferSize)(f)(using frame, t1, t2, t3, i, ev, tag, tag2)
 
         /** Applies effectful transformation of stream elements asynchronously, mapping them in parallel. Does not preserve chunk
           * boundaries.
@@ -575,11 +552,7 @@
             tag: Tag[Abort[E]],
             tag2: Tag[Abort[E | Closed]]
         ): Stream[V2, Abort[E] & Async & S & S2] =
-<<<<<<< HEAD
-            mapParUnordered(Async.defaultConcurrency, defaultAsyncStreamBufferSize)(f)(using frame, t1, t2, t3, i1, i2, ev, tag, tag2)
-=======
-            mapParUnordered(Async.defaultConcurrency, defaultAsyncStreamBufferSize)(f)(using t1, t2, t3, i, ev, frame)
->>>>>>> a287ac73
+            mapParUnordered(Async.defaultConcurrency, defaultAsyncStreamBufferSize)(f)(using frame, t1, t2, t3, i, ev, tag, tag2)
 
         /** Applies effectful transformation of stream chunks asynchronously, mapping chunks in parallel. Preserves chunk boundaries.
           *
@@ -671,11 +644,7 @@
             tag: Tag[Abort[E]],
             tag2: Tag[Abort[E | Closed]]
         ): Stream[V2, Abort[E] & Async & S & S2] =
-<<<<<<< HEAD
-            mapChunkPar(Async.defaultConcurrency, defaultAsyncStreamBufferSize)(f)(using frame, t1, t2, t3, i1, i2, ev, tag, tag2)
-=======
-            mapChunkPar(Async.defaultConcurrency, defaultAsyncStreamBufferSize)(f)(using t1, t2, t3, i, ev, frame)
->>>>>>> a287ac73
+            mapChunkPar(Async.defaultConcurrency, defaultAsyncStreamBufferSize)(f)(using frame, t1, t2, t3, i, ev, tag, tag2)
 
         /** Applies effectful transformation of stream chunks asynchronously, mapping chunks in parallel. Does not preserve chunk
           * boundaries.
@@ -787,11 +756,7 @@
             tag: Tag[Abort[E]],
             tag2: Tag[Abort[E | Closed]]
         ): Stream[V2, Abort[E] & Async & S & S2] =
-<<<<<<< HEAD
-            mapChunkParUnordered(Async.defaultConcurrency, defaultAsyncStreamBufferSize)(f)(using frame, t1, t2, t3, i1, i2, ev, tag, tag2)
-=======
-            mapChunkParUnordered(Async.defaultConcurrency, defaultAsyncStreamBufferSize)(f)(using t1, t2, t3, i, ev, frame)
->>>>>>> a287ac73
+            mapChunkParUnordered(Async.defaultConcurrency, defaultAsyncStreamBufferSize)(f)(using frame, t1, t2, t3, i, ev, tag, tag2)
 
         /** Broadcast to two streams that can be evaluated in parallel. Original stream begins to run as soon as either of the original
           * streams does.
@@ -803,46 +768,27 @@
           */
         def broadcast2(bufferSize: Int = defaultAsyncStreamBufferSize)(
             using
-<<<<<<< HEAD
             fr: Frame,
-            i1: Isolate.Contextual[S, Sync],
-            i2: Isolate.Stateful[S, Async],
-=======
-            i: Isolate[S, Sync, S],
->>>>>>> a287ac73
+            i: Isolate[S, Sync, S],
             t1: Tag[V],
             t2: Tag[Emit[Chunk[V]]],
             t3: Tag[Emit[Chunk[Chunk[V]]]],
             t4: ConcreteTag[E],
-<<<<<<< HEAD
             tag: Tag[Abort[E]]
-        ): (Stream[V, Abort[E] & Async], Stream[V, Abort[E] & Resource & Async]) < (Resource & Async & S) =
-=======
-            fr: Frame
         ): (Stream[V, Abort[E] & Async], Stream[V, Abort[E] & Scope & Async]) < (Scope & Async & S) =
->>>>>>> a287ac73
             broadcastDynamicWith(bufferSize) { streamHub =>
                 for
                     s1 <- streamHub.subscribe
                     s2 <- streamHub.subscribe
                 yield (s1, s2)
-<<<<<<< HEAD
-            }(using fr, i1, i2, t1, t2, t3, t4, tag)
-=======
-            }(using i, t1, t2, t3, t4, fr)
->>>>>>> a287ac73
+            }(using fr, i, t1, t2, t3, t4, tag)
 
         /** Broadcast to three streams that can be evaluated in parallel.
           */
         def broadcast3(bufferSize: Int = defaultAsyncStreamBufferSize)(
             using
-<<<<<<< HEAD
             fr: Frame,
-            i1: Isolate.Contextual[S, Sync],
-            i2: Isolate.Stateful[S, Async],
-=======
-            i: Isolate[S, Sync, S],
->>>>>>> a287ac73
+            i: Isolate[S, Sync, S],
             t1: Tag[V],
             t2: Tag[Emit[Chunk[V]]],
             t3: Tag[Emit[Chunk[Chunk[V]]]],
@@ -859,23 +805,14 @@
                     s2 <- streamHub.subscribe
                     s3 <- streamHub.subscribe
                 yield (s1, s2, s3)
-<<<<<<< HEAD
-            }(using fr, i1, i2, t1, t2, t3, t4, tag)
-=======
-            }(using i, t1, t2, t3, t4, fr)
->>>>>>> a287ac73
+            }(using fr, i, t1, t2, t3, t4, tag)
 
         /** Broadcast to four streams that can be evaluated in parallel.
           */
         def broadcast4(bufferSize: Int = defaultAsyncStreamBufferSize)(
             using
-<<<<<<< HEAD
             fr: Frame,
-            i1: Isolate.Contextual[S, Sync],
-            i2: Isolate.Stateful[S, Async],
-=======
-            i: Isolate[S, Sync, S],
->>>>>>> a287ac73
+            i: Isolate[S, Sync, S],
             t1: Tag[V],
             t2: Tag[Emit[Chunk[V]]],
             t3: Tag[Emit[Chunk[Chunk[V]]]],
@@ -894,23 +831,14 @@
                     s3 <- streamHub.subscribe
                     s4 <- streamHub.subscribe
                 yield (s1, s2, s3, s4)
-<<<<<<< HEAD
-            }(using fr, i1, i2, t1, t2, t3, t4, tag)
-=======
-            }(using i, t1, t2, t3, t4, fr)
->>>>>>> a287ac73
+            }(using fr, i, t1, t2, t3, t4, tag)
 
         /** Broadcast to five streams that can be evaluated in parallel.
           */
         def broadcast5(bufferSize: Int = defaultAsyncStreamBufferSize)(
             using
-<<<<<<< HEAD
             fr: Frame,
-            i1: Isolate.Contextual[S, Sync],
-            i2: Isolate.Stateful[S, Async],
-=======
-            i: Isolate[S, Sync, S],
->>>>>>> a287ac73
+            i: Isolate[S, Sync, S],
             t1: Tag[V],
             t2: Tag[Emit[Chunk[V]]],
             t3: Tag[Emit[Chunk[Chunk[V]]]],
@@ -931,11 +859,7 @@
                     s4 <- streamHub.subscribe
                     s5 <- streamHub.subscribe
                 yield (s1, s2, s3, s4, s5)
-<<<<<<< HEAD
-            }(using fr, i1, i2, t1, t2, t3, t4, tag)
-=======
-            }(using i, t1, t2, t3, t4, fr)
->>>>>>> a287ac73
+            }(using fr, i, t1, t2, t3, t4, tag)
 
         /** Broadcast to a specified number of streams that can be evaluated in parallel.
           *
@@ -948,24 +872,14 @@
           */
         def broadcastN(numStreams: Int, bufferSize: Int = defaultAsyncStreamBufferSize)(
             using
-<<<<<<< HEAD
             fr: Frame,
-            i1: Isolate.Contextual[S, Sync],
-            i2: Isolate.Stateful[S, Async],
-=======
-            i: Isolate[S, Sync, S],
->>>>>>> a287ac73
+            i: Isolate[S, Sync, S],
             t1: Tag[V],
             t2: Tag[Emit[Chunk[V]]],
             t3: Tag[Emit[Chunk[Chunk[V]]]],
             t4: ConcreteTag[E],
-<<<<<<< HEAD
             tag: Tag[Abort[E]]
-        ): Chunk[Stream[V, Abort[E] & Resource & Async]] < (Resource & Async & S) =
-=======
-            fr: Frame
         ): Chunk[Stream[V, Abort[E] & Scope & Async]] < (Scope & Async & S) =
->>>>>>> a287ac73
             broadcastDynamicWith(bufferSize) { streamHub =>
                 val builder = Chunk.newBuilder[Stream[V, Abort[E] & Scope & Async]]
                 Loop(numStreams): remaining =>
@@ -974,11 +888,7 @@
                     else
                         streamHub.subscribe.map: stream =>
                             Sync.defer(builder.addOne(stream)).andThen(Loop.continue(remaining - 1))
-<<<<<<< HEAD
-            }(using fr, i1, i2, t1, t2, t3, t4, tag)
-=======
-            }(using i, t1, t2, t3, t4, fr)
->>>>>>> a287ac73
+            }(using fr, i, t1, t2, t3, t4, tag)
 
         /** Convert to a reusable stream that can be run multiple times in parallel to consume the same original elements. Original stream
           * begins to run as soon as the broadcasted stream is run for the first time.
@@ -995,26 +905,15 @@
           */
         def broadcasted(bufferSize: Int = defaultAsyncStreamBufferSize)(
             using
-<<<<<<< HEAD
             fr: Frame,
-            i1: Isolate.Contextual[S, Sync],
-            i2: Isolate.Stateful[S, Async],
-=======
-            i: Isolate[S, Sync, S],
->>>>>>> a287ac73
+            i: Isolate[S, Sync, S],
             t1: Tag[V],
             t2: Tag[Emit[Chunk[V]]],
             t3: Tag[Emit[Chunk[Chunk[V]]]],
             t4: ConcreteTag[E],
-<<<<<<< HEAD
             tag: Tag[Abort[E]]
-        ): Stream[V, Abort[E] & Async & Resource] < (Resource & Async & S) =
-            broadcastDynamic(bufferSize)(using fr, i1, i2, t1, t2, t3, t4, tag).map: streamHub =>
-=======
-            fr: Frame
         ): Stream[V, Abort[E] & Async & Scope] < (Scope & Async & S) =
             broadcastDynamic(bufferSize).map: streamHub =>
->>>>>>> a287ac73
                 Stream:
                     streamHub.subscribe.map(_.emit)
 
@@ -1033,24 +932,14 @@
           */
         def broadcastDynamic(bufferSize: Int = defaultAsyncStreamBufferSize)(
             using
-<<<<<<< HEAD
             fr: Frame,
-            i1: Isolate.Contextual[S, Sync],
-            i2: Isolate.Stateful[S, Async],
-=======
-            i: Isolate[S, Sync, S],
->>>>>>> a287ac73
+            i: Isolate[S, Sync, S],
             t1: Tag[V],
             t2: Tag[Emit[Chunk[V]]],
             t3: Tag[Emit[Chunk[Chunk[V]]]],
             t4: ConcreteTag[E],
-<<<<<<< HEAD
             tag: Tag[Abort[E]]
-        ): StreamHub[V, E] < (Resource & Async & S) =
-=======
-            fr: Frame
         ): StreamHub[V, E] < (Scope & Async & S) =
->>>>>>> a287ac73
             Latch.initWith(1): latch =>
                 StreamHubImpl.init[V, E](bufferSize).map: streamHub =>
                     streamHub.consume(stream).andThen:
@@ -1070,24 +959,14 @@
           */
         def broadcastDynamicWith[A, S1](bufferSize: Int)(fn: StreamHub[V, E] => A < S1)(
             using
-<<<<<<< HEAD
             fr: Frame,
-            i1: Isolate.Contextual[S, Sync],
-            i2: Isolate.Stateful[S, Async],
-=======
-            i: Isolate[S, Sync, S],
->>>>>>> a287ac73
+            i: Isolate[S, Sync, S],
             t1: Tag[V],
             t2: Tag[Emit[Chunk[V]]],
             t3: Tag[Emit[Chunk[Chunk[V]]]],
             t4: ConcreteTag[E],
-<<<<<<< HEAD
             tag: Tag[Abort[E]]
-        ): A < (Resource & Async & S & S1) =
-=======
-            fr: Frame
         ): A < (Scope & Async & S & S1) =
->>>>>>> a287ac73
             StreamHubImpl.init[V, E](bufferSize).map: streamHub =>
                 fn(streamHub).map: a =>
                     streamHub.consume(stream).andThen(a)
@@ -1105,24 +984,14 @@
           */
         def broadcastDynamicWith[A, S1](fn: StreamHub[V, E] => A < S1)(
             using
-<<<<<<< HEAD
             fr: Frame,
-            i1: Isolate.Contextual[S, Sync],
-            i2: Isolate.Stateful[S, Async],
-=======
-            i: Isolate[S, Sync, S],
->>>>>>> a287ac73
+            i: Isolate[S, Sync, S],
             t1: Tag[V],
             t2: Tag[Emit[Chunk[V]]],
             t3: Tag[Emit[Chunk[Chunk[V]]]],
             t4: ConcreteTag[E],
-<<<<<<< HEAD
             tag: Tag[Abort[E]]
-        ): A < (Resource & Async & S & S1) =
-=======
-            fr: Frame
         ): A < (Scope & Async & S & S1) =
->>>>>>> a287ac73
             StreamHubImpl.init[V, E](defaultAsyncStreamBufferSize).map: streamHub =>
                 fn(streamHub).map: a =>
                     streamHub.consume(stream).andThen(a)
