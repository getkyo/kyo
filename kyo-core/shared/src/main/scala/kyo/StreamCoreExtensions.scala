--- conflicted
+++ resolved
@@ -87,11 +87,7 @@
             t2: Tag[Emit[Chunk[A]]],
             fr: Frame
         ): Unit < (Async & S & Scope) =
-<<<<<<< HEAD
-            Scope.acquireRelease(Fiber.init {
-=======
             Scope.acquireRelease(Fiber.initUnscoped {
->>>>>>> 18e97563
                 Abort.run[E](
                     Abort.run[Closed](
                         latch.await.andThen(stream.foreachChunk(chunk => hub.put(Result.Success(Present(chunk)))))
