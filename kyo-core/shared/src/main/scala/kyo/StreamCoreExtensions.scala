package kyo

import kyo.ChunkBuilder
import kyo.kernel.ArrowEffect
import scala.annotation.implicitNotFound
import scala.util.NotGiven

object StreamCoreExtensions:
    val defaultAsyncStreamBufferSize = 1024

    private def emitMaybeChunksFromChannel[V](channel: Channel[Maybe[Chunk[V]]])(using Tag[Emit[Chunk[V]]], Frame) =
        val emit = Loop.foreach:
            channel.take.map:
                case Absent =>
                    Loop.done
                case Present(c) =>
                    if c.nonEmpty then
                        Emit.valueWith(c)(Loop.continue)
                    else
                        Loop.continue
        Abort.run(emit).unit
    end emitMaybeChunksFromChannel

    private def emitMaybeElementsFromChannel[V](channel: Channel[Maybe[V]])(using Tag[Emit[Chunk[V]]], Frame) =
        val emit = Loop.foreach:
            channel.take.map: v =>
                channel.drain.map: chunk =>
                    val fullChunk      = Chunk(v).concat(chunk)
                    val publishedChunk = fullChunk.collect({ case Present(v) => v })
                    Emit.valueWith(publishedChunk):
                        if publishedChunk.size == fullChunk.size then
                            Loop.continue
                        else Loop.done
        Abort.run(emit).unit
    end emitMaybeElementsFromChannel

    sealed trait StreamHub[A, E]:
        def subscribe(using Frame): Stream[A, Abort[E] & Async] < (Resource & Async)

    private class StreamHubImpl[A, E](
        hub: Hub[Result.Partial[E, Maybe[Chunk[A]]]],
        streamStatus: AtomicRef.Unsafe[Maybe[Result.Partial[E, Unit]]],
        latch: Latch
    )(
        using
        Tag[Emit[Chunk[A]]],
        Tag[Emit[Chunk[Chunk[A]]]]
    ) extends StreamHub[A, E]:
        private def emit(listener: Hub.Listener[Result.Partial[E, Maybe[Chunk[A]]]])(using Frame) =
            listener
                .stream(1)
                .collectWhile {
                    case Result.Success(maybeChunk) => maybeChunk
                    case Result.Failure(e)          => Abort.fail(e)
                }
                .mapChunk(v => v.flattenChunk)
                .emit
        end emit

        private def emitWithStatus(listener: Hub.Listener[Result.Partial[E, Maybe[Chunk[A]]]])(using Frame) =
            // Ensure the end-of-stream signal is propagated to new listeners
            Sync.Unsafe(streamStatus.get()).map:
                case Present(Result.Success(_)) =>
                    Abort.run[Closed](hub.put(Result.Success(Absent))).andThen(emit(listener))
                case Present(Result.Failure(e)) =>
                    Abort.run[Closed](hub.put(Result.Failure(e))).andThen(emit(listener))
                case Absent =>
                    emit(listener)

        def subscribe(using Frame): Stream[A, Abort[E] & Async] < (Resource & Async) =
            Abort.runPartial[Closed](hub.listen).map:
                case Result.Success(listener) =>
                    Stream:
                        latch.release.andThen:
                            Abort.run[Closed](hub.empty).map: hubIsEmptyResult =>
                                // If the hub is not empty post subscription, we don't need to check status
                                if hubIsEmptyResult.getOrElse(true) then
                                    emitWithStatus(listener)
                                else emit(listener)

                case Result.Failure(e) => Abort.panic(e)

        def consume[S](stream: Stream[A, Abort[E] & S & Async])(
            using
            i1: Isolate.Contextual[S, Sync],
            i2: Isolate.Stateful[S, Abort[E] & Async],
            t1: SafeClassTag[E],
            t2: Tag[Emit[Chunk[A]]],
            fr: Frame
        ): Unit < (Async & S & Resource) =
            Resource.acquireRelease(Fiber.init {
                Abort.run[E](
                    Abort.run[Closed](
                        latch.await.andThen(stream.foreachChunk(chunk => hub.put(Result.Success(Present(chunk)))))
                    )
                ).map:
                    case Result.Success(_) =>
                        Sync.Unsafe(streamStatus.set(Present(Result.Success(())))).andThen(hub.put(Result.Success(Absent)))
                    case Result.Failure(e) => Sync.Unsafe(streamStatus.set(Present(Result.Failure(e)))).andThen(hub.put(Result.Failure(e)))
                    case panic @ Result.Panic(e) => Abort.get(panic)
            })(_.interrupt).unit
    end StreamHubImpl

    private object StreamHubImpl:
        def init[A, E](bufferSize: Int)(
            using
            Tag[A],
            Tag[Emit[Chunk[A]]],
            Tag[Emit[Chunk[Chunk[A]]]],
            Frame
        ): StreamHubImpl[A, E] < (Async & Resource) =
            Sync.Unsafe:
                Latch.initWith(1): latch =>
                    Hub.initWith[Result.Partial[E, Maybe[Chunk[A]]]](bufferSize): hub =>
                        StreamHubImpl(hub, AtomicRef.Unsafe.init(Absent), latch)
    end StreamHubImpl

    extension (streamObj: Stream.type)
        /** Merges multiple streams asynchronously. Stream stops when all sources streams have completed.
          *
          * @note
          *   Merges chunks and not individual elements. Rechunk source streams to size 1 to interleave individual elements.
          * @param streams
          *   Sequence of streams to be merged
          * @param bufferSize
          *   Size of the buffer that source streams will write to and outputs stream will read from
          */
        def collectAll[V, E: SafeClassTag, S](
            streams: Seq[Stream[V, Abort[E] & S & Async]],
            bufferSize: Int = defaultAsyncStreamBufferSize
        )(
            using
            Isolate.Contextual[S, Sync],
            Isolate.Stateful[S, Abort[E] & Async],
            Tag[Emit[Chunk[V]]],
            Frame
        ): Stream[V, S & Async] =
            Stream:
<<<<<<< HEAD
                Channel.initLocalWith[Maybe[Chunk[V]]](bufferSize, Access.MultiProducerMultiConsumer): channel =>
                    for
                        _ <- Fiber.run[E, Unit, S](Abort.run {
                            Async.foreachDiscard(streams)(
                                _.foreachChunk(c => Abort.run[Closed](channel.put(Present(c))))
                            )
                        }.andThen(Abort.run(channel.put(Absent)).unit))
                        _ <- emitMaybeChunksFromChannel(channel)
                    yield ()
=======
                Channel.init[Maybe[Chunk[V]]](bufferSize, Access.MultiProducerMultiConsumer).map: channel =>
                    Sync.ensure(channel.close):
                        for
                            _ <- Fiber.init[E, Unit, S](Abort.run {
                                Async.foreachDiscard(streams)(
                                    _.foreachChunk(c => Abort.run[Closed](channel.put(Present(c))))
                                )
                            }.andThen(Abort.run(channel.put(Absent)).unit))
                            _ <- emitMaybeChunksFromChannel(channel)
                        yield ()
>>>>>>> c72d08f7

        /** Creates a stream from an iterator.
          *
          * @param v
          *   Iterator to create a stream from
          * @param chunkSize
          *   Size of the chunks that the iterator will produce and the stream will read from
          */
        def fromIterator[V](v: => Iterator[V], chunkSize: Int = Stream.DefaultChunkSize)(using
            Tag[Emit[Chunk[V]]],
            Frame
        ): Stream[V, Sync] =
            val stream: Stream[V, Sync] < Sync = Sync.defer:
                val it      = v
                val size    = chunkSize max 1
                val builder = ChunkBuilder.init[V]

                val pull: Chunk[V] < Sync =
                    Sync.defer:
                        var count = 0
                        while count < size && it.hasNext do
                            builder.addOne(it.next())
                            count += 1

                        builder.result()

                Stream:
                    Loop.foreach:
                        Abort.run(pull).map:
                            case Result.Success(chunk) if chunk.isEmpty => Loop.done
                            case Result.Success(chunk)                  => Emit.valueWith(chunk)(Loop.continue)
                            case Result.Panic(throwable) =>
                                Sync.defer:
                                    val lastElements: Chunk[V] = builder.result()
                                    Emit.valueWith(lastElements)(Abort.panic(throwable))

            Stream.unwrap(stream)
        end fromIterator

        /** Creates a stream from an iterator.
          *
          * @typeParam
          *   E type of Exception to catch
          * @param v
          *   Iterator to create a stream from
          * @param chunkSize
          *   Size of the chunks that the iterator will produce and the stream will read from
          */
        inline def fromIteratorCatching[E <: Throwable](using
            frame: Frame
        )[V](v: => Iterator[V], chunkSize: Int = Stream.DefaultChunkSize)(using
            tag: Tag[Emit[Chunk[V]]],
            ct: SafeClassTag[E],
            @implicitNotFound(
                "Missing *explicit* type param on `fromIteratorCatching[E = SomeException](iterator, chunkSize)`." +
                    "\n - Cannot catch Exceptions as `Failure[E]` using `E = Nothing`, they are turned into `Panic`." +
                    "\n       If you need this behaviour, use `fromIterator(iterator, chunkSize)` directly." +
                    "\n - `fromIteratorCatching[E = Throwable]` catches all Exceptions as `Failure`."
            ) notNothing: NotGiven[E =:= Nothing]
        ): Stream[V, Sync & Abort[E]] =
            val stream: Stream[V, (Sync & Abort[E])] < Sync = Sync.defer:
                val it      = v
                val size    = chunkSize max 1
                val builder = ChunkBuilder.init[V]

                val pull: Chunk[V] < (Sync & Abort[E]) =
                    Sync.defer:
                        Abort.catching[E]:
                            var count = 0
                            while count < size && it.hasNext do
                                builder.addOne(it.next())
                                count += 1

                            builder.result()

                Stream:
                    Loop.foreach:
                        Abort.run(pull).map:
                            case Result.Success(chunk) if chunk.isEmpty => Loop.done
                            case Result.Success(chunk)                  => Emit.valueWith(chunk)(Loop.continue)
                            case error: Result.Error[E] @unchecked =>
                                Sync.defer:
                                    val lastElements: Chunk[V] = builder.result()
                                    Emit.valueWith(lastElements)(Abort.error(error))

            Stream.unwrap(stream)
        end fromIteratorCatching

        /** Merges multiple streams asynchronously. Stream stops as soon as any of the source streams complete.
          *
          * @note
          *   Merges chunks and not individual elements. Rechunk source streams to size 1 to interleave individual elements.
          * @param streams
          *   Sequence of streams to be merged
          * @param bufferSize
          *   Size of the buffer that source streams will write to and outputs stream will read from
          */
        def collectAllHalting[V, E: SafeClassTag, S](
            streams: Seq[Stream[V, S & Abort[E] & Async]],
            bufferSize: Int = defaultAsyncStreamBufferSize
        )(
            using
            Isolate.Contextual[S, Sync],
            Isolate.Stateful[S, Abort[E] & Async],
            Tag[Emit[Chunk[V]]],
            Frame
        ): Stream[V, S & Async] =
            Stream:
<<<<<<< HEAD
                Channel.initLocalWith[Maybe[Chunk[V]]](bufferSize, Access.MultiProducerMultiConsumer): channel =>
                    for
                        _ <- Fiber.run(Abort.run(
                            Async
                                .foreachDiscard(streams)(
                                    _.foreachChunk(c => Abort.run(channel.put(Present(c))))
                                        .andThen(Abort.run(channel.put(Absent)))
                                )
                        ))
                        _ <- emitMaybeChunksFromChannel(channel)
                    yield ()
=======
                Channel.initWith[Maybe[Chunk[V]]](bufferSize, Access.MultiProducerMultiConsumer): channel =>
                    Sync.ensure(channel.close):
                        for
                            _ <- Fiber.init(Abort.run(
                                Async
                                    .foreachDiscard(streams)(
                                        _.foreachChunk(c => Abort.run(channel.put(Present(c))))
                                            .andThen(Abort.run(channel.put(Absent)))
                                    )
                            ))
                            _ <- emitMaybeChunksFromChannel(channel)
                        yield ()
>>>>>>> c72d08f7

    end extension

    extension [V, S, E](stream: Stream[V, S & Abort[E] & Async])
        /** Merges with another stream. Stream stops when both streams have completed.
          *
          * @note
          *   Merges chunks and not individual elements. Rechunk source streams to size 1 to interleave individual elements.
          * @param other
          *   Stream to merge with
          * @param bufferSize
          *   Size of the buffer that source streams will write to and outputs stream will read from
          */
        def merge[S2](
            other: Stream[V, Abort[E] & S & Async],
            bufferSize: Int = defaultAsyncStreamBufferSize
        )(
            using
            Isolate.Contextual[S, Sync],
            Isolate.Stateful[S, Abort[E] & Async],
            SafeClassTag[E],
            Tag[Emit[Chunk[V]]],
            Frame
        ): Stream[V, Abort[E] & S & Async] =
            val streams: Seq[Stream[V, Abort[E] & S & Async]] = Seq(stream, other)
            Stream.collectAll[V, E, S](streams)
        end merge

        /** Merges with another stream. Stream stops as soon as either has have completed.
          *
          * @param other
          *   Stream to merge with
          * @param bufferSize
          *   Size of the buffer that source streams will write to and outputs stream will read from
          */
        def mergeHalting[S2](
            other: Stream[V, Abort[E] & S & Async],
            bufferSize: Int = defaultAsyncStreamBufferSize
        )(
            using
            Isolate.Contextual[S, Sync],
            Isolate.Stateful[S, Abort[E] & Async],
            SafeClassTag[E],
            Tag[Emit[Chunk[V]]],
            Frame
        ): Stream[V, Abort[E] & S & S2 & Async] =
            Stream.collectAllHalting[V, E, S](Seq(stream, other))

        /** Merges with another stream. Stream stops when original stream has completed or when both streams have completed.
          *
          * @note
          *   Merges chunks and not individual elements. Rechunk source streams to size 1 to interleave individual elements.
          * @param other
          *   Stream to merge with
          * @param bufferSize
          *   Size of the buffer that source streams will write to and outputs stream will read from
          */
        def mergeHaltingLeft(
            other: Stream[V, Abort[E] & S & Async],
            bufferSize: Int = defaultAsyncStreamBufferSize
        )(
            using
            Isolate.Contextual[S, Sync],
            Isolate.Stateful[S, Abort[E] & Async],
            SafeClassTag[E],
            Tag[Emit[Chunk[V]]],
            Frame
        ): Stream[V, Abort[E] & S & Async] =
            Stream:
<<<<<<< HEAD
                Channel.initLocalWith[Maybe[Chunk[V]]](bufferSize, Access.MultiProducerMultiConsumer): channel =>
                    for
                        _ <- Fiber.run(
                            Async.gather(
                                stream.foreachChunk(c => channel.put(Present(c)))
                                    .andThen(channel.put(Absent)),
                                other.foreachChunk(c => channel.put(Present(c)))
                            ).andThen(channel.put(Absent))
                        )
                        _ <- emitMaybeChunksFromChannel(channel)
                    yield ()
=======
                Channel.initWith[Maybe[Chunk[V]]](bufferSize, Access.MultiProducerMultiConsumer): channel =>
                    Sync.ensure(channel.close):
                        for
                            _ <- Fiber.init(
                                Async.gather(
                                    stream.foreachChunk(c => channel.put(Present(c)))
                                        .andThen(channel.put(Absent)),
                                    other.foreachChunk(c => channel.put(Present(c)))
                                ).andThen(channel.put(Absent))
                            )
                            _ <- emitMaybeChunksFromChannel(channel)
                        yield ()
>>>>>>> c72d08f7

        /** Merges with another stream. Stream stops when other stream has completed or when both streams have completed.
          *
          * @note
          *   Merges chunks and not individual elements. Rechunk source streams to size 1 to interleave individual elements.
          * @param other
          *   Stream to merge with
          * @param bufferSize
          *   Size of the buffer that source streams will write to and outputs stream will read from
          */
        def mergeHaltingRight(
            other: Stream[V, Abort[E] & S & Async],
            bufferSize: Int = defaultAsyncStreamBufferSize
        )(
            using
            i1: Isolate.Contextual[S, Sync],
            i2: Isolate.Stateful[S, Abort[E] & Async],
            sct: SafeClassTag[E],
            t: Tag[Emit[Chunk[V]]],
            f: Frame
        ): Stream[V, Abort[E] & S & Async] =
            other.mergeHaltingLeft(stream)(using i1, i2, sct, t, f)

        /** Applies effectful transformation of stream elements asynchronously, mapping them in parallel. Preserves chunk boundaries.
          *
          * @param parallel
          *   Maximum number of elements to transform in parallel at a time
          * @param bufferSize
          *   Size of buffer used to mediate
          * @param f
          *   Asynchronous transformation of stream elements
          */
        def mapPar[V2, S2](parallel: Int, bufferSize: Int = defaultAsyncStreamBufferSize)(f: V => V2 < (Abort[E] & Async & S2))(
            using
            t1: Tag[Emit[Chunk[V]]],
            t2: Tag[Emit[Chunk[V2]]],
            t3: Tag[V2],
            i1: Isolate.Contextual[S & S2, Sync],
            i2: Isolate.Stateful[S & S2, Abort[E] & Async],
            ev: SafeClassTag[E | Closed],
            frame: Frame
        ): Stream[V2, Abort[E] & Async & S & S2] =
            given CanEqual[Boolean | Chunk[V2], Boolean | Chunk[V2]] = CanEqual.derived
            Stream[V2, S & S2 & Abort[E] & Async]:
                Channel.initLocalWith[Maybe[Chunk[V2]]](bufferSize): channelOut =>
                    // Staging channel acts as concurrency limiter: contains fibers that either contain a
                    // chunk to be published, or a signal to continue or end
                    Channel.initLocalWith[Fiber[E | Closed, Boolean | Chunk[V2]]](parallel - 1): stagingChannel =>
                        // Handle original stream by running transformations in parallel, limiting concurrency by
                        // using staging channel as a limiter
                        val handleEmit = ArrowEffect.handleLoop(t1, stream.emit)(
                            handle = [C] =>
                                (input, cont) =>
                                    // Get a chunk of fibers
                                    Kyo.foreach(input) { v =>
                                        // Fork transformation, pass result through stagingChannel merely as rate limiter,
                                        // (signal to continue)
                                        Fiber.init(f(v)).map: transformationFiber =>
                                            transformationFiber.map(_ => true).map: signalFiber =>
                                                stagingChannel.put(signalFiber).andThen:
                                                    transformationFiber
                                    }.map: fiberChunk =>
                                        // Note that this means one of the concurrency is "slots" is used to assemble chunk
                                        // this is not an expensive operation, however, so should not be a problem
                                        Fiber.init(Kyo.foreach(fiberChunk)(_.get)).map: chunkFiber =>
                                            stagingChannel.put(chunkFiber).andThen:
                                                Loop.continue(cont(()))
                        ).andThen(stagingChannel.put(Fiber.success(false)))

                        // Handle staged fibers by getting result, continuing or ending based on boolean signal, and publishing
                        // any chunks
                        val handleStaging = Loop.foreach:
                            stagingChannel.take.map: fiber =>
                                fiber.get.map:
                                    case true             => Loop.continue
                                    case false            => channelOut.put(Absent).andThen(Loop.done)
                                    case chunk: Chunk[V2] => channelOut.put(Present(chunk)).andThen(Loop.continue)

                        // Run stream and staging handlers in background, handling failures (end stream)
                        val background = Fiber.init:
                            Abort.fold[E | Closed](
                                onSuccess = _ => Abort.run(channelOut.put(Absent)).unit,
                                onFail = {
                                    case _: Closed       => bug("buffer closed unexpectedly")
                                    case e: E @unchecked => Abort.run(channelOut.put(Absent)).andThen(Abort.fail(e))
                                },
                                onPanic = e => Abort.run(channelOut.put(Absent)).andThen(Abort.panic(e))
                            )(Async.gather(handleEmit, handleStaging))

                        // Stream from output channel, running handlers in background
                        background.map: backgroundFiber =>
                            emitMaybeChunksFromChannel(channelOut).andThen:
                                backgroundFiber.get.unit
        end mapPar

        /** Applies effectful transformation of stream elements asynchronously, mapping them in parallel. Preserves chunk boundaries.
          *
          * @param f
          *   Asynchronous transformation of stream elements
          */
        def mapPar[V2, S2](f: V => V2 < (Abort[E] & Async & S2))(
            using
            t1: Tag[Emit[Chunk[V]]],
            t2: Tag[Emit[Chunk[V2]]],
            t3: Tag[V2],
            i1: Isolate.Contextual[S & S2, Sync],
            i2: Isolate.Stateful[S & S2, Abort[E] & Async],
            ev: SafeClassTag[E | Closed],
            frame: Frame
        ): Stream[V2, Abort[E] & Async & S & S2] =
            mapPar(Async.defaultConcurrency, defaultAsyncStreamBufferSize)(f)(using t1, t2, t3, i1, i2, ev, frame)

        /** Applies effectful transformation of stream elements asynchronously, mapping them in parallel. Does not preserve chunk
          * boundaries.
          *
          * @param parallel
          *   Maximum number of elements to transform in parallel at a time
          * @param bufferSize
          *   Size of buffer used to mediate stream. Determines maximum output chunk size.
          * @param f
          *   Asynchronous transformation of stream elements
          */
        def mapParUnordered[V2, S2](parallel: Int, bufferSize: Int = defaultAsyncStreamBufferSize)(f: V => V2 < (Abort[E] & Async & S2))(
            using
            t1: Tag[Emit[Chunk[V]]],
            t2: Tag[Emit[Chunk[V2]]],
            t3: Tag[V2],
            i1: Isolate.Contextual[S & S2, Sync],
            i2: Isolate.Stateful[S & S2, Abort[E] & Async],
            ev: SafeClassTag[E | Closed],
            frame: Frame
        ): Stream[V2, Abort[E] & Async & S & S2] =
            Stream[V2, S & S2 & Abort[E] & Async]:
                Channel.initLocalWith[Maybe[V2]](bufferSize): channelOut =>
                    // Since we don't have to worry about order, the "staging channel" now just holds a signal
                    // determining whether to continue streaming or not
                    Channel.initLocalWith[Fiber[E | Closed, Boolean]](parallel): parChannel =>
                        // Handle transformation effect, with signal to continue streaming
                        def throttledFork(effect: Any < (Async & Abort[Closed | E] & S2)) =
                            Fiber.init(effect).map: effectFiber =>
                                effectFiber.map(_ => true).map: signalFiber =>
                                    parChannel.put(signalFiber).andThen:
                                        effectFiber

                        // Handle original stream, running asynchronously transforming input and publishing output
                        // using parChannel as rate limiter (and signaling to continue)
                        val handleEmit = ArrowEffect.handleLoop(t1, stream.emit)(
                            handle = [C] =>
                                (input, cont) =>
                                    Kyo.foreach(input) { v =>
                                        throttledFork(f(v).map(res => channelOut.put(Present(res))))
                                    }.andThen(Loop.continue(cont(())))
                        ).andThen(parChannel.put(Fiber.success(false)))

                        // Handle parChannel by checking whether or not to continue
                        val handlePar = Loop.foreach:
                            parChannel.take.map: fiber =>
                                fiber.get.map: continue =>
                                    if continue then Loop.continue
                                    else Loop.done

                        val background = Fiber.init:
                            Abort.fold[E | Closed](
                                onSuccess = _ => Abort.run(channelOut.put(Absent)).unit,
                                onFail = {
                                    case _: Closed       => bug("buffer closed unexpectedly")
                                    case e: E @unchecked => Abort.run(channelOut.put(Absent)).andThen(Abort.fail(e))
                                },
                                onPanic = e => Abort.run(channelOut.put(Absent)).andThen(Abort.panic(e))
                            )(Async.gather(handleEmit, handlePar))

                        background.map: backgroundFiber =>
                            emitMaybeElementsFromChannel(channelOut).andThen:
                                backgroundFiber.get.unit
        end mapParUnordered

        /** Applies effectful transformation of stream elements asynchronously, mapping them in parallel. Does not preserve chunk
          * boundaries.
          *
          * @param f
          *   Asynchronous transformation of stream elements
          */
        def mapParUnordered[V2, S2](f: V => V2 < (Abort[E] & Async & S2))(
            using
            t1: Tag[Emit[Chunk[V]]],
            t2: Tag[Emit[Chunk[V2]]],
            t3: Tag[V2],
            i1: Isolate.Contextual[S & S2, Sync],
            i2: Isolate.Stateful[S & S2, Abort[E] & Async],
            ev: SafeClassTag[E | Closed],
            frame: Frame
        ): Stream[V2, Abort[E] & Async & S & S2] =
            mapParUnordered(Async.defaultConcurrency, defaultAsyncStreamBufferSize)(f)(using t1, t2, t3, i1, i2, ev, frame)

        /** Applies effectful transformation of stream chunks asynchronously, mapping chunks in parallel. Preserves chunk boundaries.
          *
          * @param parallel
          *   Maximum number of elements to transform in parallel at a time
          * @param bufferSize
          *   Size of buffer used to mediate
          * @param f
          *   Asynchronous transformation of stream elements
          */
        def mapChunkPar[V2, S2](
            parallel: Int,
            bufferSize: Int = defaultAsyncStreamBufferSize
        )(f: Chunk[V] => Chunk[V2] < (Abort[E] & Async & S2))(
            using
            t1: Tag[Emit[Chunk[V]]],
            t2: Tag[Emit[Chunk[V2]]],
            t3: Tag[V2],
            i1: Isolate.Contextual[S & S2, Sync],
            i2: Isolate.Stateful[S & S2, Abort[E] & Async],
            ev: SafeClassTag[E | Closed],
            frame: Frame
        ): Stream[V2, Abort[E] & Async & S & S2] =
            Stream[V2, S & S2 & Abort[E] & Async]:
                Channel.initLocalWith[Maybe[Chunk[V2]]](bufferSize): outputChannel =>
                    // Staging channel size is one less than parallel because the `handleStaging` loop
                    // will always pull one value out and wait for it to complete
                    Channel.initLocalWith[Fiber[E | Closed, Maybe[Chunk[V2]]]](parallel - 1): stagingChannel =>

                        // Handle original stream by running transformation asynchronously and publishing resulting *fiber*
                        // to the staging channel. Throttling is enforced by the size of the staging channel. Publish final
                        // fiber at the end.
                        val handledStream = ArrowEffect.handleLoop(t1, stream.emit)(
                            handle = [C] =>
                                (input, cont) =>
                                    Fiber.init(f(input).map(Present(_))).map: fiber =>
                                        stagingChannel.put(fiber).andThen:
                                            Loop.continue(cont(()))
                        ).andThen(stagingChannel.put(Fiber.success(Absent)).unit)

                        // Publish results from staging to output channel
                        val handleStaging = Loop.foreach:
                            stagingChannel.take.map: fiber =>
                                fiber.use: maybeChunk =>
                                    outputChannel.put(maybeChunk).andThen:
                                        if maybeChunk.isEmpty then Loop.done
                                        else Loop.continue

                        // Run stream handler and staging handler in background, handling errors
                        val background = Fiber.init:
                            Abort.fold[E | Closed](
                                onSuccess = _ => Abort.run(outputChannel.put(Absent)).unit,
                                onFail = {
                                    case _: Closed       => bug("buffer closed unexpectedly")
                                    case e: E @unchecked => Abort.run(outputChannel.put(Absent)).andThen(Abort.fail(e))
                                },
                                onPanic = e => Abort.run(outputChannel.put(Absent)).andThen(Abort.panic(e))
                            )(Async.gather(handledStream, handleStaging))

                        // Stream from output channel with handlers running in background
                        background.map: backgroundFiber =>
                            emitMaybeChunksFromChannel(outputChannel).andThen:
                                backgroundFiber.get.unit
        end mapChunkPar

        /** Applies effectful transformation of stream elements asynchronously, mapping them in parallel. Preserves chunk boundaries.
          *
          * @param f
          *   Asynchronous transformation of stream elements
          */
        def mapChunkPar[V2, S2](f: Chunk[V] => Chunk[V2] < (Abort[E] & Async & S2))(
            using
            t1: Tag[Emit[Chunk[V]]],
            t2: Tag[Emit[Chunk[V2]]],
            t3: Tag[V2],
            i1: Isolate.Contextual[S & S2, Sync],
            i2: Isolate.Stateful[S & S2, Abort[E] & Async],
            ev: SafeClassTag[E | Closed],
            frame: Frame
        ): Stream[V2, Abort[E] & Async & S & S2] =
            mapChunkPar(Async.defaultConcurrency, defaultAsyncStreamBufferSize)(f)(using t1, t2, t3, i1, i2, ev, frame)

        /** Applies effectful transformation of stream chunks asynchronously, mapping chunks in parallel. Does not preserve chunk
          * boundaries.
          *
          * @param parallel
          *   Maximum number of elements to transform in parallel at a time
          * @param bufferSize
          *   Size of buffer used to mediate
          * @param f
          *   Asynchronous transformation of stream elements
          */
        def mapChunkParUnordered[V2, S2](
            parallel: Int,
            bufferSize: Int = defaultAsyncStreamBufferSize
        )(f: Chunk[V] => Chunk[V2] < (Abort[E] & Async & S2))(
            using
            t1: Tag[Emit[Chunk[V]]],
            t2: Tag[Emit[Chunk[V2]]],
            t3: Tag[V2],
            i1: Isolate.Contextual[S & S2, Sync],
            i2: Isolate.Stateful[S & S2, Abort[E] & Async],
            ev: SafeClassTag[E | Closed],
            frame: Frame
        ): Stream[V2, Abort[E] & Async & S & S2] =
            Stream[V2, S & S2 & Abort[E] & Async]:
                Channel.initLocalWith[Maybe[Chunk[V2]]](bufferSize): channelOut =>
                    // Since we don't have to worry about order, the "staging channel" now just holds a signal
                    // determining whether to continue streaming or not
                    Channel.initLocalWith[Fiber[E | Closed, Boolean]](parallel - 1): parChannel =>
                        // Handle transformation effect, with signal to continue streaming
                        def throttledFork[A](task: Any < (Async & Abort[Closed | E] & S2)) =
                            Fiber.init(task).map: fiber =>
                                fiber.map(_ => true).map: signalFiber =>
                                    parChannel.put(signalFiber).unit

                        // Handle original stream by running transformation and publishing result to
                        // output stream asynchronously (throttled via parChannel)
                        val handleEmit = ArrowEffect.handleLoop(t1, stream.emit)(
                            handle = [C] =>
                                (input, cont) =>
                                    throttledFork(f(input).map(c2 => channelOut.put(Present(c2)))).andThen:
                                        Loop.continue(cont(()))
                        ).andThen(parChannel.put(Fiber.success(false)))

                        // Handle parChannel by waiting for each fiber to finish, and stopping only when result is false
                        val handlePar = Loop.foreach:
                            parChannel.take.map(_.get).map: continue =>
                                if continue then Loop.continue
                                else Loop.done

                        // Run stream handler and par handler in background, handling errors (ensure stream ends)
                        val background = Fiber.init:
                            Abort.fold[E | Closed](
                                onSuccess = _ => Abort.run(channelOut.put(Absent)).unit,
                                onFail = {
                                    case _: Closed       => bug("buffer closed unexpectedly")
                                    case e: E @unchecked => Abort.run(channelOut.put(Absent)).andThen(Abort.fail(e))
                                },
                                onPanic = e => Abort.run(channelOut.put(Absent)).andThen(Abort.panic(e))
                            )(Async.gather(handleEmit, handlePar))

                        // Stream from output channel with handler running in background
                        background.map: backgroundFiber =>
                            emitMaybeChunksFromChannel(channelOut).andThen:
                                backgroundFiber.get.unit

        /** Applies effectful transformation of stream chunks asynchronously, mapping chunk in parallel. Does not preserve chunk boundaries.
          *
          * @param f
          *   Asynchronous transformation of stream elements
          */
        def mapChunkParUnordered[V2, S2](f: Chunk[V] => Chunk[V2] < (Abort[E] & Async & S2))(
            using
            t1: Tag[Emit[Chunk[V]]],
            t2: Tag[Emit[Chunk[V2]]],
            t3: Tag[V2],
            i1: Isolate.Contextual[S & S2, Sync],
            i2: Isolate.Stateful[S & S2, Abort[E] & Async],
            ev: SafeClassTag[E | Closed],
            frame: Frame
        ): Stream[V2, Abort[E] & Async & S & S2] =
            mapChunkParUnordered(Async.defaultConcurrency, defaultAsyncStreamBufferSize)(f)(using t1, t2, t3, i1, i2, ev, frame)

        /** Broadcast to two streams that can be evaluated in parallel. Original stream begins to run as soon as either of the original
          * streams does.
          *
          * @param bufferSize
          *   Size of underlying channel communicating streamed elements to broadcasted streams
          * @return
          *   2-tuple of broadcasted streams
          */
        def broadcast2(bufferSize: Int = defaultAsyncStreamBufferSize)(
            using
            i1: Isolate.Contextual[S, Sync],
            i2: Isolate.Stateful[S, Async],
            t1: Tag[V],
            t2: Tag[Emit[Chunk[V]]],
            t3: Tag[Emit[Chunk[Chunk[V]]]],
            t4: SafeClassTag[E],
            fr: Frame
        ): (Stream[V, Abort[E] & Async], Stream[V, Abort[E] & Resource & Async]) < (Resource & Async & S) =
            broadcastDynamicWith(bufferSize) { streamHub =>
                for
                    s1 <- streamHub.subscribe
                    s2 <- streamHub.subscribe
                yield (s1, s2)
            }(using i1, i2, t1, t2, t3, t4, fr)

        /** Broadcast to three streams that can be evaluated in parallel.
          */
        def broadcast3(bufferSize: Int = defaultAsyncStreamBufferSize)(
            using
            i1: Isolate.Contextual[S, Sync],
            i2: Isolate.Stateful[S, Async],
            t1: Tag[V],
            t2: Tag[Emit[Chunk[V]]],
            t3: Tag[Emit[Chunk[Chunk[V]]]],
            t4: SafeClassTag[E],
            fr: Frame
        ): (
            Stream[V, Abort[E] & Async],
            Stream[V, Abort[E] & Async],
            Stream[V, Abort[E] & Async]
        ) < (Resource & Async & S) =
            broadcastDynamicWith(bufferSize) { streamHub =>
                for
                    s1 <- streamHub.subscribe
                    s2 <- streamHub.subscribe
                    s3 <- streamHub.subscribe
                yield (s1, s2, s3)
            }(using i1, i2, t1, t2, t3, t4, fr)

        /** Broadcast to four streams that can be evaluated in parallel.
          */
        def broadcast4(bufferSize: Int = defaultAsyncStreamBufferSize)(
            using
            i1: Isolate.Contextual[S, Sync],
            i2: Isolate.Stateful[S, Async],
            t1: Tag[V],
            t2: Tag[Emit[Chunk[V]]],
            t3: Tag[Emit[Chunk[Chunk[V]]]],
            t4: SafeClassTag[E],
            fr: Frame
        ): (
            Stream[V, Abort[E] & Async],
            Stream[V, Abort[E] & Async],
            Stream[V, Abort[E] & Async],
            Stream[V, Abort[E] & Async]
        ) < (Resource & Async & S) =
            broadcastDynamicWith(bufferSize) { streamHub =>
                for
                    s1 <- streamHub.subscribe
                    s2 <- streamHub.subscribe
                    s3 <- streamHub.subscribe
                    s4 <- streamHub.subscribe
                yield (s1, s2, s3, s4)
            }(using i1, i2, t1, t2, t3, t4, fr)

        /** Broadcast to five streams that can be evaluated in parallel.
          */
        def broadcast5(bufferSize: Int = defaultAsyncStreamBufferSize)(
            using
            i1: Isolate.Contextual[S, Sync],
            i2: Isolate.Stateful[S, Async],
            t1: Tag[V],
            t2: Tag[Emit[Chunk[V]]],
            t3: Tag[Emit[Chunk[Chunk[V]]]],
            t4: SafeClassTag[E],
            fr: Frame
        ): (
            Stream[V, Abort[E] & Async],
            Stream[V, Abort[E] & Async],
            Stream[V, Abort[E] & Async],
            Stream[V, Abort[E] & Async],
            Stream[V, Abort[E] & Async]
        ) < (Resource & Async & S) =
            broadcastDynamicWith(bufferSize) { streamHub =>
                for
                    s1 <- streamHub.subscribe
                    s2 <- streamHub.subscribe
                    s3 <- streamHub.subscribe
                    s4 <- streamHub.subscribe
                    s5 <- streamHub.subscribe
                yield (s1, s2, s3, s4, s5)
            }(using i1, i2, t1, t2, t3, t4, fr)

        /** Broadcast to a specified number of streams that can be evaluated in parallel.
          *
          * @param numStreams
          *   Number of streams to broadcast the original stream to
          * @param bufferSize
          *   Size of underlying channel communicating streamed elements to broadcasted streams
          * @return
          *   Chunk of streams of length [[numStreams]] containing the broadcasted streams
          */
        def broadcastN(numStreams: Int, bufferSize: Int = defaultAsyncStreamBufferSize)(
            using
            i1: Isolate.Contextual[S, Sync],
            i2: Isolate.Stateful[S, Async],
            t1: Tag[V],
            t2: Tag[Emit[Chunk[V]]],
            t3: Tag[Emit[Chunk[Chunk[V]]]],
            t4: SafeClassTag[E],
            fr: Frame
        ): Chunk[Stream[V, Abort[E] & Resource & Async]] < (Resource & Async & S) =
            broadcastDynamicWith(bufferSize) { streamHub =>
                val builder = Chunk.newBuilder[Stream[V, Abort[E] & Resource & Async]]
                Loop(numStreams): remaining =>
                    if remaining <= 0 then
                        Sync.defer(builder.result()).map(chunk => Loop.done(chunk))
                    else
                        streamHub.subscribe.map: stream =>
                            Sync.defer(builder.addOne(stream)).andThen(Loop.continue(remaining - 1))
            }(using i1, i2, t1, t2, t3, t4, fr)

        /** Convert to a reusable stream that can be run multiple times in parallel to consume the same original elements. Original stream
          * begins to run as soon as the broadcasted stream is run for the first time.
          *
          * @note
          *   This method should only be used when it is not necessary for each evaluation of the resulting stream to consume all the
          *   elements of the original stream. Elements handled by all currently running instances of the stream prior to a subsequent runs
          *   will be lost. As soon a single run commences, elements will start being pulled from the original stream and may be lost prior
          *   to subsequent runs. To guarantee all runs handle the same elements, use [[broadcastDynamicWith]] or [[broadcast[N]]].
          * @param bufferSize
          *   Size of underlying channel communicating streamed elements to broadcasted stream
          * @return
          *   A resourceful, asynchronous effect producing a stream that can be run multiple times in parallel
          */
        def broadcasted(bufferSize: Int = defaultAsyncStreamBufferSize)(
            using
            i1: Isolate.Contextual[S, Sync],
            i2: Isolate.Stateful[S, Async],
            t1: Tag[V],
            t2: Tag[Emit[Chunk[V]]],
            t3: Tag[Emit[Chunk[Chunk[V]]]],
            t4: SafeClassTag[E],
            fr: Frame
        ): Stream[V, Abort[E] & Async & Resource] < (Resource & Async & S) =
            broadcastDynamic(bufferSize).map: streamHub =>
                Stream:
                    streamHub.subscribe.map(_.emit)

        /** Construct a [[StreamHub]] to broadcast copies of the original streams that may be handled in parallel. Original stream begins to
          * run the first time any subscribed stream is run.
          *
          * @note
          *   This method should only be used when it is not necessary for each subscription to consume all the elements of the original
          *   stream. Elements handled by all subscriptions prior to a subsequent subscription [[StreamHub]] will be lost. As soon a single
          *   subscription is constructed and evaluated, elements will be pulled from the original stream, meaning that elements may be lost
          *   between subscriptions. To guarantee all streams include the same elements, use [[broadcastDynamicWith]] or [[broadcastN]].
          * @param bufferSize
          *   Size of underlying channel communicating streamed elements to broadcasted stream
          * @return
          *   A resourceful, asynchronous effect producing a stream that can be run multiple times in parallel
          */
        def broadcastDynamic(bufferSize: Int = defaultAsyncStreamBufferSize)(
            using
            i1: Isolate.Contextual[S, Sync],
            i2: Isolate.Stateful[S, Async],
            t1: Tag[V],
            t2: Tag[Emit[Chunk[V]]],
            t3: Tag[Emit[Chunk[Chunk[V]]]],
            t4: SafeClassTag[E],
            fr: Frame
        ): StreamHub[V, E] < (Resource & Async & S) =
            Latch.initWith(1): latch =>
                StreamHubImpl.init[V, E](bufferSize).map: streamHub =>
                    streamHub.consume(stream).andThen:
                        streamHub
        end broadcastDynamic

        /** Use a [[StreamHub]] to broadcast copies of the original streams that may be handled in parallel. The original stream will not
          * begin broadcasting to any subscribed streams prior to the completion of the effect produced by parameter [[fn]]. Original stream
          * begins to run the first time any subscribed stream is run.
          *
          * @note
          *   Do not await evaluation of subscribed streams within [[fn]].
          * @param bufferSize
          *   Size of underlying channel communicating streamed elements to broadcasted stream
          * @return
          *   A resourceful, asynchronous effect producing a stream that can be run multiple times in parallel
          */
        def broadcastDynamicWith[A, S1](bufferSize: Int)(fn: StreamHub[V, E] => A < S1)(
            using
            i1: Isolate.Contextual[S, Sync],
            i2: Isolate.Stateful[S, Async],
            t1: Tag[V],
            t2: Tag[Emit[Chunk[V]]],
            t3: Tag[Emit[Chunk[Chunk[V]]]],
            t4: SafeClassTag[E],
            fr: Frame
        ): A < (Resource & Async & S & S1) =
            StreamHubImpl.init[V, E](bufferSize).map: streamHub =>
                fn(streamHub).map: a =>
                    streamHub.consume(stream).andThen(a)

        /** Use a [[StreamHub]] to broadcast copies of the original streams that may be handled in parallel. The original stream will not
          * begin broadcasting to any subscribed streams prior to the completion of the effect produced by parameter [[fn]]. Original stream
          * begins to run the first time any subscribed stream is run.
          *
          * Uses a default buffer size.
          *
          * @note
          *   Do not await evaluation of subscribed streams within [[fn]].
          * @return
          *   A resourceful, asynchronous effect producing a stream that can be run multiple times in parallel
          */
        def broadcastDynamicWith[A, S1](fn: StreamHub[V, E] => A < S1)(
            using
            i1: Isolate.Contextual[S, Sync],
            i2: Isolate.Stateful[S, Async],
            t1: Tag[V],
            t2: Tag[Emit[Chunk[V]]],
            t3: Tag[Emit[Chunk[Chunk[V]]]],
            t4: SafeClassTag[E],
            fr: Frame
        ): A < (Resource & Async & S & S1) =
            StreamHubImpl.init[V, E](defaultAsyncStreamBufferSize).map: streamHub =>
                fn(streamHub).map: a =>
                    streamHub.consume(stream).andThen(a)

        /** Collects values that are emitted by the original stream within the duration [[maxTime]] up to the amount [[maxSize]] and emits
          * them as a chunk.
          *
          * If no elements are emitted by the original stream within [[maxTime]], as soon as any other elements are emitted the result
          * stream will emit them as a group.
          *
          * @param maxSize
          *   Maximum number of elements to be collected within a single duration. Values of less than one are ignored and treated as one.
          * @param maxTime
          *   Maximum amount of time to collect and emit elements
          * @return
          *   A new stream that emits collected chunks of elements
          */
        def groupedWithin(maxSize: Int, maxTime: Duration, bufferSize: Int = defaultAsyncStreamBufferSize)(using
            t1: Tag[Emit[Chunk[V]]],
            t2: Tag[Emit[Chunk[Chunk[V]]]],
            i1: Isolate.Contextual[S, Sync],
            i2: Isolate.Contextual[S, Abort[E] & Async],
            ct: SafeClassTag[Closed | E],
            fr: Frame
        ): Stream[Chunk[V], S & Abort[E] & Async] =
            import Event.*
            enum Event derives CanEqual:
                case Data(chunk: Chunk[V])
                case Tick, Flush
            end Event

            Stream[Chunk[V], S & Abort[E] & Async]:
                Sync.Unsafe {
                    val safeMax = 1 max maxSize
                    val channel = Channel.Unsafe.init[Event](1 max bufferSize).safe

                    // Handle loop collecting emitted values and flushing them until completion
                    val push: Fiber[E | Closed, Unit] < (Sync & S) =
                        Fiber.init[E | Closed, Unit, S]:
                            Sync.ensure(Fiber.init[Closed, Unit, Any](channel.put(Flush))):
                                ArrowEffect.handleLoop(t1, stream.emit)(
                                    handle = [C] =>
                                        (chunk, cont) =>
                                            channel.put(Data(chunk)).andThen:
                                                Loop.continue(cont(()))
                                )

                    // Single fiber emitting a tick at constant interval
                    val tick: Fiber[Closed, Unit] < (Sync & Resource) =
                        if maxTime == Duration.Infinity then Fiber.unit
                        else
                            Resource.acquireRelease(Clock.repeatWithDelay(maxTime)(channel.put(Tick)))(_.interrupt)

                    // Loop collecting values from the channel and re-emitting them as chunks.
                    // Chunks are emitted when the buffer exceeds the max size or a flush is requested.
                    val pull: Unit < (Abort[Closed] & Async & Emit[Chunk[Chunk[V]]]) =
                        Loop(Chunk.empty[V]): buffer =>
                            channel.take.map:
                                case Data(chunk) =>
                                    val combined = buffer.concat(chunk)
                                    if combined.size >= safeMax then
                                        Emit.valueWith(Chunk(combined.take(safeMax)))(Loop.continue(combined.drop(safeMax)))
                                    else
                                        Loop.continue(combined)
                                    end if
                                case Tick =>
                                    if buffer.nonEmpty then
                                        Emit.valueWith(Chunk(buffer))(Loop.continue(Chunk.empty))
                                    else
                                        Loop.continue(buffer)
                                case Flush =>
                                    if buffer.nonEmpty then
                                        Emit.valueWith(Chunk(buffer))(Loop.done)
                                    else
                                        Loop.done

                    (for
                        _     <- tick
                        fiber <- push
                        _     <- Abort.run[Closed](pull) // ignore Closed channel, join the push fiber to capture any Abort.
                        _     <- fiber.get
                    yield ()).handle(Resource.run, Abort.run[Closed], _.unit)
                }
        end groupedWithin

    end extension

end StreamCoreExtensions

export StreamCoreExtensions.*<|MERGE_RESOLUTION|>--- conflicted
+++ resolved
@@ -136,28 +136,15 @@
             Frame
         ): Stream[V, S & Async] =
             Stream:
-<<<<<<< HEAD
                 Channel.initLocalWith[Maybe[Chunk[V]]](bufferSize, Access.MultiProducerMultiConsumer): channel =>
                     for
-                        _ <- Fiber.run[E, Unit, S](Abort.run {
+                        _ <- Fiber.init[E, Unit, S](Abort.run {
                             Async.foreachDiscard(streams)(
                                 _.foreachChunk(c => Abort.run[Closed](channel.put(Present(c))))
                             )
                         }.andThen(Abort.run(channel.put(Absent)).unit))
                         _ <- emitMaybeChunksFromChannel(channel)
                     yield ()
-=======
-                Channel.init[Maybe[Chunk[V]]](bufferSize, Access.MultiProducerMultiConsumer).map: channel =>
-                    Sync.ensure(channel.close):
-                        for
-                            _ <- Fiber.init[E, Unit, S](Abort.run {
-                                Async.foreachDiscard(streams)(
-                                    _.foreachChunk(c => Abort.run[Closed](channel.put(Present(c))))
-                                )
-                            }.andThen(Abort.run(channel.put(Absent)).unit))
-                            _ <- emitMaybeChunksFromChannel(channel)
-                        yield ()
->>>>>>> c72d08f7
 
         /** Creates a stream from an iterator.
           *
@@ -266,10 +253,9 @@
             Frame
         ): Stream[V, S & Async] =
             Stream:
-<<<<<<< HEAD
                 Channel.initLocalWith[Maybe[Chunk[V]]](bufferSize, Access.MultiProducerMultiConsumer): channel =>
                     for
-                        _ <- Fiber.run(Abort.run(
+                        _ <- Fiber.init(Abort.run(
                             Async
                                 .foreachDiscard(streams)(
                                     _.foreachChunk(c => Abort.run(channel.put(Present(c))))
@@ -278,20 +264,6 @@
                         ))
                         _ <- emitMaybeChunksFromChannel(channel)
                     yield ()
-=======
-                Channel.initWith[Maybe[Chunk[V]]](bufferSize, Access.MultiProducerMultiConsumer): channel =>
-                    Sync.ensure(channel.close):
-                        for
-                            _ <- Fiber.init(Abort.run(
-                                Async
-                                    .foreachDiscard(streams)(
-                                        _.foreachChunk(c => Abort.run(channel.put(Present(c))))
-                                            .andThen(Abort.run(channel.put(Absent)))
-                                    )
-                            ))
-                            _ <- emitMaybeChunksFromChannel(channel)
-                        yield ()
->>>>>>> c72d08f7
 
     end extension
 
@@ -361,10 +333,9 @@
             Frame
         ): Stream[V, Abort[E] & S & Async] =
             Stream:
-<<<<<<< HEAD
                 Channel.initLocalWith[Maybe[Chunk[V]]](bufferSize, Access.MultiProducerMultiConsumer): channel =>
                     for
-                        _ <- Fiber.run(
+                        _ <- Fiber.init(
                             Async.gather(
                                 stream.foreachChunk(c => channel.put(Present(c)))
                                     .andThen(channel.put(Absent)),
@@ -373,20 +344,6 @@
                         )
                         _ <- emitMaybeChunksFromChannel(channel)
                     yield ()
-=======
-                Channel.initWith[Maybe[Chunk[V]]](bufferSize, Access.MultiProducerMultiConsumer): channel =>
-                    Sync.ensure(channel.close):
-                        for
-                            _ <- Fiber.init(
-                                Async.gather(
-                                    stream.foreachChunk(c => channel.put(Present(c)))
-                                        .andThen(channel.put(Absent)),
-                                    other.foreachChunk(c => channel.put(Present(c)))
-                                ).andThen(channel.put(Absent))
-                            )
-                            _ <- emitMaybeChunksFromChannel(channel)
-                        yield ()
->>>>>>> c72d08f7
 
         /** Merges with another stream. Stream stops when other stream has completed or when both streams have completed.
           *
