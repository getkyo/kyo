package kyo

import kyo.ChunkBuilder
import kyo.kernel.ArrowEffect
import scala.annotation.implicitNotFound
import scala.util.NotGiven

object StreamCoreExtensions:
    val defaultAsyncStreamBufferSize = 1024

    private def emitMaybeChunksFromChannel[V](channel: Channel[Maybe[Chunk[V]]])(using Tag[Emit[Chunk[V]]], Frame) =
        val emit = Loop.foreach:
            channel.take.map:
                case Absent =>
                    Loop.done
                case Present(c) =>
                    Emit.valueWith(c)(Loop.continue)
        Abort.run(emit).unit
    end emitMaybeChunksFromChannel

    private def emitMaybeElementsFromChannel[V](channel: Channel[Maybe[V]])(using Tag[Emit[Chunk[V]]], Frame) =
        val emit = Loop.foreach:
            channel.take.map: v =>
                channel.drain.map: chunk =>
                    val fullChunk      = Chunk(v).concat(chunk)
                    val publishedChunk = fullChunk.collect({ case Present(v) => v })
                    Emit.valueWith(publishedChunk):
                        if publishedChunk.size == fullChunk.size then
                            Loop.continue
                        else Loop.done
        Abort.run(emit).unit
    end emitMaybeElementsFromChannel

    extension (streamObj: Stream.type)
        /** Merges multiple streams asynchronously. Stream stops when all sources streams have completed.
          *
          * @note
          *   Merges chunks and not individual elements. Rechunk source streams to size 1 to interleave individual elements.
          * @param streams
          *   Sequence of streams to be merged
          * @param bufferSize
          *   Size of the buffer that source streams will write to and outputs stream will read from
          */
        def collectAll[V, E: SafeClassTag, S](
            streams: Seq[Stream[V, Abort[E] & S & Async]],
            bufferSize: Int = defaultAsyncStreamBufferSize
        )(
            using
            Isolate.Contextual[S, IO],
            Isolate.Stateful[S, Abort[E] & Async],
            Tag[Emit[Chunk[V]]],
            Frame
        ): Stream[V, S & Async] =
            Stream:
                Channel.init[Maybe[Chunk[V]]](bufferSize, Access.MultiProducerMultiConsumer).map: channel =>
                    IO.ensure(channel.close):
                        for
                            _ <- Async.run[E, Unit, S](Abort.run {
                                Async.foreachDiscard(streams)(
                                    _.foreachChunk(c => Abort.run[Closed](channel.put(Present(c))))
                                )
                            }.andThen(Abort.run(channel.put(Absent)).unit))
                            _ <- emitMaybeChunksFromChannel(channel)
                        yield ()

        /** Creates a stream from an iterator.
          *
          * @param v
          *   Iterator to create a stream from
          * @param chunkSize
          *   Size of the chunks that the iterator will produce and the stream will read from
          */
        def fromIterator[V](v: => Iterator[V], chunkSize: Int = Stream.DefaultChunkSize)(using
            Tag[Emit[Chunk[V]]],
            Frame
        ): Stream[V, IO] =
            val stream: Stream[V, IO] < IO = IO:
                val it      = v
                val size    = chunkSize max 1
                val builder = ChunkBuilder.init[V]

                val pull: Chunk[V] < IO =
                    IO:
                        var count = 0
                        while count < size && it.hasNext do
                            builder.addOne(it.next())
                            count += 1

                        builder.result()

                Stream:
                    Loop.foreach:
                        Abort.run(pull).map:
                            case Result.Success(chunk) if chunk.isEmpty => Loop.done
                            case Result.Success(chunk)                  => Emit.valueWith(chunk)(Loop.continue)
                            case Result.Panic(throwable) =>
                                IO:
                                    val lastElements: Chunk[V] = builder.result()
                                    Emit.valueWith(lastElements)(Abort.panic(throwable))

            Stream.unwrap(stream)
        end fromIterator

        /** Creates a stream from an iterator.
          *
          * @typeParam
          *   E type of Exception to catch
          * @param v
          *   Iterator to create a stream from
          * @param chunkSize
          *   Size of the chunks that the iterator will produce and the stream will read from
          */
        inline def fromIteratorCatching[E <: Throwable](using
            frame: Frame
        )[V](v: => Iterator[V], chunkSize: Int = Stream.DefaultChunkSize)(using
            tag: Tag[Emit[Chunk[V]]],
            ct: SafeClassTag[E],
            @implicitNotFound(
                "Missing *explicit* type param on `fromIteratorCatching[E = SomeException](iterator, chunkSize)`." +
                    "\n - Cannot catch Exceptions as `Failure[E]` using `E = Nothing`, they are turned into `Panic`." +
                    "\n       If you need this behaviour, use `fromIterator(iterator, chunkSize)` directly." +
                    "\n - `fromIteratorCatching[E = Throwable]` catches all Exceptions as `Failure`."
            ) notNothing: NotGiven[E =:= Nothing]
        ): Stream[V, IO & Abort[E]] =
            val stream: Stream[V, (IO & Abort[E])] < IO = IO:
                val it      = v
                val size    = chunkSize max 1
                val builder = ChunkBuilder.init[V]

                val pull: Chunk[V] < (IO & Abort[E]) =
                    IO:
                        Abort.catching[E]:
                            var count = 0
                            while count < size && it.hasNext do
                                builder.addOne(it.next())
                                count += 1

                            builder.result()

                Stream:
                    Loop.foreach:
                        Abort.run(pull).map:
                            case Result.Success(chunk) if chunk.isEmpty => Loop.done
                            case Result.Success(chunk)                  => Emit.valueWith(chunk)(Loop.continue)
                            case error: Result.Error[E] @unchecked =>
                                IO:
                                    val lastElements: Chunk[V] = builder.result()
                                    Emit.valueWith(lastElements)(Abort.error(error))

            Stream.unwrap(stream)
        end fromIteratorCatching

        /** Merges multiple streams asynchronously. Stream stops as soon as any of the source streams complete.
          *
          * @note
          *   Merges chunks and not individual elements. Rechunk source streams to size 1 to interleave individual elements.
          * @param streams
          *   Sequence of streams to be merged
          * @param bufferSize
          *   Size of the buffer that source streams will write to and outputs stream will read from
          */
        def collectAllHalting[V, E: SafeClassTag, S](
            streams: Seq[Stream[V, S & Abort[E] & Async]],
            bufferSize: Int = defaultAsyncStreamBufferSize
        )(
            using
            Isolate.Contextual[S, IO],
            Isolate.Stateful[S, Abort[E] & Async],
            Tag[Emit[Chunk[V]]],
            Frame
        ): Stream[V, S & Async] =
            Stream:
                Channel.initWith[Maybe[Chunk[V]]](bufferSize, Access.MultiProducerMultiConsumer): channel =>
                    IO.ensure(channel.close):
                        for
                            _ <- Async.run(Abort.run(
                                Async
                                    .foreachDiscard(streams)(
                                        _.foreachChunk(c => Abort.run(channel.put(Present(c))))
                                            .andThen(Abort.run(channel.put(Absent)))
                                    )
                            ))
                            _ <- emitMaybeChunksFromChannel(channel)
                        yield ()

    end extension

    extension [V, S, E](stream: Stream[V, S & Abort[E] & Async])
        /** Merges with another stream. Stream stops when both streams have completed.
          *
          * @note
          *   Merges chunks and not individual elements. Rechunk source streams to size 1 to interleave individual elements.
          * @param other
          *   Stream to merge with
          * @param bufferSize
          *   Size of the buffer that source streams will write to and outputs stream will read from
          */
        def merge[S2](
            other: Stream[V, Abort[E] & S & Async],
            bufferSize: Int = defaultAsyncStreamBufferSize
        )(
            using
            Isolate.Contextual[S, IO],
            Isolate.Stateful[S, Abort[E] & Async],
            SafeClassTag[E],
            Tag[Emit[Chunk[V]]],
            Frame
        ): Stream[V, Abort[E] & S & Async] =
            val streams: Seq[Stream[V, Abort[E] & S & Async]] = Seq(stream, other)
            Stream.collectAll[V, E, S](streams)
        end merge

        /** Merges with another stream. Stream stops as soon as either has have completed.
          *
          * @param other
          *   Stream to merge with
          * @param bufferSize
          *   Size of the buffer that source streams will write to and outputs stream will read from
          */
        def mergeHalting[S2](
            other: Stream[V, Abort[E] & S & Async],
            bufferSize: Int = defaultAsyncStreamBufferSize
        )(
            using
            Isolate.Contextual[S, IO],
            Isolate.Stateful[S, Abort[E] & Async],
            SafeClassTag[E],
            Tag[Emit[Chunk[V]]],
            Frame
        ): Stream[V, Abort[E] & S & S2 & Async] =
            Stream.collectAllHalting[V, E, S](Seq(stream, other))

        /** Merges with another stream. Stream stops when original stream has completed or when both streams have completed.
          *
          * @note
          *   Merges chunks and not individual elements. Rechunk source streams to size 1 to interleave individual elements.
          * @param other
          *   Stream to merge with
          * @param bufferSize
          *   Size of the buffer that source streams will write to and outputs stream will read from
          */
        def mergeHaltingLeft(
            other: Stream[V, Abort[E] & S & Async],
            bufferSize: Int = defaultAsyncStreamBufferSize
        )(
            using
            Isolate.Contextual[S, IO],
            Isolate.Stateful[S, Abort[E] & Async],
            SafeClassTag[E],
            Tag[Emit[Chunk[V]]],
            Frame
        ): Stream[V, Abort[E] & S & Async] =
            Stream:
                Channel.initWith[Maybe[Chunk[V]]](bufferSize, Access.MultiProducerMultiConsumer): channel =>
                    IO.ensure(channel.close):
                        for
                            _ <- Async.run(
                                Async.gather(
                                    stream.foreachChunk(c => channel.put(Present(c)))
                                        .andThen(channel.put(Absent)),
                                    other.foreachChunk(c => channel.put(Present(c)))
                                ).andThen(channel.put(Absent))
                            )
                            _ <- emitMaybeChunksFromChannel(channel)
                        yield ()

        /** Merges with another stream. Stream stops when other stream has completed or when both streams have completed.
          *
          * @note
          *   Merges chunks and not individual elements. Rechunk source streams to size 1 to interleave individual elements.
          * @param other
          *   Stream to merge with
          * @param bufferSize
          *   Size of the buffer that source streams will write to and outputs stream will read from
          */
        def mergeHaltingRight(
            other: Stream[V, Abort[E] & S & Async],
            bufferSize: Int = defaultAsyncStreamBufferSize
        )(
            using
            i1: Isolate.Contextual[S, IO],
            i2: Isolate.Stateful[S, Abort[E] & Async],
            sct: SafeClassTag[E],
            t: Tag[Emit[Chunk[V]]],
            f: Frame
        ): Stream[V, Abort[E] & S & Async] =
            other.mergeHaltingLeft(stream)(using i1, i2, sct, t, f)

        /** Applies effectful transformation of stream elements asynchronously, mapping them in parallel. Preserves chunk boundaries.
          *
          * @param parallel
          *   Maximum number of elements to transform in parallel at a time
          * @param bufferSize
          *   Size of buffer used to mediate
          * @param f
          *   Asynchronous transformation of stream elements
          */
        def mapPar[V2, S2](parallel: Int, bufferSize: Int = defaultAsyncStreamBufferSize)(f: V => V2 < (Abort[E] & Async & S2))(
            using
            t1: Tag[Emit[Chunk[V]]],
            t2: Tag[Emit[Chunk[V2]]],
            t3: Tag[V2],
            i1: Isolate.Contextual[S & S2, IO],
            i2: Isolate.Stateful[S & S2, Abort[E] & Async],
            ev: SafeClassTag[E | Closed],
            frame: Frame
        ): Stream[V2, Abort[E] & Async & S & S2] =
            given CanEqual[Boolean | Chunk[V2], Boolean | Chunk[V2]] = CanEqual.derived
            Stream[V2, S & S2 & Abort[E] & Async]:
                Channel.initWith[Maybe[Chunk[V2]]](bufferSize): channelOut =>
                    // Staging channel acts as concurrency limiter: contains fibers that either contain a
                    // chunk to be published, or a signal to continue or end
                    Channel.initWith[Fiber[E | Closed, Boolean | Chunk[V2]]](parallel - 1): stagingChannel =>
                        // Handle original stream by running transformations in parallel, limiting concurrency by
                        // using staging channel as a limiter
                        val handleEmit = ArrowEffect.handleLoop(t1, stream.emit)(
                            handle = [C] =>
                                (input, cont) =>
                                    // Get a chunk of fibers
                                    Kyo.foreach(input) { v =>
                                        // Fork transformation, pass result through stagingChannel merely as rate limiter,
                                        // (signal to continue)
                                        Async.run(f(v)).map: transformationFiber =>
                                            transformationFiber.map(_ => true).map: signalFiber =>
                                                stagingChannel.put(signalFiber).andThen:
                                                    transformationFiber
                                    }.map: fiberChunk =>
                                        // Note that this means one of the concurrency is "slots" is used to assemble chunk
                                        // this is not an expensive operation, however, so should not be a problem
                                        Async.run(Kyo.foreach(fiberChunk)(_.get)).map: chunkFiber =>
                                            stagingChannel.put(chunkFiber).andThen:
                                                Loop.continue(cont(()))
                        ).andThen(stagingChannel.put(Fiber.success(false)))

                        // Handle staged fibers by getting result, continuing or ending based on boolean signal, and publishing
                        // any chunks
                        val handleStaging = Loop.foreach:
                            stagingChannel.take.map: fiber =>
                                fiber.get.map:
                                    case true             => Loop.continue
                                    case false            => channelOut.put(Absent).andThen(Loop.done)
                                    case chunk: Chunk[V2] => channelOut.put(Present(chunk)).andThen(Loop.continue)

                        // Run stream and staging handlers in background, handling failures (end stream)
                        val background = Async.run:
                            Abort.fold[E | Closed](
                                onSuccess = _ => Abort.run(channelOut.put(Absent)).unit,
                                onFail = {
                                    case _: Closed       => bug("buffer closed unexpectedly")
                                    case e: E @unchecked => Abort.run(channelOut.put(Absent)).andThen(Abort.fail(e))
                                },
                                onPanic = e => Abort.run(channelOut.put(Absent)).andThen(Abort.panic(e))
                            )(Async.gather(handleEmit, handleStaging))

                        // Stream from output channel, running handlers in background
                        IO.ensure(channelOut.close):
                            IO.ensure(stagingChannel.close):
                                background.map: backgroundFiber =>
                                    emitMaybeChunksFromChannel(channelOut).andThen:
                                        backgroundFiber.get.unit
        end mapPar

        /** Applies effectful transformation of stream elements asynchronously, mapping them in parallel. Preserves chunk boundaries.
          *
          * @param f
          *   Asynchronous transformation of stream elements
          */
        def mapPar[V2, S2](f: V => V2 < (Abort[E] & Async & S2))(
            using
            t1: Tag[Emit[Chunk[V]]],
            t2: Tag[Emit[Chunk[V2]]],
            t3: Tag[V2],
            i1: Isolate.Contextual[S & S2, IO],
            i2: Isolate.Stateful[S & S2, Abort[E] & Async],
            ev: SafeClassTag[E | Closed],
            frame: Frame
        ): Stream[V2, Abort[E] & Async & S & S2] =
            mapPar(Async.defaultConcurrency, defaultAsyncStreamBufferSize)(f)(using t1, t2, t3, i1, i2, ev, frame)

        /** Applies effectful transformation of stream elements asynchronously, mapping them in parallel. Does not preserve chunk
          * boundaries.
          *
          * @param parallel
          *   Maximum number of elements to transform in parallel at a time
          * @param bufferSize
          *   Size of buffer used to mediate stream. Determines maximum output chunk size.
          * @param f
          *   Asynchronous transformation of stream elements
          */
        def mapParUnordered[V2, S2](parallel: Int, bufferSize: Int = defaultAsyncStreamBufferSize)(f: V => V2 < (Abort[E] & Async & S2))(
            using
            t1: Tag[Emit[Chunk[V]]],
            t2: Tag[Emit[Chunk[V2]]],
            t3: Tag[V2],
            i1: Isolate.Contextual[S & S2, IO],
            i2: Isolate.Stateful[S & S2, Abort[E] & Async],
            ev: SafeClassTag[E | Closed],
            frame: Frame
        ): Stream[V2, Abort[E] & Async & S & S2] =
            Stream[V2, S & S2 & Abort[E] & Async]:
                Channel.initWith[Maybe[V2]](bufferSize): channelOut =>
                    // Since we don't have to worry about order, the "staging channel" now just holds a signal
                    // determining whether to continue streaming or not
                    Channel.initWith[Fiber[E | Closed, Boolean]](parallel): parChannel =>
                        // Handle transformation effect, with signal to continue streaming
                        def throttledFork(effect: Any < (Async & Abort[Closed | E] & S2)) =
                            Async.run(effect).map: effectFiber =>
                                effectFiber.map(_ => true).map: signalFiber =>
                                    parChannel.put(signalFiber).andThen:
                                        effectFiber

                        // Handle original stream, running asynchronously transforming input and publishing output
                        // using parChannel as rate limiter (and signaling to continue)
                        val handleEmit = ArrowEffect.handleLoop(t1, stream.emit)(
                            handle = [C] =>
                                (input, cont) =>
                                    Kyo.foreach(input) { v =>
                                        throttledFork(f(v).map(res => channelOut.put(Present(res))))
                                    }.andThen(Loop.continue(cont(())))
                        ).andThen(parChannel.put(Fiber.success(false)))

                        // Handle parChannel by checking whether or not to continue
                        val handlePar = Loop.foreach:
                            parChannel.take.map: fiber =>
                                fiber.get.map: continue =>
                                    if continue then Loop.continue
                                    else Loop.done

                        val background = Async.run:
                            Abort.fold[E | Closed](
                                onSuccess = _ => Abort.run(channelOut.put(Absent)).unit,
                                onFail = {
                                    case _: Closed       => bug("buffer closed unexpectedly")
                                    case e: E @unchecked => Abort.run(channelOut.put(Absent)).andThen(Abort.fail(e))
                                },
                                onPanic = e => Abort.run(channelOut.put(Absent)).andThen(Abort.panic(e))
                            )(Async.gather(handleEmit, handlePar))

                        IO.ensure(channelOut.close):
                            IO.ensure(parChannel.close):
                                background.map: backgroundFiber =>
                                    emitMaybeElementsFromChannel(channelOut).andThen:
                                        backgroundFiber.get.unit
        end mapParUnordered

        /** Applies effectful transformation of stream elements asynchronously, mapping them in parallel. Does not preserve chunk
          * boundaries.
          *
          * @param f
          *   Asynchronous transformation of stream elements
          */
        def mapParUnordered[V2, S2](f: V => V2 < (Abort[E] & Async & S2))(
            using
            t1: Tag[Emit[Chunk[V]]],
            t2: Tag[Emit[Chunk[V2]]],
            t3: Tag[V2],
            i1: Isolate.Contextual[S & S2, IO],
            i2: Isolate.Stateful[S & S2, Abort[E] & Async],
            ev: SafeClassTag[E | Closed],
            frame: Frame
        ): Stream[V2, Abort[E] & Async & S & S2] =
            mapParUnordered(Async.defaultConcurrency, defaultAsyncStreamBufferSize)(f)(using t1, t2, t3, i1, i2, ev, frame)

        /** Applies effectful transformation of stream chunks asynchronously, mapping chunks in parallel. Preserves chunk boundaries.
          *
          * @param parallel
          *   Maximum number of elements to transform in parallel at a time
          * @param bufferSize
          *   Size of buffer used to mediate
          * @param f
          *   Asynchronous transformation of stream elements
          */
        def mapChunkPar[V2, S2](
            parallel: Int,
            bufferSize: Int = defaultAsyncStreamBufferSize
        )(f: Chunk[V] => Chunk[V2] < (Abort[E] & Async & S2))(
            using
            t1: Tag[Emit[Chunk[V]]],
            t2: Tag[Emit[Chunk[V2]]],
            t3: Tag[V2],
            i1: Isolate.Contextual[S & S2, IO],
            i2: Isolate.Stateful[S & S2, Abort[E] & Async],
            ev: SafeClassTag[E | Closed],
            frame: Frame
        ): Stream[V2, Abort[E] & Async & S & S2] =
            Stream[V2, S & S2 & Abort[E] & Async]:
<<<<<<< HEAD
                Channel.initWith[Maybe[Chunk[V2]]](bufferSize): outputChannel =>
                    // Staging channel size is one less than parallel because the `handleStaging` loop
                    // will always pull one value out and wait for it to complete
                    Channel.initWith[Fiber[E | Closed, Maybe[Chunk[V2]]]](parallel - 1): stagingChannel =>

                        // Handle original stream by running transformation asynchronously and publishing resulting *fiber*
                        // to the staging channel. Throttling is enforced by the size of the staging channel. Publish final
                        // fiber at the end.
                        val handledStream = ArrowEffect.handleLoop(t1, stream.emit)(
                            handle = [C] =>
                                (input, cont) =>
                                    Async.run(f(input).map(Present(_))).map: fiber =>
                                        stagingChannel.put(fiber).andThen:
                                            Loop.continue(cont(()))
                        ).andThen(stagingChannel.put(Fiber.success(Absent)).unit)

                        // Publish results from staging to output channel
                        val handleStaging = Loop.foreach:
                            stagingChannel.take.map: fiber =>
                                fiber.use: maybeChunk =>
                                    outputChannel.put(maybeChunk).andThen:
                                        if maybeChunk.isEmpty then Loop.done
                                        else Loop.continue

                        // Run stream handler and staging handler in background, handling errors
                        val background = Async.run:
                            Abort.fold[E | Closed](
                                onSuccess = _ => Abort.run(outputChannel.put(Absent)).unit,
                                onFail = {
                                    case _: Closed       => bug("buffer closed unexpectedly")
                                    case e: E @unchecked => Abort.run(outputChannel.put(Absent)).andThen(Abort.fail(e))
                                },
                                onPanic = e => Abort.run(outputChannel.put(Absent)).andThen(Abort.panic(e))
                            )(Async.gather(handledStream, handleStaging))

                        // Stream from output channel with handlers running in background
                        IO.ensure(outputChannel.close):
                            IO.ensure(stagingChannel.close):
                                background.map: backgroundFiber =>
                                    emitMaybeChunksFromChannel(outputChannel).andThen:
                                        backgroundFiber.get.unit
=======
                Channel.initWith[Maybe[Chunk[V2]]](bufferSize): channel =>
                    IO.ensure(channel.close):
                        Signal.initRefWith(parallel): parRef =>
                            val background = Async.run:
                                val handledStream = ArrowEffect.handleLoop(t1, initialState, stream.emit)(
                                    handle = [C] =>
                                        (input, prevFiber, cont) =>
                                            parRef.currentWith: initialPar =>
                                                Loop(initialPar): currentPar =>
                                                    if currentPar > 0 then
                                                        parRef.updateAndGet(_ - 1).andThen:
                                                            Async.run {
                                                                f(input).map: chunk =>
                                                                    prevFiber.get.andThen:
                                                                        channel.put(Present(chunk)).andThen:
                                                                            parRef.updateAndGet(_ + 1).unit
                                                            }.map: newFiber =>
                                                                Loop.done(Loop.continue(newFiber, cont(())))
                                                    else
                                                        parRef.nextWith: nextPar =>
                                                            Loop.continue(nextPar)
                                                    end if
                                    ,
                                    done = (finalFiber, _) => finalFiber.get
                                )

                                Abort.fold[E | Closed](
                                    _ => Abort.run(channel.put(Absent)).unit,
                                    {
                                        case _: Closed       => bug("buffer closed unexpectedly")
                                        case e: E @unchecked => Abort.run(channel.put(Absent)).andThen(Abort.fail(e))
                                    },
                                    e => Abort.run(channel.put(Absent)).andThen(Abort.panic(e))
                                )(handledStream)

                            background.map: backgroundFiber =>
                                emitMaybeChunksFromChannel(channel).andThen:
                                    backgroundFiber.get.unit
>>>>>>> 0ab83586
        end mapChunkPar

        /** Applies effectful transformation of stream elements asynchronously, mapping them in parallel. Preserves chunk boundaries.
          *
          * @param f
          *   Asynchronous transformation of stream elements
          */
        def mapChunkPar[V2, S2](f: Chunk[V] => Chunk[V2] < (Abort[E] & Async & S2))(
            using
            t1: Tag[Emit[Chunk[V]]],
            t2: Tag[Emit[Chunk[V2]]],
            t3: Tag[V2],
            i1: Isolate.Contextual[S & S2, IO],
            i2: Isolate.Stateful[S & S2, Abort[E] & Async],
            ev: SafeClassTag[E | Closed],
            frame: Frame
        ): Stream[V2, Abort[E] & Async & S & S2] =
            mapChunkPar(Async.defaultConcurrency, defaultAsyncStreamBufferSize)(f)(using t1, t2, t3, i1, i2, ev, frame)

        /** Applies effectful transformation of stream chunks asynchronously, mapping chunks in parallel. Does not preserve chunk
          * boundaries.
          *
          * @param parallel
          *   Maximum number of elements to transform in parallel at a time
          * @param bufferSize
          *   Size of buffer used to mediate
          * @param f
          *   Asynchronous transformation of stream elements
          */
        def mapChunkParUnordered[V2, S2](
            parallel: Int,
            bufferSize: Int = defaultAsyncStreamBufferSize
        )(f: Chunk[V] => Chunk[V2] < (Abort[E] & Async & S2))(
            using
            t1: Tag[Emit[Chunk[V]]],
            t2: Tag[Emit[Chunk[V2]]],
            t3: Tag[V2],
            i1: Isolate.Contextual[S & S2, IO],
            i2: Isolate.Stateful[S & S2, Abort[E] & Async],
            ev: SafeClassTag[E | Closed],
            frame: Frame
        ): Stream[V2, Abort[E] & Async & S & S2] =
            Stream[V2, S & S2 & Abort[E] & Async]:
                Channel.initWith[Maybe[Chunk[V2]]](bufferSize): channelOut =>
                    // Since we don't have to worry about order, the "staging channel" now just holds a signal
                    // determining whether to continue streaming or not
                    Channel.initWith[Fiber[E | Closed, Boolean]](parallel - 1): parChannel =>
                        // Handle transformation effect, with signal to continue streaming
                        def throttledFork[A](task: Any < (Async & Abort[Closed | E] & S2)) =
                            Async.run(task).map: fiber =>
                                fiber.map(_ => true).map: signalFiber =>
                                    parChannel.put(signalFiber).unit

                        // Handle original stream by running transformation and publishing result to
                        // output stream asynchronously (throttled via parChannel)
                        val handleEmit = ArrowEffect.handleLoop(t1, stream.emit)(
                            handle = [C] =>
                                (input, cont) =>
                                    throttledFork(f(input).map(c2 => channelOut.put(Present(c2)))).andThen:
                                        Loop.continue(cont(()))
                        ).andThen(parChannel.put(Fiber.success(false)))

                        // Handle parChannel by waiting for each fiber to finish, and stopping only when result is false
                        val handlePar = Loop.foreach:
                            parChannel.take.map(_.get).map: continue =>
                                if continue then Loop.continue
                                else Loop.done

                        // Run stream handler and par handler in background, handling errors (ensure stream ends)
                        val background = Async.run:
                            Abort.fold[E | Closed](
                                onSuccess = _ => Abort.run(channelOut.put(Absent)).unit,
                                onFail = {
                                    case _: Closed       => bug("buffer closed unexpectedly")
                                    case e: E @unchecked => Abort.run(channelOut.put(Absent)).andThen(Abort.fail(e))
                                },
                                onPanic = e => Abort.run(channelOut.put(Absent)).andThen(Abort.panic(e))
                            )(Async.gather(handleEmit, handlePar))

                        // Stream from output channel with handler running in background
                        IO.ensure(channelOut.close):
                            IO.ensure(parChannel.close):
                                background.map: backgroundFiber =>
                                    emitMaybeChunksFromChannel(channelOut).andThen:
                                        backgroundFiber.get.unit

        /** Applies effectful transformation of stream chunks asynchronously, mapping chunk in parallel. Does not preserve chunk boundaries.
          *
          * @param f
          *   Asynchronous transformation of stream elements
          */
        def mapChunkParUnordered[V2, S2](f: Chunk[V] => Chunk[V2] < (Abort[E] & Async & S2))(
            using
            t1: Tag[Emit[Chunk[V]]],
            t2: Tag[Emit[Chunk[V2]]],
            t3: Tag[V2],
            i1: Isolate.Contextual[S & S2, IO],
            i2: Isolate.Stateful[S & S2, Abort[E] & Async],
            ev: SafeClassTag[E | Closed],
            frame: Frame
        ): Stream[V2, Abort[E] & Async & S & S2] =
            mapChunkParUnordered(Async.defaultConcurrency, defaultAsyncStreamBufferSize)(f)(using t1, t2, t3, i1, i2, ev, frame)

        /** Collects values that are emitted by the original stream within the duration [[maxTime]] up to the amount [[maxSize]] and emits
          * them as a chunk.
          *
          * If no elements are emitted by the original stream within [[maxTime]], as soon as any other elements are emitted the result
          * stream will emit them as a group.
          *
          * @param maxSize
          *   Maximum number of elements to be collected within a single duration. Values of less than one are ignored and treated as one.
          * @param maxTime
          *   Maximum amount of time to collect and emit elements
          * @return
          *   A new stream that emits collected chunks of elements
          */
        def groupedWithin(maxSize: Int, maxTime: Duration, bufferSize: Int = defaultAsyncStreamBufferSize)(using
            t1: Tag[Emit[Chunk[V]]],
            t2: Tag[Emit[Chunk[Chunk[V]]]],
            i1: Isolate.Contextual[S, IO],
            i2: Isolate.Contextual[S, Abort[E] & Async],
            ct: SafeClassTag[Closed | E],
            fr: Frame
        ): Stream[Chunk[V], S & Abort[E] & Async] =
            import Event.*
            enum Event derives CanEqual:
                case Data(chunk: Chunk[V])
                case Tick, Flush
            end Event

            Stream[Chunk[V], S & Abort[E] & Async]:
                IO.Unsafe {
                    val safeMax = 1 max maxSize
                    val channel = Channel.Unsafe.init[Event](1 max bufferSize).safe

                    // Handle loop collecting emitted values and flushing them until completion
                    val push: Fiber[E | Closed, Unit] < (IO & S) =
                        Async.run[E | Closed, Unit, S]:
                            IO.ensure(Async.run[Closed, Unit, Any](channel.put(Flush))):
                                ArrowEffect.handleLoop(t1, stream.emit)(
                                    handle = [C] =>
                                        (chunk, cont) =>
                                            channel.put(Data(chunk)).andThen:
                                                Loop.continue(cont(()))
                                )

                    // Single fiber emitting a tick at constant interval
                    val tick: Fiber[Closed, Unit] < (IO & Resource) =
                        if maxTime == Duration.Infinity then Fiber.unit
                        else
                            Resource.acquireRelease(Clock.repeatWithDelay(maxTime)(channel.put(Tick)))(_.interrupt)

                    // Loop collecting values from the channel and re-emitting them as chunks.
                    // Chunks are emitted when the buffer exceeds the max size or a flush is requested.
                    val pull: Unit < (Abort[Closed] & Async & Emit[Chunk[Chunk[V]]]) =
                        Loop(Chunk.empty[V]): buffer =>
                            channel.take.map:
                                case Data(chunk) =>
                                    val combined = buffer.concat(chunk)
                                    if combined.size >= safeMax then
                                        Emit.valueWith(Chunk(combined.take(safeMax)))(Loop.continue(combined.drop(safeMax)))
                                    else
                                        Loop.continue(combined)
                                    end if
                                case Tick =>
                                    if buffer.nonEmpty then
                                        Emit.valueWith(Chunk(buffer))(Loop.continue(Chunk.empty))
                                    else
                                        Loop.continue(buffer)
                                case Flush =>
                                    if buffer.nonEmpty then
                                        Emit.valueWith(Chunk(buffer))(Loop.done)
                                    else
                                        Loop.done

                    (for
                        _     <- tick
                        fiber <- push
                        _     <- Abort.run[Closed](pull) // ignore Closed channel, join the push fiber to capture any Abort.
                        _     <- fiber.get
                    yield ()).handle(Resource.run, Abort.run[Closed], _.unit)
                }
        end groupedWithin

    end extension

end StreamCoreExtensions

export StreamCoreExtensions.*<|MERGE_RESOLUTION|>--- conflicted
+++ resolved
@@ -484,49 +484,6 @@
             frame: Frame
         ): Stream[V2, Abort[E] & Async & S & S2] =
             Stream[V2, S & S2 & Abort[E] & Async]:
-<<<<<<< HEAD
-                Channel.initWith[Maybe[Chunk[V2]]](bufferSize): outputChannel =>
-                    // Staging channel size is one less than parallel because the `handleStaging` loop
-                    // will always pull one value out and wait for it to complete
-                    Channel.initWith[Fiber[E | Closed, Maybe[Chunk[V2]]]](parallel - 1): stagingChannel =>
-
-                        // Handle original stream by running transformation asynchronously and publishing resulting *fiber*
-                        // to the staging channel. Throttling is enforced by the size of the staging channel. Publish final
-                        // fiber at the end.
-                        val handledStream = ArrowEffect.handleLoop(t1, stream.emit)(
-                            handle = [C] =>
-                                (input, cont) =>
-                                    Async.run(f(input).map(Present(_))).map: fiber =>
-                                        stagingChannel.put(fiber).andThen:
-                                            Loop.continue(cont(()))
-                        ).andThen(stagingChannel.put(Fiber.success(Absent)).unit)
-
-                        // Publish results from staging to output channel
-                        val handleStaging = Loop.foreach:
-                            stagingChannel.take.map: fiber =>
-                                fiber.use: maybeChunk =>
-                                    outputChannel.put(maybeChunk).andThen:
-                                        if maybeChunk.isEmpty then Loop.done
-                                        else Loop.continue
-
-                        // Run stream handler and staging handler in background, handling errors
-                        val background = Async.run:
-                            Abort.fold[E | Closed](
-                                onSuccess = _ => Abort.run(outputChannel.put(Absent)).unit,
-                                onFail = {
-                                    case _: Closed       => bug("buffer closed unexpectedly")
-                                    case e: E @unchecked => Abort.run(outputChannel.put(Absent)).andThen(Abort.fail(e))
-                                },
-                                onPanic = e => Abort.run(outputChannel.put(Absent)).andThen(Abort.panic(e))
-                            )(Async.gather(handledStream, handleStaging))
-
-                        // Stream from output channel with handlers running in background
-                        IO.ensure(outputChannel.close):
-                            IO.ensure(stagingChannel.close):
-                                background.map: backgroundFiber =>
-                                    emitMaybeChunksFromChannel(outputChannel).andThen:
-                                        backgroundFiber.get.unit
-=======
                 Channel.initWith[Maybe[Chunk[V2]]](bufferSize): channel =>
                     IO.ensure(channel.close):
                         Signal.initRefWith(parallel): parRef =>
@@ -553,19 +510,42 @@
                                     done = (finalFiber, _) => finalFiber.get
                                 )
 
-                                Abort.fold[E | Closed](
-                                    _ => Abort.run(channel.put(Absent)).unit,
-                                    {
-                                        case _: Closed       => bug("buffer closed unexpectedly")
-                                        case e: E @unchecked => Abort.run(channel.put(Absent)).andThen(Abort.fail(e))
-                                    },
-                                    e => Abort.run(channel.put(Absent)).andThen(Abort.panic(e))
-                                )(handledStream)
-
-                            background.map: backgroundFiber =>
-                                emitMaybeChunksFromChannel(channel).andThen:
-                                    backgroundFiber.get.unit
->>>>>>> 0ab83586
+                        // Handle original stream by running transformation asynchronously and publishing resulting *fiber*
+                        // to the staging channel. Throttling is enforced by the size of the staging channel. Publish final
+                        // fiber at the end.
+                        val handledStream = ArrowEffect.handleLoop(t1, stream.emit)(
+                            handle = [C] =>
+                                (input, cont) =>
+                                    Async.run(f(input).map(Present(_))).map: fiber =>
+                                        stagingChannel.put(fiber).andThen:
+                                            Loop.continue(cont(()))
+                        ).andThen(stagingChannel.put(Fiber.success(Absent)).unit)
+
+                        // Publish results from staging to output channel
+                        val handleStaging = Loop.foreach:
+                            stagingChannel.take.map: fiber =>
+                                fiber.use: maybeChunk =>
+                                    outputChannel.put(maybeChunk).andThen:
+                                        if maybeChunk.isEmpty then Loop.done
+                                        else Loop.continue
+
+                        // Run stream handler and staging handler in background, handling errors
+                        val background = Async.run:
+                            Abort.fold[E | Closed](
+                                onSuccess = _ => Abort.run(outputChannel.put(Absent)).unit,
+                                onFail = {
+                                    case _: Closed       => bug("buffer closed unexpectedly")
+                                    case e: E @unchecked => Abort.run(outputChannel.put(Absent)).andThen(Abort.fail(e))
+                                },
+                                onPanic = e => Abort.run(outputChannel.put(Absent)).andThen(Abort.panic(e))
+                            )(Async.gather(handledStream, handleStaging))
+
+                        // Stream from output channel with handlers running in background
+                        IO.ensure(outputChannel.close):
+                            IO.ensure(stagingChannel.close):
+                                background.map: backgroundFiber =>
+                                    emitMaybeChunksFromChannel(outputChannel).andThen:
+                                        backgroundFiber.get.unit
         end mapChunkPar
 
         /** Applies effectful transformation of stream elements asynchronously, mapping them in parallel. Preserves chunk boundaries.
