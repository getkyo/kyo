package kyo

import Result.Error
import kyo.internal.OsSignal

/** An abstract base class for Kyo applications.
  *
  * This class provides a foundation for building applications using the Kyo framework, with built-in support for logging, random number
  * generation, and clock operations.
  *
  * Note: This class and its methods are unsafe and should only be used as the entrypoint of an application.
  */
abstract class KyoApp extends KyoAppPlatformSpecific:
    private val awaitInterrupt =
        given AllowUnsafe = AllowUnsafe.embrace.danger
        val promise       = Promise.Unsafe.init[Nothing, Any]()

        val interrupt = (signal: String) =>
            () =>
                promise
                    .completeDiscard(Result.panic(Interrupted(Frame.internal, s"Interrupt Signal: $signal")))

        if System.live.unsafe.operatingSystem() != System.OS.Windows then
            OsSignal.handle("INT", interrupt("INT"))
            OsSignal.handle("TERM", interrupt("TERM"))

        promise.mask().safe
    end awaitInterrupt

    override protected def handle[A](v: A < (Async & Scope & Abort[Throwable]))(using Frame): A < (Async & Abort[Throwable]) =
        Async.raceFirst(Scope.run(v), awaitInterrupt.get)
    end handle
end KyoApp

object KyoApp:
    def apply[A](v: => A < (Async & Scope & Abort[Throwable]))(using Frame, Render[A]): KyoApp =
        new KyoApp:
            run(v)

    /** Runs an asynchronous computation in a new fiber and blocks until completion or timeout.
      *
      * @param timeout
      *   The maximum duration to wait
      * @param v
      *   The computation to run
      * @return
      *   The result of the computation, or a Timeout error
      */
    def runAndBlock[E, A, S](
        using isolate: Isolate[S, Sync, Any]
    )(timeout: Duration)(v: => A < (Abort[E] & Async & S))(
        using frame: Frame
    ): A < (Abort[E | Timeout] & Sync & S) =
        Fiber.init(v).map { fiber =>
            fiber.block(timeout).map(Abort.get(_))
        }

    /** An abstract base class for Kyo applications.
      *
      * This class provides a foundation for building applications using the Kyo framework.
      *
      * @tparam S
      *   The effect type used by the application.
      */
    abstract class Base[S]:
        private var _args: Array[String]          = null
        protected var initCode: Chunk[() => Unit] = Chunk.empty

        final def main(args: Array[String]) =
            this._args = args
            if initCode.isEmpty then
                import AllowUnsafe.embrace.danger
                onResult(Result.fail(Ansi.highlight(
                    header = "KyoApp: nothing to execute. Did you forget to use a run block?",
                    code = """|
                              | object Example extends KyoApp:
                              |   run {
                              |     Console.printLine("Hello, world!")
                              |   }
                              |""".stripMargin,
                    trailer = ""
                )))
            else for proc <- initCode do proc()
            end if
        end main

        /** The argument(s) this application was started with. */
        final protected def args: Chunk[String] =
            if _args eq null then Chunk.empty
            else Chunk.fromNoCopy(_args)

        /** Unsafely exits the application. */
        protected def exit(code: Int)(using AllowUnsafe): Unit =
            kernel.Platform.exit(code)

        /** Unified handling logic for supporting arbitrary effects. */
        protected def handle[A](v: A < S)(using Frame): A < (Async & Abort[Throwable])

        /** The timeout for each [[run]] block. */
        protected def runTimeout: Duration = Duration.Infinity

        /** The main entrypoint to this application. */
        protected def run[A](v: => A < S)(using Frame, Render[A]): Unit

        /** Handles the result of the [[run]] block computation.
          *
          * Override this method to control how the result is handled.
          */
        protected def onResult[E, A](result: Result[E, A])(using Render[Result[E, A]], AllowUnsafe): Unit =
            if !result.exists(().equals(_)) then println(result.show)
            result match
                case Error(e: Throwable) => throw e
                case Error(_)            => exit(1)
                case _                   =>
            end match
        end onResult
    end Base

    /** WARNING: Low-level API meant for integrations, libraries, and performance-sensitive code. See AllowUnsafe for more details. */
    object Unsafe:

        /** Attempts to run an effect with a specified timeout.
          *
          * Note: This method is unsafe and should only be used as the entrypoint of an application.
          *
          * @param timeout
          *   The maximum duration to wait for the effect to complete.
          * @param v
          *   The effect to run.
          * @param frame
          *   The implicit Frame.
          * @return
          *   A Result containing either the computed value or a failure.
          */
        def runAndBlock[A](timeout: Duration)(
            v: A < (Async & Scope & Abort[Throwable])
        )(using Frame, AllowUnsafe): Result[Throwable, A] =
<<<<<<< HEAD
            Abort.run(Sync.Unsafe.run(Async.runAndBlock(timeout)(Scope.run(v)))).eval
=======
            Abort.run(Sync.Unsafe.run(KyoApp.runAndBlock(timeout)(Resource.run(v)))).eval
>>>>>>> 94af3398
    end Unsafe

end KyoApp<|MERGE_RESOLUTION|>--- conflicted
+++ resolved
@@ -135,11 +135,7 @@
         def runAndBlock[A](timeout: Duration)(
             v: A < (Async & Scope & Abort[Throwable])
         )(using Frame, AllowUnsafe): Result[Throwable, A] =
-<<<<<<< HEAD
-            Abort.run(Sync.Unsafe.run(Async.runAndBlock(timeout)(Scope.run(v)))).eval
-=======
-            Abort.run(Sync.Unsafe.run(KyoApp.runAndBlock(timeout)(Resource.run(v)))).eval
->>>>>>> 94af3398
+            Abort.run(Sync.Unsafe.run(KyoApp.runAndBlock(timeout)(Scope.run(v)))).eval
     end Unsafe
 
 end KyoApp