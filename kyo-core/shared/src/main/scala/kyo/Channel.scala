--- conflicted
+++ resolved
@@ -185,13 +185,7 @@
             else if maxChunkSize == 1 then
                 Loop(()): _ =>
                     Channel.take(self).map: v =>
-<<<<<<< HEAD
-                        Emit.andMap(Chunk(v))(unit => Loop.continue(unit))
-=======
-                        Emit.valueWith(Chunk(v)):
-                            case Ack.Stop => Loop.done(Ack.Stop)
-                            case _        => Loop.continue(())
->>>>>>> 733323e4
+                        Emit.valueWith(Chunk(v))(Loop.continue(()))
             else
                 val drainEffect =
                     if maxChunkSize == Int.MaxValue then Channel.drain(self)
@@ -199,13 +193,7 @@
                 Loop[Unit, Unit, Abort[Closed] & Async & Emit[Chunk[A]]](()): _ =>
                     Channel.take(self).map: a =>
                         drainEffect.map: chunk =>
-<<<<<<< HEAD
-                            Emit.andMap(Chunk(a).concat(chunk))(unit => Loop.continue(unit))
-=======
-                            Emit.valueWith(Chunk(a).concat(chunk)):
-                                case Ack.Stop => Loop.done(Ack.Stop)
-                                case _        => Loop.continue(())
->>>>>>> 733323e4
+                            Emit.valueWith(Chunk(a).concat(chunk))(Loop.continue(()))
 
         /** Stream elements from channel, optionally specifying a maximum chunk size. In the absence of [[maxChunkSize]], chunk sizes will
           * be limited only by channel capacity or the number of elements in the channel at a given time. (Chunks can still be larger than
