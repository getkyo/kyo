--- conflicted
+++ resolved
@@ -534,13 +534,8 @@
             def closeAwaitEmpty()(using Frame, AllowUnsafe) =
                 Fiber.Unsafe.init(Result.succeed(close().isDefined))
 
-<<<<<<< HEAD
-            def empty()(using AllowUnsafe)  = asResult(true)
-            def full()(using AllowUnsafe)   = asResult(true)
-=======
             def empty()(using AllowUnsafe)  = succeedIfOpen(true)
             def full()(using AllowUnsafe)   = succeedIfOpen(true)
->>>>>>> 4bc12f4c
             def closed()(using AllowUnsafe) = isClosed.get()
 
             @tailrec protected def flush(): Unit =
@@ -656,11 +651,7 @@
                                     flush()
                                     loop(current.concat(c), i - c.length)
                             case _ if current.nonEmpty => Result.Success(current)
-<<<<<<< HEAD
-                            case other => other
-=======
                             case other                 => other
->>>>>>> 4bc12f4c
                         end match
                     end if
                 end loop
@@ -679,11 +670,7 @@
                                 flush()
                                 loop(current.concat(c))
                         case _ if current.nonEmpty => Result.Success(current)
-<<<<<<< HEAD
-                        case other => other
-=======
                         case other                 => other
->>>>>>> 4bc12f4c
                     end match
                 end loop
 
