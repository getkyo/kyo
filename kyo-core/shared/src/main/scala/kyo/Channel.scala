--- conflicted
+++ resolved
@@ -380,11 +380,7 @@
         final class ZeroCapacityUnsafe[A](val initFrame: Frame)(using allow: AllowUnsafe) extends BaseUnsafe[A]:
             val isClosed = AtomicBoolean.Unsafe.init(false)
 
-<<<<<<< HEAD
-            private val closedResult = Result.fail(Closed("Channel", initFrame, "zero-capacity"))
-=======
             private def closedResult(using Frame) = Result.fail(Closed("Channel", initFrame, "zero-capacity"))
->>>>>>> c7a56aa7
 
             /** Succeeds with the value if the channel is still open, otherwise fails with a [[Closed]] error.
               *
@@ -393,11 +389,7 @@
               * @return
               *   The successful value or a [[Closed]] error
               */
-<<<<<<< HEAD
-            private def succeedIfOpen[B](value: B): Result[Closed, B] =
-=======
             private def succeedIfOpen[B](value: B)(using Frame): Result[Closed, B] =
->>>>>>> c7a56aa7
                 if isClosed.get() then closedResult else Result.succeed(value)
 
             /** Succeeds with the value if it is non-empty or the channel is still open, otherwise fails with a [[Closed]] error.
@@ -412,20 +404,12 @@
               * @return
               *   The successful value or a [[Closed]] error
               */
-<<<<<<< HEAD
-            private def succeedIfNonEmptyOrOpen[B](value: Chunk[B]): Result[Closed, Chunk[B]] =
-=======
             private def succeedIfNonEmptyOrOpen[B](value: Chunk[B])(using Frame): Result[Closed, Chunk[B]] =
->>>>>>> c7a56aa7
                 if value.nonEmpty then Result.succeed(value) else succeedIfOpen(value)
 
             def capacity = 0
 
-<<<<<<< HEAD
-            def size()(using AllowUnsafe) = succeedIfOpen(0)
-=======
             def size()(using AllowUnsafe, Frame) = succeedIfOpen(0)
->>>>>>> c7a56aa7
 
             def offer(value: A)(using AllowUnsafe, Frame) =
                 Maybe(takes.poll()) match
@@ -453,11 +437,7 @@
                 loop(Chunk.from(values))
             end offerAll
 
-<<<<<<< HEAD
-            def poll()(using AllowUnsafe) =
-=======
             def poll()(using AllowUnsafe, Frame) =
->>>>>>> c7a56aa7
                 succeedIfOpen {
                     Maybe(puts.poll()) match
                         case Absent =>
@@ -538,15 +518,9 @@
             def closeAwaitEmpty()(using Frame, AllowUnsafe) =
                 Fiber.Unsafe.init(Result.succeed(close().isDefined))
 
-<<<<<<< HEAD
-            def empty()(using AllowUnsafe)  = succeedIfOpen(true)
-            def full()(using AllowUnsafe)   = succeedIfOpen(true)
-            def closed()(using AllowUnsafe) = isClosed.get()
-=======
             def empty()(using AllowUnsafe, Frame) = succeedIfOpen(true)
             def full()(using AllowUnsafe, Frame)  = succeedIfOpen(true)
             def closed()(using AllowUnsafe)       = isClosed.get()
->>>>>>> c7a56aa7
 
             @tailrec protected def flush()(using Frame): Unit =
                 // This method ensures that all values are processed
