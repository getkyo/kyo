package kyo

class ChannelTest extends Test:

    "initWith" in run {
        Channel.initWith[Int](10) { c =>
            for
                b <- c.offer(1)
                v <- c.poll
            yield assert(b && v == Maybe(1))
        }
    }

    "offer and poll" in run {
        for
            c <- Channel.init[Int](2)
            b <- c.offer(1)
            v <- c.poll
        yield assert(b && v == Maybe(1))
    }
    "put and take" in run {
        for
            c <- Channel.init[Int](2)
            _ <- c.put(1)
            v <- c.take
        yield assert(v == 1)
    }
    "offer, put, and take" in run {
        for
            c  <- Channel.init[Int](2)
            b  <- c.offer(1)
            _  <- c.put(2)
            v1 <- c.take
            v2 <- c.take
        yield assert(b && v1 == 1 && v2 == 2)
    }
    "offer, put, and poll" in run {
        for
            c  <- Channel.init[Int](2)
            b  <- c.offer(1)
            _  <- c.put(2)
            v1 <- c.poll
            v2 <- c.poll
            b2 <- c.empty
        yield assert(b && v1 == Maybe(1) && v2 == Maybe(2) && b2)
    }
    "offer, put, and take in parallel" in run {
        for
            c     <- Channel.init[Int](2)
            b     <- c.offer(1)
            put   <- Fiber.run(c.put(2))
            _     <- untilTrue(c.full)
            take1 <- Fiber.run(c.take)
            take2 <- Fiber.run(c.take)
            v1    <- take1.get
            _     <- put.get
            v2    <- take1.get
            v3    <- take2.get
        yield assert(b && v1 == 1 && v2 == 1 && v3 == 2)
    }
    "blocking put" in run {
        for
            c  <- Channel.init[Int](2)
            _  <- c.put(1)
            _  <- c.put(2)
            f  <- Fiber.run(c.put(3))
            _  <- Async.sleep(10.millis)
            d1 <- f.done
            v1 <- c.poll
            _  <- untilTrue(f.done)
            v2 <- c.poll
            v3 <- c.poll
        yield assert(!d1 && v1 == Maybe(1) && v2 == Maybe(2) && v3 == Maybe(3))
    }
    "blocking take" in run {
        for
            c  <- Channel.init[Int](2)
            f  <- Fiber.run(c.take)
            _  <- Async.sleep(10.millis)
            d1 <- f.done
            _  <- c.put(1)
            _  <- untilTrue(f.done)
            v  <- f.get
        yield assert(!d1 && v == 1)
    }
    "putBatch" - {
        "non-nested" - {
            "should put a batch" in run {
                for
                    c   <- Channel.init[Int](2)
                    _   <- c.putBatch(Chunk(1, 2))
                    res <- c.drain
                yield assert(res == Chunk(1, 2))
            }
            "should put batch incrementally if exceeds channel size" in run {
                for
                    c   <- Channel.init[Int](2)
                    f   <- Fiber.run(c.putBatch(Chunk(1, 2, 3, 4, 5, 6)))
                    res <- c.takeExactly(6)
                    _   <- Fiber.get(f)
                yield assert(res == Chunk(1, 2, 3, 4, 5, 6))
            }
            "should put empty batch" in run {
                for
                    c       <- Channel.init[Int](2)
                    _       <- c.putBatch(Chunk.empty)
                    isEmpty <- c.empty
                yield assert(isEmpty)
            }
            "should fail when non-empty and channel is closed" in run {
                val effect =
                    for
                        c <- Channel.init[Int](2)
                        _ <- c.close
                        _ <- c.putBatch(Chunk(1, 2))
                    yield ()
                Abort.run[Closed](effect).map:
                    case Result.Failure(closed: Closed) => assert(true)
                    case other                          => fail(s"$other was not Result.Failure[Closed]")
            }
            "should notify waiting takers immediately" in run {
                for
                    c     <- Channel.init[Int](2)
                    take1 <- Fiber.run(c.take)
                    take2 <- Fiber.run(c.take)
                    _     <- c.putBatch(Seq(1, 2))
                    v1    <- take1.get
                    v2    <- take2.get
                yield assert(Set(v1, v2) == Set(1, 2))
            }
            "should handle channel at capacity" in run {
                for
                    c     <- Channel.init[Int](2)
                    _     <- c.put(1)
                    _     <- c.put(2)
                    take1 <- Fiber.run(c.take)
                    fiber <- Fiber.run(c.putBatch(Seq(3, 4)))
                    v1    <- take1.get
                    done1 <- fiber.done
                    take2 <- Fiber.run(c.take)
                    v2    <- take2.get
                    _     <- fiber.get
                yield assert(v1 == 1 && v2 == 2 && !done1)
            }
            "should handle empty sequence" in run {
                for
                    c   <- Channel.init[Int](2)
                    res <- c.putBatch(Seq())
                yield assert(true)
            }
            "should fail when channel is closed" in run {
                for
                    c      <- Channel.init[Int](2)
                    _      <- c.close
                    result <- Abort.run(c.putBatch(Seq(1, 2)))
                yield result match
                    case Result.Failure(_: Closed) => assert(true)
                    case other                     => fail(s"Expected Fail(Closed) but got $other")
            }
            "should preserve elements put before closure during partial batch put" in run {
                for
                    c     <- Channel.init[Int](2)
                    fiber <- Fiber.run(c.putBatch(Chunk(1, 2, 3, 4, 5)))
                    v1    <- c.take
                    v2    <- c.take
                    _     <- c.close
                    res   <- fiber.getResult
                yield assert(res.isFailure && v1 == 1 && v2 == 2)
            }
        }
        "nested upper bound" - {
            given ch[A]: CanEqual[Chunk[Any], Chunk[A]] = CanEqual.derived
            "should put a batch" in run {
                for
                    c   <- Channel.init[Any](2)
                    _   <- c.putBatch(Chunk(Chunk(1), Chunk(2)))
                    res <- c.drain
                yield assert(res == Chunk(Chunk(1), Chunk(2)))
            }
            "should put batch incrementally if exceeds channel size" in run {
                for
                    c   <- Channel.init[Any](2)
                    f   <- Fiber.run(c.putBatch(Chunk(Chunk(1), Chunk(2), Chunk(3), Chunk(4), Chunk(5), Chunk(6))))
                    res <- c.takeExactly(6)
                    _   <- Fiber.get(f)
                yield assert(res == Chunk(Chunk(1), Chunk(2), Chunk(3), Chunk(4), Chunk(5), Chunk(6)))
            }
            "should put empty batch" in run {
                for
                    c       <- Channel.init[Any](2)
                    _       <- c.putBatch(Chunk.empty)
                    isEmpty <- c.empty
                yield assert(isEmpty)
            }
            "should fail when non-empty and channel is closed" in run {
                val effect =
                    for
                        c <- Channel.init[Any](2)
                        _ <- c.close
                        _ <- c.putBatch(Chunk(Chunk(1), Chunk(2)))
                    yield ()
                Abort.run[Closed](effect).map:
                    case Result.Failure(closed: Closed) => assert(true)
                    case other                          => fail(s"$other was not Result.Failure[Closed]")
            }
        }
        "nested lower bound" - {
            "should put a batch" in run {
                for
                    c   <- Channel.init[Chunk.Indexed[Int]](2)
                    _   <- c.putBatch(Chunk(Chunk(1).toIndexed, Chunk(2).toIndexed))
                    res <- c.drain
                yield assert(res == Chunk(Chunk(1), Chunk(2)))
            }
            "should put batch incrementally if exceeds channel size" in run {
                for
                    c <- Channel.init[Chunk.Indexed[Int]](2)
                    f <- Fiber.run(c.putBatch(Chunk(
                        Chunk(1).toIndexed,
                        Chunk(2).toIndexed,
                        Chunk(3).toIndexed,
                        Chunk(4).toIndexed,
                        Chunk(5).toIndexed,
                        Chunk(6).toIndexed
                    )))
                    res <- c.takeExactly(6)
                    _   <- Fiber.get(f)
                yield assert(res == Chunk(Chunk(1), Chunk(2), Chunk(3), Chunk(4), Chunk(5), Chunk(6)))
            }
            "should put empty batch" in run {
                for
                    c       <- Channel.init[Chunk.Indexed[Int]](2)
                    _       <- c.putBatch(Chunk.empty)
                    isEmpty <- c.empty
                yield assert(isEmpty)
            }
            "should fail when non-empty and channel is closed" in run {
                val effect =
                    for
                        c <- Channel.init[Chunk.Indexed[Int]](2)
                        _ <- c.close
                        _ <- c.putBatch(Chunk(Chunk(1).toIndexed, Chunk(2).toIndexed))
                    yield ()
                Abort.run[Closed](effect).map:
                    case Result.Failure(closed: Closed) => assert(true)
                    case other                          => fail(s"$other was not Result.Failure[Closed]")
            }
        }
    }
    "takeExactly" - {
        "should return empty chunk if n <= 0" in run {
            for
                c  <- Channel.init[Int](3)
                _  <- Kyo.foreach(1 to 3)(c.put(_))
                r0 <- c.takeExactly(0)
                rn <- c.takeExactly(-5)
                s  <- c.size
            yield assert(r0 == Chunk.empty && rn == Chunk.empty && s == 3)
        }
        "should take all contents if in n == capacity" in run {
            for
                c <- Channel.init[Int](3)
                _ <- Kyo.foreach(1 to 3)(c.put(_))
                r <- c.takeExactly(3)
                s <- c.size
            yield assert(r == Seq(1, 2, 3) && s == 0)
        }
        "should take all contents and block if in n > capacity" in run {
            for
                c  <- Channel.init[Int](3)
                _  <- Kyo.foreach(1 to 3)(c.put(_))
                f  <- Fiber.run(c.takeExactly(5))
                _  <- untilTrue(c.size.map(_ == 0))
                fd <- f.done
                _  <- f.interrupt
            yield assert(!fd)
        }
        "should take partial contents if channel capacity > n" in run {
            for
                c <- Channel.init[Int](4)
                _ <- Kyo.foreach(1 to 4)(c.put(_))
                r <- c.takeExactly(2)
                s <- c.size
            yield assert(r == Seq(1, 2) && s == 2)
        }
        "should take incrementally as elements are added to channel" in run {
            for
                c  <- Channel.init[Int](3)
                _  <- Kyo.foreach(1 to 3)(c.put(_))
                f  <- Fiber.run(c.takeExactly(6))
                _  <- untilTrue(c.empty)
                fd <- f.done
                _  <- Kyo.foreach(4 to 6)(c.put(_))
                r  <- Fiber.get(f)
                s  <- c.size
            yield assert(!fd && r == Seq(1, 2, 3, 4, 5, 6) && s == 0)
        }
    }
    "drain" - {
        "empty" in run {
            for
                c <- Channel.init[Int](2)
                r <- c.drain
            yield assert(r == Seq())
        }
        "non-empty" in run {
            for
                c <- Channel.init[Int](2)
                _ <- c.put(1)
                _ <- c.put(2)
                r <- c.drain
            yield assert(r == Seq(1, 2))
        }
        "should consider pending puts" in run {
            for
                c         <- Channel.init[Int](2)
                _         <- Fiber.run(c.put(1))
                _         <- Fiber.run(c.put(2))
                _         <- Fiber.run(c.put(3))
                _         <- untilTrue(c.pendingPuts.map(_ == 1))
                result    <- c.drain
                finalSize <- c.size
            yield assert(result.sorted == Chunk(1, 2, 3) && finalSize == 0)
            end for
        }
        "should consider pending puts - zero capacity" in run {
            for
                c         <- Channel.init[Int](0)
                _         <- Fiber.run(c.put(1))
                _         <- Fiber.run(c.put(2))
                _         <- Fiber.run(c.put(3))
                _         <- untilTrue(c.pendingPuts.map(_ == 3))
                result    <- c.drain
                finalSize <- c.size
            yield assert(result.sorted == Chunk(1, 2, 3) && finalSize == 0)
            end for
        }
        "race with close" in run {
            verifyRaceDrainWithClose(2, _.drain, _.close)
        }
        "race with closeAwaitEmpty" in run {
            verifyRaceDrainWithClose(2, _.drain, _.closeAwaitEmpty)
        }
        "race with close and zero capacity" in run {
            verifyRaceDrainWithClose(2, _.drain, _.close)
        }
    }
    "drainUpTo" - {
        "zero or negative" in run {
            for
                c  <- Channel.init[Int](2)
                r0 <- c.drainUpTo(0)
                rn <- c.drainUpTo(-5)
                s  <- c.size
            yield assert(r0 == Chunk.empty && rn == Chunk.empty && s == 0)
        }
        "empty" in run {
            for
                c <- Channel.init[Int](2)
                r <- c.drainUpTo(2)
                s <- c.size
            yield assert(r == Chunk.empty && s == 0)
        }
        "non-empty channel drain up to the channel contents" in run {
            for
                c <- Channel.init[Int](2)
                _ <- c.put(1)
                _ <- c.put(2)
                r <- c.drainUpTo(2)
                s <- c.size
            yield assert(r == Seq(1, 2) && s == 0)
        }
        "non-empty channel drain up to more than is in the channel" in run {
            for
                c <- Channel.init[Int](2)
                _ <- c.put(1)
                _ <- c.put(2)
                r <- c.drainUpTo(4)
                s <- c.size
            yield assert(r == Seq(1, 2) && s == 0)
        }
        "non-empty channel drain up to less than is in the channel" in run {
            for
                c <- Channel.init[Int](4)
                _ <- Kyo.foreach(1 to 4)(c.put(_))
                r <- c.drainUpTo(2)
                s <- c.size
            yield assert(r == Seq(1, 2) && s == 2)
        }
        "should consider pending puts" in run {
            for
                c         <- Channel.init[Int](2)
                _         <- Fiber.run(c.put(1))
                _         <- Fiber.run(c.put(2))
                _         <- Fiber.run(c.put(3))
                _         <- Fiber.run(c.put(4))
                _         <- untilTrue(c.pendingPuts.map(_ == 2))
                result    <- c.drainUpTo(3)
                finalSize <- c.size
            yield assert(result.size == 3 && finalSize == 1)
        }
        "should consider pending puts - zero capacity" in run {
            for
                c         <- Channel.init[Int](0)
                _         <- Fiber.run(c.put(1))
                _         <- Fiber.run(c.put(2))
                _         <- Fiber.run(c.put(3))
                _         <- Fiber.run(c.put(4))
                _         <- untilTrue(c.pendingPuts.map(_ == 4))
                result    <- c.drainUpTo(3)
                finalSize <- c.size
            yield assert(result.size == 3 && finalSize == 0)
        }
        "race with close" in run {
            verifyRaceDrainWithClose(2, _.drainUpTo(2), _.close)
        }
        "race with closeAwaitEmpty" in run {
            verifyRaceDrainWithClose(2, _.drainUpTo(2), _.closeAwaitEmpty)
        }
        "race with close and zero capacity" in run {
            verifyRaceDrainWithClose(0, _.drainUpTo(Int.MaxValue), _.close)
        }
    }
    "close" - {
        "empty" in run {
            for
                c <- Channel.init[Int](2)
                r <- c.close
                t <- Abort.run(c.offer(1))
            yield assert(r == Maybe(Seq()) && t.isFailure)
        }
        "non-empty" in run {
            for
                c <- Channel.init[Int](2)
                _ <- c.put(1)
                _ <- c.put(2)
                r <- c.close
                t <- Abort.run(c.empty)
            yield assert(r == Maybe(Seq(1, 2)) && t.isFailure)
        }
        "pending take" in run {
            for
                c <- Channel.init[Int](2)
                f <- Fiber.run(c.take)
                r <- c.close
                d <- f.getResult
                t <- Abort.run(c.full)
            yield assert(r == Maybe(Seq()) && d.isFailure && t.isFailure)
        }
        "pending put" in run {
            for
                c <- Channel.init[Int](2)
                _ <- c.put(1)
                _ <- c.put(2)
                f <- Fiber.run(c.put(3))
                r <- c.close
                d <- f.getResult
                e <- Abort.run(c.offer(1))
            yield assert(r == Maybe(Seq(1, 2)) && d.isFailure && e.isFailure)
        }
        "no buffer w/ pending put" in run {
            for
                c <- Channel.init[Int](0)
                f <- Fiber.run(c.put(1))
                r <- c.close
                d <- f.getResult
                t <- Abort.run(c.poll)
            yield assert(r == Maybe(Seq()) && d.isFailure && t.isFailure)
        }
        "no buffer w/ pending take" in run {
            for
                c <- Channel.init[Int](0)
                f <- Fiber.run(c.take)
                r <- c.close
                d <- f.getResult
                t <- Abort.run[Throwable](c.put(1))
            yield assert(r == Maybe(Seq()) && d.isFailure && t.isFailure)
        }
        "states" in run {
            for
                c       <- Channel.init[Int](1)
                closed1 <- c.closed
                open1   <- c.open
                closed2 <- c.closed
                open2   <- c.open
                _       <- c.close
                closed3 <- c.closed
                open3   <- c.open
            yield assert(!closed1 && open1 && !closed2 && open2 && closed3 && !open3)
        }
        "states no buffer" in run {
            for
                c       <- Channel.init[Int](0)
                closed1 <- c.closed
                open1   <- c.open
                closed2 <- c.closed
                open2   <- c.open
                _       <- c.close
                closed3 <- c.closed
                open3   <- c.open
            yield assert(!closed1 && open1 && !closed2 && open2 && closed3 && !open3)
        }
    }
    "no buffer" in run {
        for
            c <- Channel.init[Int](0)
            _ <- Fiber.run(c.put(1))
            v <- c.take
            f <- c.full
            e <- c.empty
        yield assert(v == 1 && f && e)
    }
    "contention" - {
        "with buffer" in run {
            for
                c  <- Channel.init[Int](10)
                f1 <- Fiber.run(Async.fill(1000, 1000)(c.put(1)))
                f2 <- Fiber.run(Async.fill(1000, 1000)(c.take))
                _  <- f1.get
                _  <- f2.get
                b  <- c.empty
            yield assert(b)
        }

        "no buffer" in run {
            for
                c  <- Channel.init[Int](0)
                f1 <- Fiber.run(Async.fill(1000, 1000)(c.put(1)))
                f2 <- Fiber.run(Async.fill(1000, 1000)(c.take))
                _  <- f1.get
                _  <- f2.get
                b  <- c.empty
            yield assert(b)
        }
    }

    "Kyo computations" - {
        "Sync" in run {
            for
                channel <- Channel.init[Int < Sync](2)
                _       <- channel.put(Sync.defer(42))
                result  <- channel.take.flatten
            yield assert(result == 42)
        }
        "AtomicBoolean" in run {
            for
                flag    <- AtomicBoolean.init(false)
                channel <- Channel.init[Int < Sync](2)
                _       <- channel.put(flag.set(true).andThen(42))
                before  <- flag.get
                result  <- channel.take.flatten
                after   <- flag.get
            yield assert(!before && result == 42 && after)
        }
        "Env" in run {
            for
                channel <- Channel.init[Int < Env[Int]](2)
                _       <- channel.put(Env.use[Int](_ + 22))
                result  <- Env.run(20)(channel.take.flatten)
            yield assert(result == 42)
        }
    }

    "concurrency" - {

        val repeats = 100

        "offer and close" in run {
            (for
                size    <- Choice.eval(0, 1, 2, 10, 100)
                channel <- Channel.init[Int](size)
                latch   <- Latch.init(1)
                offerFiber <- Fiber.run(
                    latch.await.andThen(Async.foreach(1 to 100, 100)(i => Abort.run(channel.offer(i))))
                )
                closeFiber    <- Fiber.run(latch.await.andThen(channel.close))
                _             <- latch.release
                offered       <- offerFiber.get
                backlog       <- closeFiber.get
                closedChannel <- channel.close
                drained       <- Abort.run(channel.drain)
                isClosed      <- channel.closed
            yield
                assert(backlog.isDefined)
                if size == 0 then
                    assert(backlog.get.size == 0)
                else
                    discard(assert(offered.count(_.contains(true)) == backlog.get.size))
                end if
                assert(closedChannel.isEmpty)
                assert(drained.isFailure)
                assert(isClosed)
            )
                .handle(Choice.run, _.unit, Loop.repeat(repeats))
                .andThen(succeed)
        }

        "offer and poll" in runNotNative {
            (for
                size    <- Choice.eval(0, 1, 2, 10, 100)
                channel <- Channel.init[Int](size)
                latch   <- Latch.init(1)
                offerFiber <- Fiber.run(
                    latch.await.andThen(Async.foreach(1 to 100, 100)(i => Abort.run(channel.offer(i))))
                )
                pollFiber <- Fiber.run(
                    latch.await.andThen(Async.fill(100, 100)(Abort.run(channel.poll)))
                )
                _           <- latch.release
                offered     <- offerFiber.get
                polled      <- pollFiber.get
                channelSize <- channel.size
            yield assert(offered.count(_.contains(true)) == polled.count(_.toMaybe.flatten.isDefined) + channelSize))
                .handle(Choice.run, _.unit, Loop.repeat(repeats))
                .andThen(succeed)
        }

        "put and take" in runNotNative {
            (for
                size    <- Choice.eval(0, 1, 2, 10, 100)
                channel <- Channel.init[Int](size)
                latch   <- Latch.init(1)
                putFiber <- Fiber.run(
                    latch.await.andThen(Async.foreach(1 to 100, 100)(i => Abort.run(channel.put(i))))
                )
                takeFiber <- Fiber.run(
                    latch.await.andThen(Async.fill(100, 100)(Abort.run(channel.take)))
                )
                _     <- latch.release
                puts  <- putFiber.get
                takes <- takeFiber.get
            yield assert(puts.count(_.isSuccess) == takes.count(_.isSuccess) && takes.flatMap(_.toMaybe.toList).toSet == (1 to 100).toSet))
                .handle(Choice.run, _.unit, Loop.repeat(repeats))
                .andThen(succeed)
        }

        "offer to full channel during close" in run {
            (for
                size    <- Choice.eval(0, 1, 2, 10, 100)
                channel <- Channel.init[Int](size)
                _       <- Kyo.foreach(1 to size)(i => channel.offer(i))
                latch   <- Latch.init(1)
                offerFiber <- Fiber.run(
                    latch.await.andThen(Async.foreach(1 to 100, 100)(i => Abort.run(channel.offer(i))))
                )
                closeFiber <- Fiber.run(latch.await.andThen(channel.close))
                _          <- latch.release
                offered    <- offerFiber.get
                backlog    <- closeFiber.get
                isClosed   <- channel.closed
            yield
                assert(backlog.isDefined)
                if size == 0 then
                    assert(backlog.get.size == 0)
                else
                    assert(offered.count(_.contains(true)) == backlog.get.size - size)
                end if
                assert(isClosed)
            )
                .handle(Choice.run, _.unit, Loop.repeat(repeats))
                .andThen(succeed)
        }

        "concurrent close attempts" in run {
            (for
                size    <- Choice.eval(0, 1, 2, 10, 100)
                channel <- Channel.init[Int](size)
                latch   <- Latch.init(1)
                offerFiber <- Fiber.run(
                    latch.await.andThen(Async.foreach(1 to 100, 100)(i => Abort.run(channel.offer(i))))
                )
                closeFiber <- Fiber.run(
                    latch.await.andThen(Async.fill(100, 100)(channel.close))
                )
                _        <- latch.release
                offered  <- offerFiber.get
                backlog  <- closeFiber.get
                isClosed <- channel.closed
            yield
                assert(backlog.count(_.isDefined) == 1)
                if size == 0 then
                    assert(backlog.flatMap(_.toList.flatten).size == 0)
                else
                    assert(backlog.flatMap(_.toList.flatten).size == offered.count(_.contains(true)))
                end if
                assert(isClosed)
            )
                .handle(Choice.run, _.unit, Loop.repeat(repeats))
                .andThen(succeed)
        }

        "offer, poll, put, take, and close" in run {
            (for
                size    <- Choice.eval(0, 1, 2, 10, 100)
                channel <- Channel.init[Int](size)
                latch   <- Latch.init(1)
                offerFiber <- Fiber.run(
                    latch.await.andThen(Async.foreach(1 to 50, 50)(i => Abort.run(channel.offer(i))))
                )
                pollFiber <- Fiber.run(
                    latch.await.andThen(Async.fill(50, 50)(Abort.run(channel.poll)))
                )
                putFiber <- Fiber.run(
                    latch.await.andThen(Async.foreach(51 to 100, 50)(i => Abort.run(channel.put(i))))
                )
                takeFiber <- Fiber.run(
                    latch.await.andThen(Async.fill(50, 50)(Abort.run(channel.take)))
                )
                closeFiber <- Fiber.run(latch.await.andThen(channel.close))
                _          <- latch.release
                offered    <- offerFiber.get
                polled     <- pollFiber.get
                puts       <- putFiber.get
                takes      <- takeFiber.get
                backlog    <- closeFiber.get
                isClosed   <- channel.closed
            yield
                val totalOffered = offered.count(_.contains(true)) + puts.count(_.isSuccess)
                val totalTaken   = polled.count(_.toMaybe.flatten.isDefined) + takes.count(_.isSuccess)
                assert(backlog.isDefined)
                if size == 0 then
                    assert(backlog.get.size == 0)
                else
                    assert(totalOffered - totalTaken == backlog.get.size)
                end if
                assert(isClosed)
            )
                .handle(Choice.run, _.unit, Loop.repeat(repeats))
                .andThen(succeed)
        }

        "putBatch and take" in run {
            (for
                size    <- Choice.eval(0, 1, 2, 10, 100)
                channel <- Channel.init[Int](size)
                latch   <- Latch.init(1)

                putFiber <- Fiber.run(
                    latch.await.andThen(Async.foreach((1 to 60).grouped(3).toSeq, 60)(batch =>
                        channel.putBatch(batch).andThen(batch)
                    ))
                )
                takeFiber <- Fiber.run(
                    latch.await.andThen(Async.fill(60, 60)(channel.take))
                )
                _         <- latch.release
                putRes    <- putFiber.get
                takeRes   <- takeFiber.get
                finalSize <- channel.size
            yield assert(putRes.flatten.toSet == takeRes.toSet))
                .handle(Choice.run, _.unit, Loop.repeat(repeats))
                .andThen(succeed)
        }

        "putBatch and takeExactly" in run {
            (for
                size    <- Choice.eval(0, 1, 2, 10, 100)
                channel <- Channel.init[Int](size)
                latch   <- Latch.init(1)

                putFiber <- Fiber.run(
                    latch.await.andThen(Async.foreach((1 to 60).grouped(3).toSeq, 60)(batch =>
                        channel.putBatch(batch).andThen(batch)
                    ))
                )
                takeFiber <- Fiber.run(
                    latch.await.andThen(Async.fill(6, 6)(
                        channel.takeExactly(10)
                    ))
                )
                _         <- latch.release
                putRes    <- putFiber.get
                takeRes   <- takeFiber.get
                finalSize <- channel.size
            yield assert(putRes.flatten.toSet == takeRes.flatten.toSet))
                .handle(Choice.run, _.unit, Loop.repeat(repeats))
                .andThen(succeed)
        }

    }

    "stream" - {
        "should stream from channel" in run {
            for
                c <- Channel.init[Int](4)
                _ <- Kyo.foreach(1 to 4)(c.put)
                stream = c.stream().take(4)
                v <- stream.run
            yield assert(v == Chunk(1, 2, 3, 4))
        }
        "stream with zero or negative maxChunkSize should stop" in run {
            for
                c <- Channel.init[Int](4)
                _ <- Kyo.foreach(1 to 4)(c.put)
                s0 = c.stream(0)
                sn = c.stream(-5)
                r0 <- s0.run
                rn <- sn.run
                s  <- c.size
            yield assert(r0 == Chunk.empty && rn == Chunk.empty && s == 4)
            end for
        }
        "stream with maxChunkSize of 1 should stream in chunks of 1" in run {
            for
                c <- Channel.init[Int](4)
                _ <- Kyo.foreach(1 to 4)(c.put)
                stream = c.stream(1).mapChunk(Chunk(_)).take(4)
                r <- stream.run
                s <- c.size
            yield assert(r == Chunk(Chunk(1), Chunk(2), Chunk(3), Chunk(4)) && s == 0)
            end for
        }
        "should stream from channel without specified chunk size" in run {
            for
                c <- Channel.init[Int](4)
                _ <- Kyo.foreach(1 to 4)(c.put)
                stream = c.stream().mapChunk(ch => Chunk(ch)).take(1)
                v <- stream.run
                s <- c.size
            yield assert(v == Chunk(Chunk(1, 2, 3, 4)) && s == 0)
        }

        "should stream from channel with a specified chunk size" in run {
            for
                c <- Channel.init[Int](4)
                _ <- Kyo.foreach(1 to 4)(c.put)
                stream = c.stream(2).mapChunk(ch => Chunk(ch)).take(2)
                v <- stream.run
                s <- c.size
            yield assert(v == Chunk(Chunk(1, 2), Chunk(3, 4)) && s == 0)
        }

        "should stream concurrently with ingest, without specified chunk size" in run {
            for
                c  <- Channel.init[Int](4)
                bg <- Fiber.run(Loop(0)(i => c.put(i).andThen(Loop.continue(i + 1))))
                stream = c.stream().take(20).mapChunk(ch => Chunk(ch))
                v <- stream.run
                _ <- bg.interrupt
            yield assert(v.flattenChunk == Chunk.from(0 until 20))
        }

        "should stream concurrently with ingest, never exceeding specified chunk size" in run {
            for
                c  <- Channel.init[Int](4)
                bg <- Fiber.run(Loop(0)(i => c.put(i).andThen(Loop.continue(i + 1))))
                stream = c.stream(2).take(20).mapChunk(ch => Chunk(ch))
                v <- stream.run
                _ <- bg.interrupt
            yield assert(v.flattenChunk == Chunk.from(0 until 20) && v.forall(_.size <= 2))
        }

        "should fail when channel is closed" in run {
            for
                c  <- Channel.init[Int](3)
                bg <- Fiber.run(Kyo.foreach(0 to 8)(c.put).andThen(c.close))
                stream = c.stream().mapChunk(ch => Chunk(ch))
                v <- Abort.run(stream.run)
            yield v match
                case Result.Success(v)         => fail(s"Stream succeeded unexpectedly: ${v}")
                case Result.Failure(_: Closed) => assert(true)
                case Result.Panic(ex)          => fail(s"Stream panicked unexpectedly: ${ex}")
        }

        "should stream concurrently with ingest via putBatch, yielding consistent chunk sizes" in run {
            for
                c  <- Channel.init[Int](9)
                bg <- Fiber.run(Loop(0)(i => c.putBatch(Chunk(i, i + 1, i + 2)).andThen(Loop.continue(i + 3))))
                stream = c.stream(3).take(15).mapChunk(ch => Chunk(ch))
                res <- stream.run
                _   <- bg.interrupt
            yield
                assert(res.forall(_.size <= 3))
                assert(res.flatten == (0 to 14))
            end for
        }
    }

    "streamUntilClosed" - {
        "should stream from channel" in run {
            for
                c <- Channel.init[Int](4)
                _ <- Kyo.foreach(1 to 4)(c.put)
                stream = c.streamUntilClosed().take(4)
                v <- stream.run
            yield assert(v == Chunk(1, 2, 3, 4))
        }
        "stream with zero or negative maxChunkSize should stop" in run {
            for
                c <- Channel.init[Int](4)
                _ <- Kyo.foreach(1 to 4)(c.put)
                s0 = c.streamUntilClosed(0)
                sn = c.streamUntilClosed(-5)
                r0 <- s0.run
                rn <- sn.run
                s  <- c.size
            yield assert(r0 == Chunk.empty && rn == Chunk.empty && s == 4)
            end for
        }
        "stream with maxChunkSize of 1 should stream in chunks of 1" in run {
            for
                c <- Channel.init[Int](4)
                _ <- Kyo.foreach(1 to 4)(c.put)
                stream = c.streamUntilClosed(1).mapChunk(Chunk(_)).take(4)
                r <- stream.run
                s <- c.size
            yield assert(r == Chunk(Chunk(1), Chunk(2), Chunk(3), Chunk(4)) && s == 0)
            end for
        }
        "should stream from channel without specified chunk size" in run {
            for
                c <- Channel.init[Int](4)
                _ <- Kyo.foreach(1 to 4)(c.put)
                stream = c.streamUntilClosed().mapChunk(ch => Chunk(ch)).take(1)
                v <- stream.run
                s <- c.size
            yield assert(v == Chunk(Chunk(1, 2, 3, 4)) && s == 0)
        }

        "should stream from channel with a specified chunk size" in run {
            for
                c <- Channel.init[Int](4)
                _ <- Kyo.foreach(1 to 4)(c.put)
                stream = c.streamUntilClosed(2).mapChunk(ch => Chunk(ch)).take(2)
                v <- stream.run
                s <- c.size
            yield assert(v == Chunk(Chunk(1, 2), Chunk(3, 4)) && s == 0)
        }

        "should stream concurrently with ingest, without specified chunk size" in run {
            for
                c  <- Channel.init[Int](4)
                bg <- Fiber.run(Loop(0)(i => c.put(i).andThen(Loop.continue(i + 1))))
                stream = c.streamUntilClosed().take(20).mapChunk(ch => Chunk(ch))
                v <- stream.run
                _ <- bg.interrupt
            yield assert(v.flattenChunk == Chunk.from(0 until 20))
        }

        "should stream concurrently with ingest, with specified chunk size" in run {
            for
                c  <- Channel.init[Int](4)
                bg <- Fiber.run(Loop(0)(i => c.put(i).andThen(Loop.continue(i + 1))))
                stream = c.streamUntilClosed(2).take(20).mapChunk(ch => Chunk(ch))
                v <- stream.run
                _ <- bg.interrupt
            yield assert(v.flattenChunk == Chunk.from(0 until 20) && v.forall(_.size <= 2))
        }

        "should stop when channel is closed" in run {
            val fullStream = Chunk(0, 1, 2, 3, 4, 5, 6, 7, 8)
            for
                c <- Channel.init[Int](3)
                stream = c.streamUntilClosed()
                f <- Fiber.run(stream.run)
                _ <- Kyo.foreach(fullStream)(c.put).andThen(c.close)
                r <- Fiber.get(f)
            yield assert(r.size <= fullStream.size && r == fullStream.take(r.size))
            end for
        }

        "should stop when channel is closed async" in run {
            val fullStream = Chunk(0, 1, 2, 3, 4, 5, 6, 7, 8)
            for
                c <- Channel.init[Int](3)
                stream = c.streamUntilClosed()
                f <- Fiber.run(stream.run)
                _ <- Kyo.foreach(fullStream)(c.put).andThen(c.close)
                _ <- Fiber.run(c.closeAwaitEmpty)
                r <- Fiber.get(f)
            yield assert(r.size <= fullStream.size && r == fullStream.take(r.size))
            end for
        }
    }

    "closeAwaitEmpty" - {
        "returns true when channel is already empty" in run {
            for
                c      <- Channel.init[Int](10)
                result <- c.closeAwaitEmpty
                closed <- c.closed
            yield assert(result && closed)
        }

        "returns true when channel becomes empty after closing" in run {
            for
                c       <- Channel.init[Int](10)
                _       <- c.put(1)
                _       <- c.put(2)
                fiber   <- Fiber.run(c.closeAwaitEmpty)
                closed1 <- c.closed
                _       <- c.take
                closed2 <- c.closed
                _       <- c.take
                result  <- fiber.get
                closed3 <- c.closed
            yield assert(result && !closed1 && !closed2 && closed3)
        }

        "returns false if channel is already closed" in run {
            for
                c      <- Channel.init[Int](10)
                _      <- c.close
                result <- c.closeAwaitEmpty
            yield assert(!result)
        }

        "concurrent taking and waiting" in run {
            for
                c      <- Channel.init[Int](10)
                _      <- Kyo.foreach(1 to 5)(i => c.put(i))
                fiber  <- Fiber.run(c.closeAwaitEmpty)
                _      <- Async.foreach(1 to 5)(_ => c.take)
                result <- fiber.get
            yield assert(result)
        }

        "zero capacity channel" in run {
            for
                c      <- Channel.init[Int](0)
                result <- c.closeAwaitEmpty
            yield assert(result)
        }

        "should discard new takes" in run {
            for
                c      <- Channel.init[Int](2)
                _      <- c.put(1)
                _      <- c.put(2)
                fiber  <- Fiber.run(c.closeAwaitEmpty)
                _      <- c.take
                _      <- c.take
                take   <- Abort.run(c.take)
                result <- fiber.get
            yield assert(result && take.isFailure)
        }

        "concurrent closeAwaitEmpty calls" in run {
            for
                c      <- Channel.init[Int](10)
                _      <- c.put(1)
                _      <- c.put(2)
                fiber  <- Fiber.run(Async.fill(10)(c.closeAwaitEmpty))
                _      <- c.take
                _      <- c.take
                closes <- fiber.get
            yield assert(closes.count(identity) == 1)
        }

        "race between closeAwaitEmpty and close" in run {
            (for
                size    <- Choice.eval(0, 1, 2, 10, 100)
                channel <- Channel.init[Int](size)
                _       <- Kyo.foreach(1 to (size min 5))(i => channel.put(i))
                latch   <- Latch.init(1)
                closeAwaitEmptyFiber <- Fiber.run(
                    latch.await.andThen(channel.closeAwaitEmpty)
                )
                closeFiber <- Fiber.run(
                    latch.await.andThen(channel.close)
                )
                _        <- latch.release
                _        <- Abort.run(channel.drain)
                result1  <- closeAwaitEmptyFiber.get
                result2  <- closeFiber.get
                isClosed <- channel.closed
            yield
                assert(isClosed)
                assert((result1 && result2.isEmpty) || (!result1 && result2.isDefined))
            )
                .handle(Choice.run, _.unit, Loop.repeat(10))
                .andThen(succeed)
        }

        "two producers calling closeAwaitEmpty" in run {
            (for
                size    <- Choice.eval(0, 1, 2, 10, 100)
                channel <- Channel.init[Int](size)
                latch   <- Latch.init(1)

                producerFiber1 <- Fiber.run(
                    latch.await.andThen(
                        Async.foreach(1 to 25, 10)(i => Abort.run(channel.put(i)))
                            .andThen(channel.closeAwaitEmpty)
                    )
                )
                producerFiber2 <- Fiber.run(
                    latch.await.andThen(
                        Async.foreach(26 to 50, 10)(i => Abort.run(channel.put(i)))
                            .andThen(channel.closeAwaitEmpty)
                    )
                )

                consumerFiber <- Fiber.run(
                    latch.await.andThen(
                        Async.fill(100, 10)(Abort.run(channel.take))
                    )
                )

                _        <- latch.release
                result1  <- producerFiber1.get
                result2  <- producerFiber2.get
                isClosed <- channel.closed

                consumerResults <- consumerFiber.get
            yield
                assert(isClosed)
                assert((!result1 && result2) || (result1 && !result2))
                assert(consumerResults.count(_.isSuccess) <= 50)
            )
                .handle(Choice.run, _.unit, Loop.repeat(10))
                .andThen(succeed)
        }

        "producer calling closeAwaitEmpty and another calling close" in run {
            (for
                size    <- Choice.eval(0, 1, 2, 10, 100)
                channel <- Channel.init[Int](size)
                latch   <- Latch.init(1)

                producerFiber1 <- Fiber.run(
                    latch.await.andThen(
                        Async.foreach(1 to 25, 10)(i => Abort.run(channel.put(i)))
                            .andThen(channel.closeAwaitEmpty)
                    )
                )
                producerFiber2 <- Fiber.run(
                    latch.await.andThen(
                        Async.foreach(26 to 50, 10)(i => Abort.run(channel.put(i)))
                            .andThen(channel.close)
                    )
                )

                consumerFiber <- Fiber.run(
                    latch.await.andThen(
                        Async.fill(100, 10)(Abort.run(channel.take))
                    )
                )

                _               <- latch.release
                result1         <- producerFiber1.get
                result2         <- producerFiber2.get
                isClosed        <- channel.closed
                consumerResults <- consumerFiber.get
            yield
                assert(isClosed)
                assert((result1 && result2.isEmpty) || (!result1 && result2.isDefined))
                assert(consumerResults.count(_.isSuccess) <= 50)
            )
                .handle(Choice.run, _.unit, Loop.repeat(10))
                .andThen(succeed)
        }
    }

<<<<<<< HEAD
    "closeAwaitEmptyFiber" - {
        "returns true when channel is already empty" in run {
            for
                c      <- Channel.init[Int](10)
                result <- c.closeAwaitEmpty
                closed <- c.closed
                open   <- c.open
            yield assert(result && closed && !open)
        }

        "returns true when channel becomes empty after closing" in run {
            for
                c       <- Channel.init[Int](10)
                _       <- c.put(1)
                _       <- c.put(2)
                fiber   <- c.closeAwaitEmptyFiber
                closed1 <- c.closed
                open1   <- c.open
                _       <- c.take
                closed2 <- c.closed
                open2   <- c.open
                _       <- c.take
                result  <- fiber.get
                closed3 <- c.closed
                open3   <- c.open
            yield assert(
                !closed1 &&
                    !open1 &&
                    !closed2 &&
                    !open2 &&
                    result &&
                    closed3 &&
                    !open3
            )
        }

        "returns false if channel is already closed" in run {
            for
                c      <- Channel.init[Int](10)
                _      <- c.close
                result <- c.closeAwaitEmpty
            yield assert(!result)
        }

        "concurrent taking and waiting" in run {
            for
                c      <- Channel.init[Int](10)
                _      <- Kyo.foreach(1 to 5)(i => c.put(i))
                fiber  <- c.closeAwaitEmptyFiber
                _      <- Async.foreach(1 to 5)(_ => c.take)
                result <- fiber.get
            yield assert(result)
        }

        "zero capacity channel" in run {
            for
                c      <- Channel.init[Int](0)
                result <- c.closeAwaitEmpty
            yield assert(result)
        }

        "should discard new takes" in run {
            for
                c      <- Channel.init[Int](2)
                _      <- c.put(1)
                _      <- c.put(2)
                fiber  <- c.closeAwaitEmptyFiber
                _      <- c.take
                _      <- c.take
                take   <- Abort.run(c.take)
                result <- fiber.get
            yield assert(result && take.isFailure)
        }

        "concurrent closeAwaitEmpty calls" in run {
            for
                c      <- Channel.init[Int](10)
                _      <- c.put(1)
                _      <- c.put(2)
                fiber  <- Async.run(Async.fill(10)(c.closeAwaitEmpty))
                _      <- c.take
                _      <- c.take
                closes <- fiber.get
            yield assert(closes.count(identity) == 1)
=======
    "pendingPuts and pendingTakes" - {
        "should return 0 for empty channel" in run {
            for
                c     <- Channel.init[Int](2)
                puts  <- c.pendingPuts
                takes <- c.pendingTakes
            yield assert(puts == 0 && takes == 0)
        }

        "should count pending puts when channel is full" in run {
            for
                c     <- Channel.init[Int](2)
                _     <- c.put(1)
                _     <- c.put(2)
                f1    <- Fiber.run(c.put(3))
                f2    <- Fiber.run(c.put(4))
                _     <- Async.sleep(10.millis)
                puts  <- c.pendingPuts
                takes <- c.pendingTakes
                _     <- c.take
                _     <- c.take
                _     <- f1.get
                _     <- f2.get
            yield assert(puts == 2 && takes == 0)
        }

        "should count pending takes when channel is empty" in run {
            for
                c     <- Channel.init[Int](2)
                f1    <- Fiber.run(c.take)
                f2    <- Fiber.run(c.take)
                _     <- Async.sleep(10.millis)
                puts  <- c.pendingPuts
                takes <- c.pendingTakes
                _     <- c.put(1)
                _     <- c.put(2)
                _     <- f1.get
                _     <- f2.get
            yield assert(puts == 0 && takes == 2)
        }

        "should fail when channel is closed" in run {
            for
                c     <- Channel.init[Int](2)
                _     <- c.close
                puts  <- Abort.run(c.pendingPuts)
                takes <- Abort.run(c.pendingTakes)
            yield assert(puts.isFailure && takes.isFailure)
>>>>>>> eec7cf6c
        }
    }

    private def verifyRaceDrainWithClose(
        capacity: Int,
        drain: Channel[Int] => Any < (Abort[Closed] & Sync),
        close: Channel[Int] => (Any < Async)
    ) =
        for
            c0  <- Channel.init[Int](capacity)
            ref <- AtomicRef.init(c0)
            // Create a fiber that repeatedly puts and item and then checks to see if the channel
            // has been drained. If it has then it closes the channel and creates a new one.
<<<<<<< HEAD
            producer <- Async.run {
                Loop.foreach {
=======
            producer <- Fiber.run {
                Loop.foreach:
>>>>>>> eec7cf6c
                    for
                        c     <- ref.get
                        _     <- c.put(1)
                        empty <- c.empty
                        _     <-
                            // If it is empty then it could be that the consumer is in the middle of
                            // draining. Attempt to close the channel right before the consumer
                            // checks for more items.
                            if empty then
                                for
                                    c2 <- Channel.init[Int](capacity)
                                    _  <- ref.set(c2)
                                    _  <- close(c)
                                yield ()
                            else Kyo.unit
                            end if
                    yield Loop.continue
            }
            // Create a fiber that repeatedly drains the channel if it is not closed or empty.
            // If it is closed or empty (and is about to be closed) then repeat until the consumer
            // creates a new channel.
            result <- Abort.run {
                Async.fill(100_000, concurrency = 1) {
                    for
                        c             <- ref.get
                        closedOrEmpty <- Abort.recover[Closed](_ => true)(c.empty)
                        _             <- if closedOrEmpty then Kyo.unit else drain(c)
                    yield ()
                }
            }
            _ <- producer.interrupt
        yield assert(result.isSuccess)
        end for
    end verifyRaceDrainWithClose

end ChannelTest<|MERGE_RESOLUTION|>--- conflicted
+++ resolved
@@ -1152,7 +1152,6 @@
         }
     }
 
-<<<<<<< HEAD
     "closeAwaitEmptyFiber" - {
         "returns true when channel is already empty" in run {
             for
@@ -1232,12 +1231,14 @@
                 c      <- Channel.init[Int](10)
                 _      <- c.put(1)
                 _      <- c.put(2)
-                fiber  <- Async.run(Async.fill(10)(c.closeAwaitEmpty))
+                fiber  <- Fiber.run(Async.fill(10)(c.closeAwaitEmpty))
                 _      <- c.take
                 _      <- c.take
                 closes <- fiber.get
             yield assert(closes.count(identity) == 1)
-=======
+        }
+    }
+
     "pendingPuts and pendingTakes" - {
         "should return 0 for empty channel" in run {
             for
@@ -1286,7 +1287,6 @@
                 puts  <- Abort.run(c.pendingPuts)
                 takes <- Abort.run(c.pendingTakes)
             yield assert(puts.isFailure && takes.isFailure)
->>>>>>> eec7cf6c
         }
     }
 
@@ -1300,13 +1300,8 @@
             ref <- AtomicRef.init(c0)
             // Create a fiber that repeatedly puts and item and then checks to see if the channel
             // has been drained. If it has then it closes the channel and creates a new one.
-<<<<<<< HEAD
-            producer <- Async.run {
-                Loop.foreach {
-=======
             producer <- Fiber.run {
                 Loop.foreach:
->>>>>>> eec7cf6c
                     for
                         c     <- ref.get
                         _     <- c.put(1)
