--- conflicted
+++ resolved
@@ -549,27 +549,16 @@
 
         "returns true when queue becomes empty after closing" in runNotNative {
             for
-<<<<<<< HEAD
                 queue   <- Queue.init[Int](10)
                 _       <- queue.offer(1)
                 _       <- queue.offer(2)
-                fiber   <- Fiber.run(queue.closeAwaitEmpty)
+                fiber   <- Fiber.init(queue.closeAwaitEmpty)
                 closed1 <- queue.closed
                 _       <- queue.poll
                 _       <- queue.poll
                 result  <- fiber.get
                 closed2 <- queue.closed
             yield assert(!closed1 && result && closed2)
-=======
-                queue  <- Queue.init[Int](10)
-                _      <- queue.offer(1)
-                _      <- queue.offer(2)
-                fiber  <- Fiber.init(queue.closeAwaitEmpty)
-                _      <- queue.poll
-                _      <- queue.poll
-                result <- fiber.get
-            yield assert(result)
->>>>>>> c650a37c
         }
 
         "returns false if queue is already closed" in runNotNative {
