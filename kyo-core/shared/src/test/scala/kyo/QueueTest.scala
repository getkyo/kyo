--- conflicted
+++ resolved
@@ -409,8 +409,7 @@
     }
 
     "closeAwaitEmpty" - {
-<<<<<<< HEAD
-        "allowed following ops when empty" in run {
+        "allowed following ops when empty" in runNotNative {
             for
                 q  <- Queue.init[Int](2)
                 c1 <- Async.runAndBlock(timeout)(q.closeAwaitEmpty)
@@ -435,7 +434,7 @@
             )
         }
 
-        "allowed following ops when not empty" in run {
+        "allowed following ops when not empty" in runNotNative {
             for
                 q  <- Queue.init[Int](2)
                 _  <- q.offer(1)
@@ -463,10 +462,7 @@
             )
         }
 
-        "returns true when queue is already empty" in run {
-=======
         "returns true when queue is already empty" in runNotNative {
->>>>>>> b47d34c5
             for
                 queue  <- Queue.init[Int](10)
                 result <- queue.closeAwaitEmpty
