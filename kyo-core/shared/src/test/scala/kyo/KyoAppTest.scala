--- conflicted
+++ resolved
@@ -44,11 +44,7 @@
         promise.future
     }
 
-<<<<<<< HEAD
-    "effects in JVM" taggedAs jvmOnly in {
-=======
     "effects" in runNotJS {
->>>>>>> 18e97563
         def run: Int < (Async & Scope & Abort[Throwable]) =
             for
                 _ <- Clock.repeatAtInterval(1.second, 1.second)(())
@@ -93,11 +89,7 @@
         assert(exitCode == -1)
     }
 
-<<<<<<< HEAD
-    "failing effects" taggedAs jvmOnly in {
-=======
     "failing effects" in runNotJS {
->>>>>>> 18e97563
         def run: Unit < (Async & Scope & Abort[Throwable]) =
             for
                 _ <- Clock.now
