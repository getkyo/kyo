package kyo

import cats.effect.IO as CatsIO
import kyo.kernel.*
import scala.concurrent.ExecutionContext
import scala.util.Failure
import scala.util.Success

object Cats:

    /** Lifts a cats.effect.IO into a Kyo effect.
      *
      * @param io
      *   The cats.effect.IO to lift
      * @return
      *   A Kyo effect that, when run, will execute the cats.effect.IO
      */
    def get[A](io: => CatsIO[A])(using Frame): A < (Abort[Nothing] & Async) =
        Sync.Unsafe {
            import cats.effect.unsafe.implicits.global
            val p                = Promise.Unsafe.init[A, Any]()
            val (future, cancel) = io.unsafeToFutureCancelable()
            future.onComplete {
                case Success(v)  => p.complete(Result.succeed(v))
                case Failure(ex) => p.complete(Result.panic(ex))
            }(using ExecutionContext.parasitic)
            p.onInterrupt(_ => discard(cancel()))
            p.safe.get
        }
    end get

    /** Interprets a Kyo computation to cats.effect.IO. Note that this method only accepts Abort[Throwable] and Async pending effects. Plase
      * handle any other effects before calling this method.
      *
      * @param v
      *   The Kyo effect to run
      * @return
      *   A cats.effect.IO that, when run, will execute the Kyo effect
      */
    def run[A](v: => A < (Abort[Throwable] & Async))(using frame: Frame): CatsIO[A] =
        CatsIO.defer {
            import AllowUnsafe.embrace.danger
            Fiber.init(v).map { fiber =>
                CatsIO.async[A] { cb =>
                    CatsIO {
<<<<<<< HEAD
                        fiber.unsafe.onComplete(r => cb(r.map(_.eval).toEither))
                        Some(CatsIO(fiber.unsafe.interrupt(Result.Panic(Interrupted(frame)))).void)
=======
                        fiber.unsafe.onComplete(r => cb(r.toEither))
                        Some(CatsIO(fiber.unsafe.interrupt()).void)
>>>>>>> dac56fcc
                    }
                }
            }.handle(Sync.Unsafe.evalOrThrow)
        }
    end run
end Cats<|MERGE_RESOLUTION|>--- conflicted
+++ resolved
@@ -43,13 +43,8 @@
             Fiber.init(v).map { fiber =>
                 CatsIO.async[A] { cb =>
                     CatsIO {
-<<<<<<< HEAD
                         fiber.unsafe.onComplete(r => cb(r.map(_.eval).toEither))
-                        Some(CatsIO(fiber.unsafe.interrupt(Result.Panic(Interrupted(frame)))).void)
-=======
-                        fiber.unsafe.onComplete(r => cb(r.toEither))
                         Some(CatsIO(fiber.unsafe.interrupt()).void)
->>>>>>> dac56fcc
                     }
                 }
             }.handle(Sync.Unsafe.evalOrThrow)
