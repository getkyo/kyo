package examples.ledger.db

import java.io.FileWriter
import kyo.*
import scala.jdk.CollectionConverters.*

trait Log:

    def transaction(
        balance: Int,
        account: Int,
        amount: Int,
        desc: String
    ): Unit < Sync

end Log

object Log:

    case class Entry(balance: Int, account: Int, amount: Int, desc: String)

    val init: Log < (Env[DB.Config] & Sync) = direct {
        val cfg = Env.get[DB.Config].now
        val q   = Queue.Unbounded.init[Entry](Access.MultiProducerSingleConsumer).now
<<<<<<< HEAD
        val log = Sync(Live(cfg.workingDir + "/log.dat", q)).now
        val _   = Fiber.init(log.flushLoop(cfg.flushInterval)).now
=======
        val log = Sync.defer(Live(cfg.workingDir + "/log.dat", q)).now
        val _   = Fiber.run(log.flushLoop(cfg.flushInterval)).now
>>>>>>> eec7cf6c
        log
    }

    class Live(filePath: String, q: Queue.Unbounded[Entry]) extends Log:

        private val writer = new FileWriter(filePath, true)

        def transaction(
            balance: Int,
            account: Int,
            amount: Int,
            desc: String
        ): Unit < Sync =
            q.add(Entry(balance, account, amount, desc))

        private[Log] def flushLoop(interval: Duration): Unit < (Async & Abort[Closed]) = direct {
            Async.sleep(interval).now
            val entries = q.drain.now
            append(entries).now
            flushLoop(interval).now
        }

        private def append(entries: Seq[Entry]) =
            Sync.defer {
                if entries.nonEmpty then
                    val str =
                        entries.map { e =>
                            s"${e.balance}|${e.account}|${e.amount}|${e.desc}"
                        }.mkString("\n")
                    writer.append(str + "\n")
                    writer.flush()
            }

    end Live

end Log<|MERGE_RESOLUTION|>--- conflicted
+++ resolved
@@ -22,13 +22,8 @@
     val init: Log < (Env[DB.Config] & Sync) = direct {
         val cfg = Env.get[DB.Config].now
         val q   = Queue.Unbounded.init[Entry](Access.MultiProducerSingleConsumer).now
-<<<<<<< HEAD
-        val log = Sync(Live(cfg.workingDir + "/log.dat", q)).now
+        val log = Sync.defer(Live(cfg.workingDir + "/log.dat", q)).now
         val _   = Fiber.init(log.flushLoop(cfg.flushInterval)).now
-=======
-        val log = Sync.defer(Live(cfg.workingDir + "/log.dat", q)).now
-        val _   = Fiber.run(log.flushLoop(cfg.flushInterval)).now
->>>>>>> eec7cf6c
         log
     }
 
