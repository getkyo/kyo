--- conflicted
+++ resolved
@@ -219,13 +219,8 @@
             libraryDependencies += "org.jctools"    % "jctools-core"    % "4.0.5",
             libraryDependencies += "org.slf4j"      % "slf4j-api"       % "2.0.16",
             libraryDependencies += "dev.dirs"       % "directories"     % "26",
-<<<<<<< HEAD
             libraryDependencies += "dev.zio"      %%% "zio-laws-laws"   % "1.0.0-RC35" % Test,
-            libraryDependencies += "dev.zio"      %%% "zio-test-sbt"    % "2.1.12"     % Test,
-=======
-            libraryDependencies += "dev.zio"      %%% "zio-laws-laws"   % "1.0.0-RC34" % Test,
             libraryDependencies += "dev.zio"      %%% "zio-test-sbt"    % "2.1.13"     % Test,
->>>>>>> 6ef62e05
             libraryDependencies += "ch.qos.logback" % "logback-classic" % "1.5.12"     % Test,
             libraryDependencies += "org.javassist"  % "javassist"       % "3.30.2-GA"  % Test
         )
