--- conflicted
+++ resolved
@@ -143,13 +143,9 @@
         `kyo-stats-registry`.native,
         `kyo-scheduler`.native,
         `kyo-core`.native,
-<<<<<<< HEAD
         `kyo-direct`.native
-=======
-        `kyo-direct`.native,
         `kyo-combinators`.native,
         `kyo-sttp`.native
->>>>>>> 310b1688
     )
 
 lazy val `kyo-scheduler` =
