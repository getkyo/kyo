--- conflicted
+++ resolved
@@ -8,6 +8,7 @@
 
 val scala3Version   = "3.7.0"
 val scala213Version = "2.13.16"
+val scala212Version = "2.12.20"
 
 val zioVersion       = "2.1.17"
 val catsVersion      = "3.6.1"
@@ -607,7 +608,7 @@
             `kyo-settings`,
             buildInfoKeys := Seq[BuildInfoKey](name, organization, version, scalaVersion, sbtVersion),
             buildInfoPackage := "kyo.grpc.compiler",
-            crossScalaVersions := List(scala212Version, scala213Version, scala3Version),
+            crossScalaVersions := List(scala213Version, scala3Version),
             scalacOptions ++= scalacOptionToken(ScalacOptions.source3).value,
             libraryDependencies ++= Seq(
                 "com.thesamet.scalapb"    %% "compilerplugin"          % scalapb.compiler.Version.scalapbVersion,
@@ -720,20 +721,11 @@
         .withoutSuffixFor(JVMPlatform)
         .crossType(CrossType.Pure)
         .in(file("kyo-bench"))
-<<<<<<< HEAD
         .enablePlugins(Fs2Grpc, JmhPlugin, LocalCodeGenPlugin)
-=======
-        .enablePlugins(JmhPlugin)
-        .dependsOn(`kyo-core`)
-        .dependsOn(`kyo-sttp`)
-        .dependsOn(`kyo-stm`)
-        .dependsOn(`kyo-direct`)
-        .dependsOn(`kyo-scheduler-zio`)
-        .dependsOn(`kyo-scheduler-cats`)
->>>>>>> eec7cf6c
         .disablePlugins(MimaPlugin)
         .dependsOn(
             `kyo-core`,
+	    `kyo-direct`,
             `kyo-grpc-core`,
             `kyo-scheduler-cats`,
             `kyo-scheduler-zio`,
@@ -797,49 +789,27 @@
                     )
                 }
             },
-<<<<<<< HEAD
-            libraryDependencies += "dev.zio"              %% "izumi-reflect"        % "3.0.2",
+            libraryDependencies += "dev.zio"              %% "izumi-reflect"       % "3.0.3",
             libraryDependencies += "org.typelevel"        %% "cats-effect"          % catsVersion,
-            libraryDependencies += "org.typelevel"        %% "log4cats-core"        % "2.7.0",
-            libraryDependencies += "org.typelevel"        %% "log4cats-slf4j"       % "2.7.0",
+            libraryDependencies += "org.typelevel"        %% "log4cats-core"       % "2.7.1",
+            libraryDependencies += "org.typelevel"        %% "log4cats-slf4j"      % "2.7.1",
             libraryDependencies += "org.typelevel"        %% "cats-mtl"             % "1.5.0",
             libraryDependencies += "io.github.timwspence" %% "cats-stm"             % "0.13.5",
-            libraryDependencies += "com.47deg"            %% "fetch"                % "3.1.2",
+            libraryDependencies += "com.47deg"            %% "fetch"               % "3.2.0",
             libraryDependencies += "dev.zio"              %% "zio-logging"          % "2.5.0",
             libraryDependencies += "dev.zio"              %% "zio-logging-slf4j2"   % "2.5.0",
             libraryDependencies += "dev.zio"              %% "zio"                  % zioVersion,
             libraryDependencies += "dev.zio"              %% "zio-concurrent"       % zioVersion,
             libraryDependencies += "dev.zio"              %% "zio-query"            % "0.7.7",
-            libraryDependencies += "dev.zio"              %% "zio-prelude"          % "1.0.0-RC40",
+            libraryDependencies += "dev.zio"              %% "zio-prelude"         % "1.0.0-RC41",
             libraryDependencies += "com.thesamet.scalapb" %% "scalapb-runtime-grpc" % scalapb.compiler.Version.scalapbVersion,
             libraryDependencies += "co.fs2"               %% "fs2-core"             % "3.12.0",
             libraryDependencies += "org.http4s"           %% "http4s-ember-client"  % "1.0.0-M44",
             libraryDependencies += "org.http4s"           %% "http4s-dsl"           % "1.0.0-M44",
-            libraryDependencies += "dev.zio"              %% "zio-http"             % "3.2.0",
+            libraryDependencies += "dev.zio"              %% "zio-http"            % "3.3.3",
             libraryDependencies += "io.grpc"               % "grpc-netty-shaded"    % "1.72.0",
-            libraryDependencies += "io.vertx"              % "vertx-core"           % "5.0.0.CR8",
-            libraryDependencies += "io.vertx"              % "vertx-web"            % "5.0.0.CR8"
-=======
-            libraryDependencies += "dev.zio"              %% "izumi-reflect"       % "3.0.3",
-            libraryDependencies += "org.typelevel"        %% "cats-effect"         % catsVersion,
-            libraryDependencies += "org.typelevel"        %% "log4cats-core"       % "2.7.1",
-            libraryDependencies += "org.typelevel"        %% "log4cats-slf4j"      % "2.7.1",
-            libraryDependencies += "org.typelevel"        %% "cats-mtl"            % "1.5.0",
-            libraryDependencies += "io.github.timwspence" %% "cats-stm"            % "0.13.5",
-            libraryDependencies += "com.47deg"            %% "fetch"               % "3.2.0",
-            libraryDependencies += "dev.zio"              %% "zio-logging"         % "2.5.0",
-            libraryDependencies += "dev.zio"              %% "zio-logging-slf4j2"  % "2.5.0",
-            libraryDependencies += "dev.zio"              %% "zio"                 % zioVersion,
-            libraryDependencies += "dev.zio"              %% "zio-concurrent"      % zioVersion,
-            libraryDependencies += "dev.zio"              %% "zio-query"           % "0.7.7",
-            libraryDependencies += "dev.zio"              %% "zio-prelude"         % "1.0.0-RC41",
-            libraryDependencies += "co.fs2"               %% "fs2-core"            % "3.12.0",
-            libraryDependencies += "org.http4s"           %% "http4s-ember-client" % "1.0.0-M44",
-            libraryDependencies += "org.http4s"           %% "http4s-dsl"          % "1.0.0-M44",
-            libraryDependencies += "dev.zio"              %% "zio-http"            % "3.3.3",
             libraryDependencies += "io.vertx"              % "vertx-core"          % "5.0.0",
             libraryDependencies += "io.vertx"              % "vertx-web"           % "5.0.0"
->>>>>>> eec7cf6c
         )
 
 lazy val rewriteReadmeFile = taskKey[Unit]("Rewrite README file")
