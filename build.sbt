--- conflicted
+++ resolved
@@ -9,13 +9,8 @@
 val scala212Version = "2.12.20"
 val scala213Version = "2.13.15"
 
-<<<<<<< HEAD
-val zioVersion       = "2.1.12"
+val zioVersion       = "2.1.13"
 val catsVersion      = "3.5.6"
-=======
-val zioVersion       = "2.1.13"
-val catsVersion      = "3.5.5"
->>>>>>> 6ef62e05
 val scalaTestVersion = "3.2.19"
 
 val compilerOptionFailDiscard = "-Wconf:msg=(discarded.*value|pure.*statement):error"
