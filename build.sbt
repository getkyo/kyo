--- conflicted
+++ resolved
@@ -8,13 +8,8 @@
 val scala212Version = "2.12.19"
 val scala213Version = "2.13.14"
 
-<<<<<<< HEAD
 val zioVersion       = "2.1.4"
-val scalaTestVersion = "3.2.18"
-=======
-val zioVersion       = "2.1.3"
 val scalaTestVersion = "3.2.19"
->>>>>>> c8f1925d
 
 val compilerOptions = Set(
     ScalacOptions.encoding("utf8"),
