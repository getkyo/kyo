import com.github.sbt.git.SbtGit.GitKeys.useConsoleForROGit
import org.scalajs.jsenv.nodejs.*
import org.typelevel.scalacoptions.ScalacOption
import org.typelevel.scalacoptions.ScalacOptions
import org.typelevel.scalacoptions.ScalaVersion

val scala3Version   = "3.5.0"
val scala212Version = "2.12.19"
val scala213Version = "2.13.14"

val zioVersion       = "2.1.9"
val scalaTestVersion = "3.2.19"

val compilerOptions = Set(
    ScalacOptions.encoding("utf8"),
    ScalacOptions.feature,
    ScalacOptions.unchecked,
    ScalacOptions.deprecation,
    ScalacOptions.warnValueDiscard,
    ScalacOptions.languageStrictEquality,
    ScalacOptions.release("11"),
    ScalacOptions.advancedKindProjector
)

ThisBuild / scalaVersion := scala3Version
publish / skip           := true

ThisBuild / organization := "io.getkyo"
ThisBuild / homepage     := Some(url("https://getkyo.io"))
ThisBuild / licenses     := List("Apache-2.0" -> url("http://www.apache.org/licenses/LICENSE-2.0"))
ThisBuild / developers := List(
    Developer(
        "fwbrasil",
        "Flavio Brasil",
        "fwbrasil@gmail.com",
        url("https://github.com/fwbrasil/")
    )
)

ThisBuild / sonatypeCredentialHost := "s01.oss.sonatype.org"
ThisBuild / sonatypeRepository     := "https://s01.oss.sonatype.org/service/local"
ThisBuild / sonatypeProfileName    := "io.getkyo"

ThisBuild / useConsoleForROGit := (baseDirectory.value / ".git").isFile

lazy val `kyo-settings` = Seq(
    fork               := true,
    scalaVersion       := scala3Version,
    crossScalaVersions := List(scala3Version),
    scalacOptions ++= scalacOptionTokens(compilerOptions).value,
    scalafmtOnCompile := true,
    Test / testOptions += Tests.Argument("-oDG"),
    ThisBuild / versionScheme               := Some("early-semver"),
    libraryDependencies += "org.scalatest" %%% "scalatest" % scalaTestVersion % Test,
    Test / javaOptions += "--add-opens=java.base/java.lang=ALL-UNNAMED"
)

Global / onLoad := {
    val project =
        System.getProperty("platform", "JVM").toUpperCase match {
            case "JVM"    => kyoJVM
            case "JS"     => kyoJS
            case platform => throw new IllegalArgumentException("Invalid platform: " + platform)
        }

    (Global / onLoad).value andThen { state =>
        "project " + project.id :: state
    }
}

lazy val kyoJVM = project
    .in(file("."))
    .settings(
        name := "kyoJVM",
        `kyo-settings`
    )
    .aggregate(
        `kyo-scheduler`.jvm,
        `kyo-scheduler-zio`.jvm,
        `kyo-tag`.jvm,
        `kyo-data`.jvm,
        `kyo-prelude`.jvm,
        `kyo-core`.jvm,
        `kyo-direct`.jvm,
        `kyo-stats-registry`.jvm,
        `kyo-stats-otel`.jvm,
        `kyo-cache`.jvm,
        `kyo-sttp`.jvm,
        `kyo-tapir`.jvm,
        `kyo-caliban`.jvm,
        `kyo-bench`.jvm,
        `kyo-test`.jvm,
        `kyo-zio`.jvm,
        `kyo-combinators`.jvm,
        `kyo-examples`.jvm
    )

lazy val kyoJS = project
    .in(file("js"))
    .settings(
        name := "kyoJS",
        `kyo-settings`
    )
    .aggregate(
        `kyo-scheduler`.js,
        `kyo-tag`.js,
        `kyo-data`.js,
        `kyo-prelude`.js,
        `kyo-core`.js,
        `kyo-direct`.js,
        `kyo-stats-registry`.js,
        `kyo-sttp`.js,
        `kyo-test`.js,
        `kyo-zio`.js,
        `kyo-combinators`.js
    )

lazy val `kyo-scheduler` =
    crossProject(JSPlatform, JVMPlatform)
        .withoutSuffixFor(JVMPlatform)
        .crossType(CrossType.Full)
        .dependsOn(`kyo-stats-registry`)
        .in(file("kyo-scheduler"))
        .settings(
            `kyo-settings`,
            scalacOptions ++= scalacOptionToken(ScalacOptions.source3).value,
            crossScalaVersions                      := List(scala3Version, scala212Version, scala213Version),
            libraryDependencies += "org.scalatest" %%% "scalatest"       % scalaTestVersion % Test,
            libraryDependencies += "ch.qos.logback"  % "logback-classic" % "1.5.7"          % Test
        )
        .jsSettings(
            `js-settings`,
            libraryDependencies += "org.scala-js" %%% "scala-js-macrotask-executor" % "1.1.1"
        )

lazy val `kyo-scheduler-zio` = sbtcrossproject.CrossProject("kyo-scheduler-zio", file("kyo-scheduler-zio"))(JVMPlatform)
    .withoutSuffixFor(JVMPlatform)
    .crossType(CrossType.Full)
    .dependsOn(`kyo-scheduler`)
    .settings(
        `kyo-settings`,
        libraryDependencies += "dev.zio"       %%% "zio"       % zioVersion,
        libraryDependencies += "org.scalatest" %%% "scalatest" % scalaTestVersion % Test
    )
    .settings(
        scalacOptions ++= scalacOptionToken(ScalacOptions.source3).value,
        crossScalaVersions := List(scala3Version, scala212Version, scala213Version)
    )

lazy val `kyo-tag` =
    crossProject(JSPlatform, JVMPlatform)
        .withoutSuffixFor(JVMPlatform)
        .crossType(CrossType.Full)
        .in(file("kyo-tag"))
        .settings(
            `kyo-settings`,
            libraryDependencies += "org.scalatest" %%% "scalatest"     % scalaTestVersion % Test,
            libraryDependencies += "dev.zio"       %%% "izumi-reflect" % "2.3.10"         % Test
        )
        .jsSettings(`js-settings`)

lazy val `kyo-data` =
    crossProject(JSPlatform, JVMPlatform)
        .withoutSuffixFor(JVMPlatform)
        .crossType(CrossType.Full)
        .dependsOn(`kyo-tag`)
        .in(file("kyo-data"))
        .settings(
            `kyo-settings`,
            libraryDependencies += "dev.zio" %%% "zio-test-sbt" % "2.1.2" % Test
        )
        .jsSettings(`js-settings`)

lazy val `kyo-prelude` =
    crossProject(JSPlatform, JVMPlatform)
        .withoutSuffixFor(JVMPlatform)
        .crossType(CrossType.Full)
        .dependsOn(`kyo-data`)
        .in(file("kyo-prelude"))
        .settings(
            `kyo-settings`,
            libraryDependencies += "com.lihaoyi" %%% "pprint"        % "0.9.0",
            libraryDependencies += "org.jctools"   % "jctools-core"  % "4.0.5",
            libraryDependencies += "dev.zio"     %%% "zio-laws-laws" % "1.0.0-RC30" % Test,
            libraryDependencies += "dev.zio"     %%% "zio-test-sbt"  % "2.1.2"      % Test,
            libraryDependencies += "org.javassist" % "javassist"     % "3.30.2-GA"  % Test
        )
        .jsSettings(`js-settings`)

lazy val `kyo-core` =
    crossProject(JSPlatform, JVMPlatform)
        .withoutSuffixFor(JVMPlatform)
        .crossType(CrossType.Full)
        .dependsOn(`kyo-scheduler`)
        .dependsOn(`kyo-prelude`)
        .in(file("kyo-core"))
        .settings(
            `kyo-settings`,
            libraryDependencies += "org.jctools"    % "jctools-core"    % "4.0.5",
            libraryDependencies += "org.slf4j"      % "slf4j-api"       % "2.0.16",
<<<<<<< HEAD
            libraryDependencies += "dev.zio"      %%% "zio-laws-laws"   % "1.0.0-RC27" % Test,
            libraryDependencies += "dev.zio"      %%% "zio-test-sbt"    % "2.1.9"      % Test,
=======
            libraryDependencies += "dev.zio"      %%% "zio-laws-laws"   % "1.0.0-RC30" % Test,
            libraryDependencies += "dev.zio"      %%% "zio-test-sbt"    % "2.1.8"      % Test,
>>>>>>> 839f4bd3
            libraryDependencies += "ch.qos.logback" % "logback-classic" % "1.5.7"      % Test,
            libraryDependencies += "org.javassist"  % "javassist"       % "3.30.2-GA"  % Test
        )
        .jsSettings(`js-settings`)

lazy val `kyo-direct` =
    crossProject(JSPlatform, JVMPlatform)
        .withoutSuffixFor(JVMPlatform)
        .crossType(CrossType.Full)
        .in(file("kyo-direct"))
        .dependsOn(`kyo-core`)
        .settings(
            `kyo-settings`,
            libraryDependencies += "com.github.rssh" %%% "dotty-cps-async" % "0.9.21"
        )
        .jsSettings(`js-settings`)

lazy val `kyo-stats-registry` =
    crossProject(JSPlatform, JVMPlatform)
        .withoutSuffixFor(JVMPlatform)
        .crossType(CrossType.Full)
        .in(file("kyo-stats-registry"))
        .settings(
            `kyo-settings`,
            scalacOptions ++= scalacOptionToken(ScalacOptions.source3).value,
            libraryDependencies += "org.hdrhistogram" % "HdrHistogram" % "2.2.2",
            libraryDependencies += "org.scalatest"  %%% "scalatest"    % scalaTestVersion % Test,
            crossScalaVersions                       := List(scala3Version, scala212Version, scala213Version)
        )
        .jsSettings(`js-settings`)

lazy val `kyo-stats-otel` =
    crossProject(JVMPlatform)
        .withoutSuffixFor(JVMPlatform)
        .crossType(CrossType.Full)
        .in(file("kyo-stats-otel"))
        .dependsOn(`kyo-core`)
        .settings(
            `kyo-settings`,
            libraryDependencies += "io.opentelemetry" % "opentelemetry-api"                % "1.41.0",
            libraryDependencies += "io.opentelemetry" % "opentelemetry-sdk"                % "1.41.0" % Test,
            libraryDependencies += "io.opentelemetry" % "opentelemetry-exporters-inmemory" % "0.9.1"  % Test
        )

lazy val `kyo-cache` =
    crossProject(JVMPlatform)
        .withoutSuffixFor(JVMPlatform)
        .crossType(CrossType.Full)
        .in(file("kyo-cache"))
        .dependsOn(`kyo-core`)
        .settings(
            `kyo-settings`,
            libraryDependencies += "com.github.ben-manes.caffeine" % "caffeine" % "3.1.8"
        )

lazy val `kyo-sttp` =
    crossProject(JSPlatform, JVMPlatform)
        .withoutSuffixFor(JVMPlatform)
        .crossType(CrossType.Full)
        .in(file("kyo-sttp"))
        .dependsOn(`kyo-core`)
        .settings(
            `kyo-settings`,
            libraryDependencies += "com.softwaremill.sttp.client3" %%% "core" % "3.9.8"
        )
        .jsSettings(`js-settings`)

lazy val `kyo-tapir` =
    crossProject(JVMPlatform)
        .withoutSuffixFor(JVMPlatform)
        .crossType(CrossType.Full)
        .in(file("kyo-tapir"))
        .dependsOn(`kyo-core`)
        .dependsOn(`kyo-sttp`)
        .settings(
            `kyo-settings`,
            libraryDependencies += "com.softwaremill.sttp.tapir" %% "tapir-core"         % "1.11.1",
            libraryDependencies += "com.softwaremill.sttp.tapir" %% "tapir-netty-server" % "1.11.1"
        )

lazy val `kyo-caliban` =
    crossProject(JVMPlatform)
        .withoutSuffixFor(JVMPlatform)
        .crossType(CrossType.Pure)
        .in(file("kyo-caliban"))
        .dependsOn(`kyo-core`)
        .dependsOn(`kyo-tapir`)
        .dependsOn(`kyo-zio`)
        .dependsOn(`kyo-sttp`)
        .settings(
            `kyo-settings`,
            libraryDependencies += "com.github.ghostdogpr"       %% "caliban"        % "2.8.1",
            libraryDependencies += "com.github.ghostdogpr"       %% "caliban-tapir"  % "2.8.1",
            libraryDependencies += "com.softwaremill.sttp.tapir" %% "tapir-json-zio" % "1.11.1" % Test
        )

lazy val `kyo-test` =
    crossProject(JVMPlatform, JSPlatform)
        .withoutSuffixFor(JVMPlatform)
        .crossType(CrossType.Full)
        .in(file("kyo-test"))
        .dependsOn(`kyo-core`)
        .dependsOn(`kyo-zio`)
        .settings(
            `kyo-settings`,
            libraryDependencies += "dev.zio" %%% "zio"          % zioVersion,
            libraryDependencies += "dev.zio" %%% "zio-test"     % zioVersion,
            libraryDependencies += "dev.zio" %%% "zio-test-sbt" % zioVersion % Test
        ).jsSettings(
            `js-settings`
        )

lazy val `kyo-zio` =
    crossProject(JVMPlatform, JSPlatform)
        .withoutSuffixFor(JVMPlatform)
        .crossType(CrossType.Full)
        .in(file("kyo-zio"))
        .dependsOn(`kyo-core`)
        .settings(
            `kyo-settings`,
            libraryDependencies += "dev.zio" %%% "zio"          % zioVersion,
            libraryDependencies += "dev.zio" %%% "zio-test"     % zioVersion,
            libraryDependencies += "dev.zio" %%% "zio-test-sbt" % zioVersion % Test
        ).jsSettings(
            `js-settings`
        )

lazy val `kyo-combinators` =
    crossProject(JSPlatform, JVMPlatform)
        .withoutSuffixFor(JVMPlatform)
        .crossType(CrossType.Full)
        .in(file("kyo-combinators"))
        .dependsOn(`kyo-core`)
        .settings(
            `kyo-settings`
        )
        .jsSettings(`js-settings`)

lazy val `kyo-examples` =
    crossProject(JVMPlatform)
        .withoutSuffixFor(JVMPlatform)
        .crossType(CrossType.Full)
        .in(file("kyo-examples"))
        .dependsOn(`kyo-tapir`)
        .dependsOn(`kyo-direct`)
        .dependsOn(`kyo-core`)
        .settings(
            `kyo-settings`,
            fork := true,
            javaOptions ++= Seq(
                "--add-opens=java.base/jdk.internal.misc=ALL-UNNAMED",
                "--add-opens=java.base/java.lang=ALL-UNNAMED",
                "--add-opens=java.base/java.nio=ALL-UNNAMED",
                "--add-opens=java.base/jdk.internal.misc=ALL-UNNAMED"
            ),
            Compile / doc / sources                              := Seq.empty,
            libraryDependencies += "com.softwaremill.sttp.tapir" %% "tapir-json-zio" % "1.10.15"
        )

lazy val `kyo-bench` =
    crossProject(JVMPlatform)
        .withoutSuffixFor(JVMPlatform)
        .crossType(CrossType.Pure)
        .in(file("kyo-bench"))
        .enablePlugins(JmhPlugin)
        .dependsOn(`kyo-core`)
        .dependsOn(`kyo-sttp`)
        .dependsOn(`kyo-scheduler-zio`)
        .settings(
            `kyo-settings`,
            Test / testForkedParallel := true,
            // Forks each test suite individually
            Test / testGrouping := {
                val javaOptionsValue = javaOptions.value.toVector
                val envsVarsValue    = envVars.value
                (Test / definedTests).value map { test =>
                    Tests.Group(
                        name = test.name,
                        tests = Seq(test),
                        runPolicy = Tests.SubProcess(
                            ForkOptions(
                                javaHome = javaHome.value,
                                outputStrategy = outputStrategy.value,
                                bootJars = Vector.empty,
                                workingDirectory = Some(baseDirectory.value),
                                runJVMOptions = javaOptionsValue,
                                connectInput = connectInput.value,
                                envVars = envsVarsValue
                            )
                        )
                    )
                }
            },
            libraryDependencies += "dev.zio"             %% "izumi-reflect"       % "2.3.10",
            libraryDependencies += "org.typelevel"       %% "cats-effect"         % "3.5.4",
            libraryDependencies += "org.typelevel"       %% "log4cats-core"       % "2.7.0",
            libraryDependencies += "org.typelevel"       %% "log4cats-slf4j"      % "2.7.0",
            libraryDependencies += "org.typelevel"       %% "cats-mtl"            % "1.5.0",
            libraryDependencies += "dev.zio"             %% "zio-logging"         % "2.3.1",
            libraryDependencies += "dev.zio"             %% "zio-logging-slf4j2"  % "2.3.1",
            libraryDependencies += "dev.zio"             %% "zio"                 % zioVersion,
            libraryDependencies += "dev.zio"             %% "zio-concurrent"      % zioVersion,
            libraryDependencies += "dev.zio"             %% "zio-prelude"         % "1.0.0-RC30",
            libraryDependencies += "com.softwaremill.ox" %% "core"                % "0.0.25",
            libraryDependencies += "co.fs2"              %% "fs2-core"            % "3.11.0",
            libraryDependencies += "org.http4s"          %% "http4s-ember-client" % "0.23.27",
            libraryDependencies += "org.http4s"          %% "http4s-dsl"          % "0.23.27",
            libraryDependencies += "dev.zio"             %% "zio-http"            % "3.0.0-RC9",
            libraryDependencies += "io.vertx"             % "vertx-core"          % "4.5.9",
            libraryDependencies += "io.vertx"             % "vertx-web"           % "4.5.9",
            libraryDependencies += "org.scalatest"       %% "scalatest"           % scalaTestVersion % Test
        )

lazy val rewriteReadmeFile = taskKey[Unit]("Rewrite README file")

addCommandAlias("checkReadme", ";readme/rewriteReadmeFile; readme/mdoc")

lazy val readme =
    crossProject(JVMPlatform)
        .withoutSuffixFor(JVMPlatform)
        .crossType(CrossType.Full)
        .in(file("target/readme"))
        .enablePlugins(MdocPlugin)
        .settings(
            `kyo-settings`,
            mdocIn  := new File("./../../README-in.md"),
            mdocOut := new File("./../../README-out.md"),
            rewriteReadmeFile := {
                val readmeFile       = new File("README.md")
                val targetReadmeFile = new File("target/README-in.md")
                val contents         = IO.read(readmeFile)
                val newContents      = contents.replaceAll("```scala\n", "```scala mdoc:reset\n")
                IO.write(targetReadmeFile, newContents)
            }
        )
        .dependsOn(
            `kyo-core`,
            `kyo-direct`,
            `kyo-cache`,
            `kyo-sttp`,
            `kyo-tapir`,
            `kyo-bench`,
            `kyo-zio`,
            `kyo-caliban`,
            `kyo-combinators`
        )
        .settings(
            libraryDependencies += "com.softwaremill.sttp.tapir" %% "tapir-json-zio" % "1.10.7"
        )

lazy val `js-settings` = Seq(
    Compile / doc / sources                     := Seq.empty,
    fork                                        := false,
    jsEnv                                       := new NodeJSEnv(NodeJSEnv.Config().withArgs(List("--max_old_space_size=5120"))),
    libraryDependencies += "io.github.cquiroz" %%% "scala-java-time" % "2.5.0" % "provided"
)

def scalacOptionToken(proposedScalacOption: ScalacOption) =
    scalacOptionTokens(Set(proposedScalacOption))

def scalacOptionTokens(proposedScalacOptions: Set[ScalacOption]) = Def.setting {
    val version = ScalaVersion.fromString(scalaVersion.value).right.get
    ScalacOptions.tokensForVersion(version, proposedScalacOptions)
}<|MERGE_RESOLUTION|>--- conflicted
+++ resolved
@@ -198,13 +198,8 @@
             `kyo-settings`,
             libraryDependencies += "org.jctools"    % "jctools-core"    % "4.0.5",
             libraryDependencies += "org.slf4j"      % "slf4j-api"       % "2.0.16",
-<<<<<<< HEAD
-            libraryDependencies += "dev.zio"      %%% "zio-laws-laws"   % "1.0.0-RC27" % Test,
+            libraryDependencies += "dev.zio"      %%% "zio-laws-laws"   % "1.0.0-RC30" % Test,
             libraryDependencies += "dev.zio"      %%% "zio-test-sbt"    % "2.1.9"      % Test,
-=======
-            libraryDependencies += "dev.zio"      %%% "zio-laws-laws"   % "1.0.0-RC30" % Test,
-            libraryDependencies += "dev.zio"      %%% "zio-test-sbt"    % "2.1.8"      % Test,
->>>>>>> 839f4bd3
             libraryDependencies += "ch.qos.logback" % "logback-classic" % "1.5.7"      % Test,
             libraryDependencies += "org.javassist"  % "javassist"       % "3.30.2-GA"  % Test
         )
