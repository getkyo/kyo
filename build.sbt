import com.github.sbt.git.SbtGit.GitKeys.useConsoleForROGit
import org.scalajs.jsenv.nodejs.*
import org.typelevel.scalacoptions.ScalacOption
import org.typelevel.scalacoptions.ScalacOptions
import org.typelevel.scalacoptions.ScalaVersion
import protocbridge.Target
import sbtdynver.DynVerPlugin.autoImport.*

val scala3Version   = "3.6.4"
val scala212Version = "2.12.20"
val scala213Version = "2.13.16"

val zioVersion       = "2.1.17"
val catsVersion      = "3.6.1"
val scalaTestVersion = "3.2.19"

val compilerOptionFailDiscard = "-Wconf:msg=(unused.*value|discarded.*value|pure.*statement):error"

val compilerOptions = Set(
    ScalacOptions.encoding("utf8"),
    ScalacOptions.feature,
    ScalacOptions.unchecked,
    ScalacOptions.deprecation,
    ScalacOptions.warnValueDiscard,
    ScalacOptions.warnNonUnitStatement,
    ScalacOptions.languageStrictEquality,
    ScalacOptions.release("11"),
    ScalacOptions.advancedKindProjector
)

ThisBuild / scalaVersion := scala3Version
publish / skip           := true

ThisBuild / organization := "io.getkyo"
ThisBuild / homepage     := Some(url("https://getkyo.io"))
ThisBuild / licenses     := List("Apache-2.0" -> url("http://www.apache.org/licenses/LICENSE-2.0"))
ThisBuild / developers := List(
    Developer(
        "fwbrasil",
        "Flavio Brasil",
        "fwbrasil@gmail.com",
        url("https://github.com/fwbrasil/")
    )
)

ThisBuild / sonatypeCredentialHost := "s01.oss.sonatype.org"
ThisBuild / sonatypeRepository     := "https://s01.oss.sonatype.org/service/local"
ThisBuild / sonatypeProfileName    := "io.getkyo"

ThisBuild / useConsoleForROGit := (baseDirectory.value / ".git").isFile

Global / commands += Repeat.command

lazy val `kyo-settings` = Seq(
    fork               := true,
    scalaVersion       := scala3Version,
    crossScalaVersions := List(scala3Version),
    scalacOptions ++= scalacOptionTokens(compilerOptions).value,
    Test / scalacOptions --= scalacOptionTokens(Set(ScalacOptions.warnNonUnitStatement)).value,
    scalafmtOnCompile := false,
    scalacOptions += compilerOptionFailDiscard,
    Test / testOptions += Tests.Argument("-oDG"),
    ThisBuild / versionScheme               := Some("early-semver"),
    libraryDependencies += "org.scalatest" %%% "scalatest" % scalaTestVersion % Test,
    Test / javaOptions += "--add-opens=java.base/java.lang=ALL-UNNAMED",
    Test / forkOptions := (Test / forkOptions).value
        .withOutputStrategy(
            OutputStrategy.CustomOutput(java.io.OutputStream.nullOutputStream)
        )
)

Global / onLoad := {

    val javaVersion  = System.getProperty("java.version")
    val majorVersion = javaVersion.split("\\.")(0).toInt
    if (majorVersion < 21) {
        throw new IllegalStateException(
            s"Java version $javaVersion is not supported. Please use Java 21 or higher."
        )
    }

    val project =
        System.getProperty("platform", "JVM").toUpperCase match {
            case "JVM"    => kyoJVM
            case "JS"     => kyoJS
            case "NATIVE" => kyoNative
            case platform => throw new IllegalArgumentException("Invalid platform: " + platform)
        }

    (Global / onLoad).value andThen { state =>
        "project " + project.id :: state
    }
}

lazy val kyoJVM = project
    .in(file("."))
    .settings(
        name := "kyoJVM",
        `kyo-settings`,
        commands += Command.command("testOnlyUntilFailed") { state =>
            "kyo-grpc/testOnly kyo.grpc.ServiceTest -- -z \"producing stream\"" :: "testOnlyUntilFailed" :: state
        }
    )
    .disablePlugins(MimaPlugin)
    .aggregate(
        `kyo-scheduler`.jvm,
        `kyo-scheduler-zio`.jvm,
        `kyo-scheduler-cats`.jvm,
        `kyo-scheduler-finagle`.jvm,
        `kyo-scheduler-pekko`.jvm,
        `kyo-data`.jvm,
        `kyo-kernel`.jvm,
        `kyo-prelude`.jvm,
        `kyo-core`.jvm,
        `kyo-offheap`.jvm,
        `kyo-direct`.jvm,
        `kyo-stm`.jvm,
        `kyo-stats-registry`.jvm,
        `kyo-stats-otel`.jvm,
        `kyo-cache`.jvm,
        `kyo-reactive-streams`.jvm,
        `kyo-aeron`.jvm,
        `kyo-sttp`.jvm,
        `kyo-tapir`.jvm,
        `kyo-caliban`.jvm,
        `kyo-bench`.jvm,
        `kyo-zio-test`.jvm,
        `kyo-zio`.jvm,
        `kyo-cats`.jvm,
        `kyo-combinators`.jvm,
        `kyo-playwright`.jvm,
        `kyo-examples`.jvm,
<<<<<<< HEAD
        `kyo-monix`.jvm,
        `kyo-actor`.jvm,
        `kyo-grpc`.jvm
=======
        `kyo-actor`.jvm
>>>>>>> c67d64ba
    )

lazy val kyoJS = project
    .in(file("js"))
    .settings(
        name := "kyoJS",
        `kyo-settings`
    )
    .disablePlugins(MimaPlugin)
    .aggregate(
        `kyo-scheduler`.js,
        `kyo-data`.js,
        `kyo-kernel`.js,
        `kyo-prelude`.js,
        `kyo-core`.js,
        `kyo-direct`.js,
        `kyo-stm`.js,
        `kyo-stats-registry`.js,
        `kyo-sttp`.js,
        `kyo-zio-test`.js,
        `kyo-zio`.js,
        `kyo-cats`.js,
        `kyo-combinators`.js,
        `kyo-actor`.js,
	`kyo-grpc`.js
    )

lazy val kyoNative = project
    .in(file("native"))
    .settings(
        name := "kyoNative",
        `native-settings`
    )
    .disablePlugins(MimaPlugin)
    .aggregate(
        `kyo-data`.native,
        `kyo-prelude`.native,
        `kyo-kernel`.native,
        `kyo-stats-registry`.native,
        `kyo-scheduler`.native,
        `kyo-core`.native,
        `kyo-offheap`.native,
        `kyo-direct`.native,
        `kyo-combinators`.native,
        `kyo-sttp`.native,
        `kyo-actor`.native
    )

lazy val `kyo-scheduler` =
    crossProject(JSPlatform, JVMPlatform, NativePlatform)
        .withoutSuffixFor(JVMPlatform)
        .crossType(CrossType.Full)
        .dependsOn(`kyo-stats-registry`)
        .in(file("kyo-scheduler"))
        .settings(
            `kyo-settings`,
            scalacOptions ++= scalacOptionToken(ScalacOptions.source3).value,
            crossScalaVersions                     := List(scala3Version, scala212Version, scala213Version),
            libraryDependencies += "ch.qos.logback" % "logback-classic" % "1.5.18" % Test
        )
        .jvmSettings(mimaCheck(false))
        .nativeSettings(
            `native-settings`,
            crossScalaVersions                         := List(scala3Version),
            libraryDependencies += "org.scala-native" %%% "scala-native-java-logging" % "1.0.0"
        )
        .jsSettings(
            `js-settings`,
            libraryDependencies += "org.scala-js" %%% "scala-js-macrotask-executor" % "1.1.1"
        )

lazy val `kyo-scheduler-zio` = sbtcrossproject.CrossProject("kyo-scheduler-zio", file("kyo-scheduler-zio"))(JVMPlatform)
    .withoutSuffixFor(JVMPlatform)
    .crossType(CrossType.Full)
    .dependsOn(`kyo-scheduler`)
    .settings(
        `kyo-settings`,
        libraryDependencies += "dev.zio" %%% "zio" % zioVersion
    )
    .jvmSettings(mimaCheck(false))
    .settings(
        scalacOptions ++= scalacOptionToken(ScalacOptions.source3).value,
        crossScalaVersions := List(scala3Version, scala212Version, scala213Version)
    )

lazy val `kyo-scheduler-cats` =
    crossProject(JVMPlatform)
        .withoutSuffixFor(JVMPlatform)
        .crossType(CrossType.Full)
        .dependsOn(`kyo-scheduler`)
        .in(file("kyo-scheduler-cats"))
        .settings(
            `kyo-settings`,
            libraryDependencies += "org.typelevel" %%% "cats-effect" % catsVersion
        )
        .jvmSettings(mimaCheck(false))
        .settings(
            scalacOptions ++= scalacOptionToken(ScalacOptions.source3).value,
            crossScalaVersions := List(scala3Version, scala212Version, scala213Version)
        )

lazy val `kyo-scheduler-pekko` =
    crossProject(JVMPlatform)
        .withoutSuffixFor(JVMPlatform)
        .crossType(CrossType.Full)
        .dependsOn(`kyo-scheduler`)
        .in(file("kyo-scheduler-pekko"))
        .settings(
            `kyo-settings`,
            libraryDependencies += "org.apache.pekko" %%% "pekko-actor"   % "1.1.3",
            libraryDependencies += "org.apache.pekko" %%% "pekko-testkit" % "1.1.3" % Test
        )
        .jvmSettings(mimaCheck(false))
        .settings(
            scalacOptions ++= scalacOptionToken(ScalacOptions.source3).value,
            crossScalaVersions := List(scala3Version, scala212Version, scala213Version)
        )

lazy val `kyo-scheduler-finagle` =
    crossProject(JVMPlatform)
        .withoutSuffixFor(JVMPlatform)
        .crossType(CrossType.Full)
        .in(file("kyo-scheduler-finagle"))
        .settings(
            `kyo-settings`,
            libraryDependencies ++= {
                if (scalaVersion.value == scala213Version)
                    Seq("com.twitter" %% "finagle-core" % "24.2.0")
                else
                    Seq.empty
            },
            scalacOptions ++= scalacOptionToken(ScalacOptions.source3).value,
            crossScalaVersions := Seq(scala213Version, scala3Version),
            publish / skip     := scalaVersion.value != scala213Version,
            Compile / unmanagedSourceDirectories := {
                if (scalaVersion.value == scala213Version)
                    (Compile / unmanagedSourceDirectories).value
                else
                    Seq.empty
            },
            Test / unmanagedSourceDirectories := {
                if (scalaVersion.value == scala213Version)
                    (Test / unmanagedSourceDirectories).value
                else
                    Seq.empty
            }
        )
        .jvmSettings(mimaCheck(false))
        .dependsOn(`kyo-scheduler`)

lazy val `kyo-data` =
    crossProject(JSPlatform, JVMPlatform, NativePlatform)
        .withoutSuffixFor(JVMPlatform)
        .crossType(CrossType.Full)
        .in(file("kyo-data"))
        .settings(
            `kyo-settings`,
            libraryDependencies += "com.lihaoyi" %%% "pprint"        % "0.9.0",
            libraryDependencies += "dev.zio"     %%% "izumi-reflect" % "3.0.2" % Test
        )
        .jvmSettings(mimaCheck(false))
        .nativeSettings(`native-settings`)
        .jsSettings(`js-settings`)

lazy val `kyo-kernel` =
    crossProject(JSPlatform, JVMPlatform, NativePlatform)
        .withoutSuffixFor(JVMPlatform)
        .crossType(CrossType.Full)
        .dependsOn(`kyo-data`)
        .in(file("kyo-kernel"))
        .settings(
            `kyo-settings`,
            libraryDependencies += "org.jctools"   % "jctools-core" % "4.0.5",
            libraryDependencies += "org.javassist" % "javassist"    % "3.30.2-GA" % Test
        )
        .jvmSettings(mimaCheck(false))
        .nativeSettings(`native-settings`)
        .jsSettings(`js-settings`)

lazy val `kyo-prelude` =
    crossProject(JSPlatform, JVMPlatform, NativePlatform)
        .withoutSuffixFor(JVMPlatform)
        .crossType(CrossType.Full)
        .dependsOn(`kyo-kernel`)
        .in(file("kyo-prelude"))
        .settings(
            `kyo-settings`,
            libraryDependencies += "dev.zio" %%% "zio-laws-laws" % "1.0.0-RC39" % Test,
            libraryDependencies += "dev.zio" %%% "zio-test-sbt"  % zioVersion   % Test
        )
        .jvmSettings(mimaCheck(false))
        .nativeSettings(`native-settings`)
        .jsSettings(`js-settings`)

lazy val `kyo-core` =
    crossProject(JSPlatform, JVMPlatform, NativePlatform)
        .withoutSuffixFor(JVMPlatform)
        .crossType(CrossType.Full)
        .dependsOn(`kyo-scheduler`)
        .dependsOn(`kyo-prelude`)
        .in(file("kyo-core"))
        .settings(
            `kyo-settings`,
            libraryDependencies += "org.slf4j"      % "slf4j-api"       % "2.0.17",
            libraryDependencies += "dev.dirs"       % "directories"     % "26",
            libraryDependencies += "ch.qos.logback" % "logback-classic" % "1.5.18" % Test
        )
        .jvmSettings(mimaCheck(false))
        .nativeSettings(`native-settings`)
        .jsSettings(
            `js-settings`,
            libraryDependencies += ("org.scala-js" %%% "scalajs-java-logging" % "1.0.0").cross(CrossVersion.for3Use2_13)
        )

lazy val `kyo-offheap` =
    crossProject(JVMPlatform, NativePlatform)
        .withoutSuffixFor(JVMPlatform)
        .crossType(CrossType.Full)
        .in(file("kyo-offheap"))
        .dependsOn(`kyo-core`)
        .settings(`kyo-settings`)
        .jvmSettings(mimaCheck(false))
        .nativeSettings(
            `native-settings`,
            Compile / doc / sources := Seq.empty
        )

lazy val `kyo-direct` =
    crossProject(JSPlatform, JVMPlatform, NativePlatform)
        .withoutSuffixFor(JVMPlatform)
        .crossType(CrossType.Full)
        .in(file("kyo-direct"))
        .dependsOn(`kyo-core`)
        .settings(
            `kyo-settings`,
            libraryDependencies += "io.github.dotty-cps-async" %%% "dotty-cps-async" % "1.0.0"
        )
        .jvmSettings(mimaCheck(false))
        .nativeSettings(`native-settings`)
        .jsSettings(`js-settings`)

lazy val `kyo-stm` =
    crossProject(JSPlatform, JVMPlatform, NativePlatform)
        .withoutSuffixFor(JVMPlatform)
        .crossType(CrossType.Full)
        .in(file("kyo-stm"))
        .dependsOn(`kyo-core`)
        .settings(`kyo-settings`)
        .jvmSettings(mimaCheck(false))
        .nativeSettings(`native-settings`)
        .jsSettings(`js-settings`)

lazy val `kyo-actor` =
    crossProject(JSPlatform, JVMPlatform, NativePlatform)
        .withoutSuffixFor(JVMPlatform)
        .crossType(CrossType.Full)
        .in(file("kyo-actor"))
        .dependsOn(`kyo-core`)
        .settings(`kyo-settings`)
        .jvmSettings(mimaCheck(false))
        .nativeSettings(`native-settings`)
        .jsSettings(`js-settings`)

lazy val `kyo-stats-registry` =
    crossProject(JSPlatform, JVMPlatform, NativePlatform)
        .withoutSuffixFor(JVMPlatform)
        .crossType(CrossType.Full)
        .in(file("kyo-stats-registry"))
        .settings(
            `kyo-settings`,
            scalacOptions ++= scalacOptionToken(ScalacOptions.source3).value,
            libraryDependencies += "org.hdrhistogram" % "HdrHistogram" % "2.2.2",
            crossScalaVersions                       := List(scala3Version, scala212Version, scala213Version)
        )
        .jvmSettings(mimaCheck(false))
        .nativeSettings(`native-settings`)
        .jsSettings(`js-settings`)

lazy val `kyo-stats-otel` =
    crossProject(JVMPlatform)
        .withoutSuffixFor(JVMPlatform)
        .crossType(CrossType.Full)
        .in(file("kyo-stats-otel"))
        .dependsOn(`kyo-core`)
        .settings(
            `kyo-settings`,
            libraryDependencies += "io.opentelemetry" % "opentelemetry-api"                % "1.49.0",
            libraryDependencies += "io.opentelemetry" % "opentelemetry-sdk"                % "1.49.0" % Test,
            libraryDependencies += "io.opentelemetry" % "opentelemetry-exporters-inmemory" % "0.9.1"  % Test
        )
        .jvmSettings(mimaCheck(false))

lazy val `kyo-cache` =
    crossProject(JVMPlatform)
        .withoutSuffixFor(JVMPlatform)
        .crossType(CrossType.Full)
        .in(file("kyo-cache"))
        .dependsOn(`kyo-core`)
        .settings(
            `kyo-settings`,
            libraryDependencies += "com.github.ben-manes.caffeine" % "caffeine" % "3.2.0"
        )
        .jvmSettings(mimaCheck(false))

lazy val `kyo-reactive-streams` =
    crossProject(JVMPlatform)
        .withoutSuffixFor(JVMPlatform)
        .crossType(CrossType.Full)
        .in(file("kyo-reactive-streams"))
        .dependsOn(`kyo-core`)
        .settings(
            `kyo-settings`,
            libraryDependencies ++= Seq(
                "org.reactivestreams" % "reactive-streams"     % "1.0.4",
                "org.reactivestreams" % "reactive-streams-tck" % "1.0.4"    % Test,
                "org.scalatestplus"  %% "testng-7-5"           % "3.2.17.0" % Test
            )
        )
        .jvmSettings(mimaCheck(false))

lazy val `kyo-aeron` =
    crossProject(JVMPlatform)
        .withoutSuffixFor(JVMPlatform)
        .crossType(CrossType.Full)
        .in(file("kyo-aeron"))
        .dependsOn(`kyo-core`)
        .settings(
            `kyo-settings`,
            libraryDependencies ++= Seq(
                "io.aeron"     % "aeron-driver" % "1.46.7",
                "io.aeron"     % "aeron-client" % "1.46.7",
                "com.lihaoyi" %% "upickle"      % "4.1.0"
            )
        )
        .jvmSettings(mimaCheck(false))

lazy val `kyo-sttp` =
    crossProject(JSPlatform, JVMPlatform, NativePlatform)
        .withoutSuffixFor(JVMPlatform)
        .crossType(CrossType.Full)
        .in(file("kyo-sttp"))
        .dependsOn(`kyo-core`)
        .settings(
            `kyo-settings`,
            libraryDependencies += "com.softwaremill.sttp.client3" %%% "core" % "3.11.0"
        )
        .jsSettings(`js-settings`)
        .nativeSettings(`native-settings`)
        .jvmSettings(mimaCheck(false))

lazy val `kyo-tapir` =
    crossProject(JVMPlatform)
        .withoutSuffixFor(JVMPlatform)
        .crossType(CrossType.Full)
        .in(file("kyo-tapir"))
        .dependsOn(`kyo-core`)
        .dependsOn(`kyo-sttp`)
        .settings(
            `kyo-settings`,
            libraryDependencies += "com.softwaremill.sttp.tapir" %% "tapir-core"         % "1.11.25",
            libraryDependencies += "com.softwaremill.sttp.tapir" %% "tapir-netty-server" % "1.11.25"
        )
        .jvmSettings(mimaCheck(false))

lazy val `kyo-caliban` =
    crossProject(JVMPlatform)
        .withoutSuffixFor(JVMPlatform)
        .crossType(CrossType.Pure)
        .in(file("kyo-caliban"))
        .dependsOn(`kyo-core`)
        .dependsOn(`kyo-tapir`)
        .dependsOn(`kyo-zio`)
        .dependsOn(`kyo-zio-test`)
        .dependsOn(`kyo-sttp`)
        .settings(
            `kyo-settings`,
            libraryDependencies += "com.github.ghostdogpr" %% "caliban"       % "2.10.0",
            libraryDependencies += "com.github.ghostdogpr" %% "caliban-tapir" % "2.10.0"
        )
        .jvmSettings(mimaCheck(false))

lazy val `kyo-zio-test` =
    crossProject(JVMPlatform, JSPlatform)
        .withoutSuffixFor(JVMPlatform)
        .crossType(CrossType.Full)
        .in(file("kyo-zio-test"))
        .dependsOn(`kyo-core`)
        .dependsOn(`kyo-zio`)
        .settings(
            `kyo-settings`,
            libraryDependencies += "dev.zio" %%% "zio"          % zioVersion,
            libraryDependencies += "dev.zio" %%% "zio-test"     % zioVersion,
            libraryDependencies += "dev.zio" %%% "zio-test-sbt" % zioVersion % Test
        )
        .jsSettings(
            `js-settings`
        )
        .jvmSettings(mimaCheck(false))

lazy val `kyo-zio` =
    crossProject(JVMPlatform, JSPlatform)
        .withoutSuffixFor(JVMPlatform)
        .crossType(CrossType.Full)
        .in(file("kyo-zio"))
        .dependsOn(`kyo-core`)
        .settings(
            `kyo-settings`,
            libraryDependencies += "dev.zio" %%% "zio" % zioVersion
        )
        .jsSettings(
            `js-settings`
        )
        .jvmSettings(mimaCheck(false))

lazy val `kyo-cats` =
    crossProject(JSPlatform, JVMPlatform)
        .withoutSuffixFor(JVMPlatform)
        .crossType(CrossType.Full)
        .in(file("kyo-cats"))
        .dependsOn(`kyo-core`)
        .settings(
            `kyo-settings`,
            libraryDependencies += "org.typelevel" %%% "cats-effect" % catsVersion
        )
        .jsSettings(
            `js-settings`
        ).jvmSettings(mimaCheck(false))

lazy val `kyo-grpc` =
    crossProject(JVMPlatform, JSPlatform)
        .withoutSuffixFor(JVMPlatform)
        .settings(
            crossScalaVersions := Seq.empty,
            publishArtifact    := false,
            publish            := {},
            publishLocal       := {}
        )
        .aggregate(
            `kyo-grpc-core`,
            `kyo-grpc-code-gen`,
            `kyo-grpc-e2e`
        )

lazy val `kyo-grpc-jvm` =
    `kyo-grpc`
        .jvm
        .aggregate(`protoc-gen-kyo-grpc`.componentProjects.map(p => p: ProjectReference) *)

// TODO: Split this into client and server
lazy val `kyo-grpc-core` =
    crossProject(JVMPlatform, JSPlatform)
        .withoutSuffixFor(JVMPlatform)
        .crossType(CrossType.Full)
        .in(file("kyo-grpc") / "core")
        .dependsOn(`kyo-core`)
        .settings(`kyo-settings`)
        .settings(
            libraryDependencies += "org.scalamock" %% "scalamock" % "7.3.0" % Test
        )
        .jvmSettings(
            libraryDependencies ++= Seq(
                "com.thesamet.scalapb" %% "scalapb-runtime-grpc" % scalapb.compiler.Version.scalapbVersion,
                "io.grpc"               % "grpc-api"             % "1.64.0",
                // It is a little unusual to include this here but it greatly reduces the amount of generated code.
                "io.grpc" % "grpc-stub" % "1.64.0"
            )
        ).jsSettings(
            `js-settings`,
            libraryDependencies ++= Seq( //
                "com.thesamet.scalapb.grpcweb" %%% "scalapb-grpcweb" % "0.7.0")
        )

// TODO: Split this into shared, client, and server
// TODO: Do we need code gen for JS?
lazy val `kyo-grpc-code-gen` =
    crossProject(JVMPlatform, JSPlatform)
        .withoutSuffixFor(JVMPlatform)
        .crossType(CrossType.Full)
        .in(file("kyo-grpc") / "code-gen")
        .enablePlugins(BuildInfoPlugin)
        .settings(
            `kyo-settings`,
            buildInfoKeys := Seq[BuildInfoKey](name, organization, version, scalaVersion, sbtVersion),
            // TODO: What package to use here?
            buildInfoPackage := "kyo.grpc.compiler",
            // TODO: Which versions should this be for?
            crossScalaVersions := List(scala212Version, scala213Version, scala3Version),
            scalacOptions ++= scalacOptionToken(ScalacOptions.source3).value,
            libraryDependencies ++= Seq(
                "com.thesamet.scalapb"    %% "compilerplugin"          % scalapb.compiler.Version.scalapbVersion,
                "org.scala-lang.modules" %%% "scala-collection-compat" % "2.12.0",
                "org.typelevel"          %%% "paiges-core"             % "0.4.3"
            )
        ).jsSettings(
            `js-settings`
        )

lazy val `kyo-grpc-code-gen_2.12` =
    `kyo-grpc-code-gen`
        .jvm
        .settings(scalaVersion := scala212Version)

lazy val `kyo-grpc-code-genJS_2.12` =
    `kyo-grpc-code-gen`
        .js
        .settings(scalaVersion := scala212Version)

// TODO: Why this name?
// TODO: Can these meta projects be in the sub directory?
lazy val `protoc-gen-kyo-grpc` =
    protocGenProject("protoc-gen-kyo-grpc", `kyo-grpc-code-gen_2.12`)
        .settings(
            `kyo-settings`,
            scalaVersion       := scala212Version,
            crossScalaVersions := Seq(scala212Version),
            // TODO: Does it not auto-discover it?
            Compile / mainClass := Some("kyo.grpc.compiler.CodeGenerator")
        )
        .aggregateProjectSettings(
            scalaVersion       := scala212Version,
            crossScalaVersions := Seq(scala212Version)
        )

lazy val `kyo-grpc-e2e` =
    crossProject(JVMPlatform, JSPlatform)
        .withoutSuffixFor(JVMPlatform)
        .crossType(CrossType.Full)
        .in(file("kyo-grpc") / "e2e")
        .enablePlugins(LocalCodeGenPlugin)
        .dependsOn(`kyo-grpc-core`)
        .settings(
            `kyo-settings`,
            publish / skip := true,
            Compile / PB.protoSources += sharedSourceDir("main").value / "protobuf",
            Compile / PB.targets := Seq(
                scalapb.gen() -> (Compile / sourceManaged).value / "scalapb",
                // TODO: Make this nicer. Like scalapb.zio_grpc.ZioCodeGenerator.
                genModule("kyo.grpc.compiler.CodeGenerator$") -> (Compile / sourceManaged).value / "scalapb"
            ),
            Compile / scalacOptions ++= scalacOptionToken(ScalacOptions.warnOption("conf:src=.*/src_managed/main/scalapb/kgrpc/.*:silent")).value
        ).jvmSettings(
            codeGenClasspath := (`kyo-grpc-code-gen_2.12` / Compile / fullClasspath).value,
            libraryDependencies += "io.grpc" % "grpc-netty-shaded" % "1.64.0"
        ).jsSettings(
            `js-settings`,
            codeGenClasspath := (`kyo-grpc-code-genJS_2.12` / Compile / fullClasspath).value,
            libraryDependencies += "com.thesamet.scalapb.grpcweb" %%% "scalapb-grpcweb" % "0.7.0"
        )

lazy val `kyo-combinators` =
    crossProject(JSPlatform, JVMPlatform, NativePlatform)
        .withoutSuffixFor(JVMPlatform)
        .crossType(CrossType.Full)
        .in(file("kyo-combinators"))
        .dependsOn(`kyo-core`)
        .settings(`kyo-settings`)
        .jsSettings(`js-settings`)
        .nativeSettings(`native-settings`)
        .jvmSettings(mimaCheck(false))

lazy val `kyo-playwright` =
    crossProject(JVMPlatform)
        .withoutSuffixFor(JVMPlatform)
        .crossType(CrossType.Full)
        .in(file("kyo-playwright"))
        .dependsOn(`kyo-core`)
        .settings(
            `kyo-settings`,
            libraryDependencies += "com.microsoft.playwright" % "playwright" % "1.51.0"
        )
        .jvmSettings(mimaCheck(false))

lazy val `kyo-examples` =
    crossProject(JVMPlatform)
        .withoutSuffixFor(JVMPlatform)
        .crossType(CrossType.Full)
        .in(file("kyo-examples"))
        .dependsOn(`kyo-tapir`)
        .dependsOn(`kyo-direct`)
        .dependsOn(`kyo-core`)
        .disablePlugins(MimaPlugin)
        .settings(
            `kyo-settings`,
            fork := true,
            javaOptions ++= Seq(
                "--add-opens=java.base/jdk.internal.misc=ALL-UNNAMED",
                "--add-opens=java.base/java.lang=ALL-UNNAMED",
                "--add-opens=java.base/java.nio=ALL-UNNAMED",
                "--add-opens=java.base/jdk.internal.misc=ALL-UNNAMED"
            ),
            Compile / doc / sources                              := Seq.empty,
            libraryDependencies += "com.softwaremill.sttp.tapir" %% "tapir-json-zio" % "1.11.25"
        )
        .jvmSettings(mimaCheck(false))

lazy val `kyo-bench` =
    crossProject(JVMPlatform)
        .withoutSuffixFor(JVMPlatform)
        .crossType(CrossType.Pure)
        .in(file("kyo-bench"))
        .enablePlugins(Fs2Grpc, JmhPlugin, LocalCodeGenPlugin)
        .dependsOn(
            `kyo-core`,
            `kyo-grpc-core`,
            `kyo-scheduler-cats`,
            `kyo-scheduler-zio`,
            `kyo-stm`,
            `kyo-sttp`
        )
        .disablePlugins(MimaPlugin)
        .settings(
            `kyo-settings`,
            publish / skip := true,
            Compile / PB.protoSources += baseDirectory.value.getParentFile / "src" / "main" / "protobuf",
            Compile / PB.targets := {
                val scalapbDir = (Compile / sourceManaged).value / "scalapb"
                // This includes the base scalapb.gen.
                val catsGen = Fs2GrpcPlugin.autoImport.scalapbCodeGenerators.value
                catsGen ++ Seq[Target](
                    scalapb.zio_grpc.ZioCodeGenerator             -> scalapbDir,
                    genModule("kyo.grpc.compiler.CodeGenerator$") -> scalapbDir
                )
            },
            codeGenClasspath          := (`kyo-grpc-code-gen_2.12` / Compile / fullClasspath).value,
            Compile / scalacOptions ++= scalacOptionToken(ScalacOptions.warnOption("conf:src=.*/src_managed/main/scalapb/kgrpc/.*:silent")).value,
            Test / testForkedParallel := true,
            // Forks each test suite individually
            Test / testGrouping := {
                val javaOptionsValue = javaOptions.value.toVector
                val envsVarsValue    = envVars.value
                (Test / definedTests).value map { test =>
                    Tests.Group(
                        name = test.name,
                        tests = Seq(test),
                        runPolicy = Tests.SubProcess(
                            ForkOptions(
                                javaHome = javaHome.value,
                                outputStrategy = outputStrategy.value,
                                bootJars = Vector.empty,
                                workingDirectory = Some(baseDirectory.value),
                                runJVMOptions = javaOptionsValue,
                                connectInput = connectInput.value,
                                envVars = envsVarsValue
                            )
                        )
                    )
                }
            },
            libraryDependencies += "dev.zio"              %% "izumi-reflect"       % "3.0.2",
            libraryDependencies += "org.typelevel"        %% "cats-effect"         % catsVersion,
            libraryDependencies += "org.typelevel"        %% "log4cats-core"       % "2.7.0",
            libraryDependencies += "org.typelevel"        %% "log4cats-slf4j"      % "2.7.0",
            libraryDependencies += "org.typelevel"        %% "cats-mtl"            % "1.5.0",
            libraryDependencies += "io.github.timwspence" %% "cats-stm"            % "0.13.5",
            libraryDependencies += "com.47deg"            %% "fetch"               % "3.1.2",
            libraryDependencies += "dev.zio"              %% "zio-logging"         % "2.5.0",
            libraryDependencies += "dev.zio"              %% "zio-logging-slf4j2"  % "2.5.0",
            libraryDependencies += "dev.zio"              %% "zio"                 % zioVersion,
            libraryDependencies += "dev.zio"              %% "zio-concurrent"      % zioVersion,
<<<<<<< HEAD
            libraryDependencies += "dev.zio"              %% "zio-query"           % "0.7.6",
            libraryDependencies += "dev.zio"              %% "zio-prelude"         % "1.0.0-RC36",
            libraryDependencies += "com.thesamet.scalapb" %% "scalapb-runtime-grpc" % scalapb.compiler.Version.scalapbVersion,
            libraryDependencies += "co.fs2"               %% "fs2-core"            % "3.11.0",
            libraryDependencies += "org.http4s"           %% "http4s-ember-client" % "0.23.30",
            libraryDependencies += "org.http4s"           %% "http4s-dsl"          % "0.23.30",
            libraryDependencies += "dev.zio"              %% "zio-http"            % "3.0.1",
            libraryDependencies += "io.grpc"               % "grpc-netty-shaded"   % "1.64.0",
            libraryDependencies += "io.vertx"              % "vertx-core"          % "5.0.0.CR3",
            libraryDependencies += "io.vertx"              % "vertx-web"           % "5.0.0.CR3"
=======
            libraryDependencies += "dev.zio"              %% "zio-query"           % "0.7.7",
            libraryDependencies += "dev.zio"              %% "zio-prelude"         % "1.0.0-RC39",
            libraryDependencies += "co.fs2"               %% "fs2-core"            % "3.12.0",
            libraryDependencies += "org.http4s"           %% "http4s-ember-client" % "1.0.0-M44",
            libraryDependencies += "org.http4s"           %% "http4s-dsl"          % "1.0.0-M44",
            libraryDependencies += "dev.zio"              %% "zio-http"            % "3.2.0",
            libraryDependencies += "io.vertx"              % "vertx-core"          % "5.0.0.CR6",
            libraryDependencies += "io.vertx"              % "vertx-web"           % "5.0.0.CR6"
>>>>>>> c67d64ba
        )

lazy val rewriteReadmeFile = taskKey[Unit]("Rewrite README file")

addCommandAlias("checkReadme", ";readme/rewriteReadmeFile; readme/mdoc")

lazy val readme =
    crossProject(JVMPlatform)
        .withoutSuffixFor(JVMPlatform)
        .crossType(CrossType.Full)
        .in(file("target/readme"))
        .enablePlugins(MdocPlugin)
        .disablePlugins(ProtocPlugin)
        .settings(
            `kyo-settings`,
            mdocIn  := new File("./../../README-in.md"),
            mdocOut := new File("./../../README-out.md"),
            scalacOptions --= compilerOptionFailDiscard +: scalacOptionTokens(Set(ScalacOptions.warnNonUnitStatement)).value,
            rewriteReadmeFile := {
                val readmeFile       = new File("README.md")
                val targetReadmeFile = new File("target/README-in.md")
                val contents         = IO.read(readmeFile)
                val newContents      = contents.replaceAll("```scala\n", "```scala mdoc:reset\n")
                IO.write(targetReadmeFile, newContents)
            }
        )
        .dependsOn(
            `kyo-core`,
            `kyo-direct`,
            `kyo-cache`,
            `kyo-sttp`,
            `kyo-tapir`,
            `kyo-bench`,
            `kyo-zio`,
            `kyo-cats`,
            `kyo-caliban`,
            `kyo-combinators`
        )

lazy val `native-settings` = Seq(
    fork                                        := false,
    bspEnabled                                  := false,
    Test / testForkedParallel                   := false,
    libraryDependencies += "io.github.cquiroz" %%% "scala-java-time" % "2.6.0"
)

lazy val `js-settings` = Seq(
    Compile / doc / sources                     := Seq.empty,
    fork                                        := false,
    bspEnabled                                  := false,
    Test / parallelExecution                    := false,
    jsEnv                                       := new NodeJSEnv(NodeJSEnv.Config().withArgs(List("--max_old_space_size=5120"))),
    libraryDependencies += "io.github.cquiroz" %%% "scala-java-time" % "2.6.0"
)

def scalacOptionToken(proposedScalacOption: ScalacOption) =
    scalacOptionTokens(Set(proposedScalacOption))

def scalacOptionTokens(proposedScalacOptions: Set[ScalacOption]) = Def.setting {
    val version = ScalaVersion.fromString(scalaVersion.value).right.get
    ScalacOptions.tokensForVersion(version, proposedScalacOptions)
}

def mimaCheck(failOnProblem: Boolean) =
    Seq(
        mimaPreviousArtifacts ++= previousStableVersion.value.map(organization.value %% name.value % _).toSet,
        mimaBinaryIssueFilters ++= Seq(),
        mimaFailOnProblem := failOnProblem
    )

def sharedSourceDir(conf: String) = Def.setting {
    CrossType.Full.sharedSrcDir(baseDirectory.value, conf).get.getParentFile
}<|MERGE_RESOLUTION|>--- conflicted
+++ resolved
@@ -130,13 +130,8 @@
         `kyo-combinators`.jvm,
         `kyo-playwright`.jvm,
         `kyo-examples`.jvm,
-<<<<<<< HEAD
-        `kyo-monix`.jvm,
         `kyo-actor`.jvm,
         `kyo-grpc`.jvm
-=======
-        `kyo-actor`.jvm
->>>>>>> c67d64ba
     )
 
 lazy val kyoJS = project
@@ -796,27 +791,16 @@
             libraryDependencies += "dev.zio"              %% "zio-logging-slf4j2"  % "2.5.0",
             libraryDependencies += "dev.zio"              %% "zio"                 % zioVersion,
             libraryDependencies += "dev.zio"              %% "zio-concurrent"      % zioVersion,
-<<<<<<< HEAD
-            libraryDependencies += "dev.zio"              %% "zio-query"           % "0.7.6",
-            libraryDependencies += "dev.zio"              %% "zio-prelude"         % "1.0.0-RC36",
-            libraryDependencies += "com.thesamet.scalapb" %% "scalapb-runtime-grpc" % scalapb.compiler.Version.scalapbVersion,
-            libraryDependencies += "co.fs2"               %% "fs2-core"            % "3.11.0",
-            libraryDependencies += "org.http4s"           %% "http4s-ember-client" % "0.23.30",
-            libraryDependencies += "org.http4s"           %% "http4s-dsl"          % "0.23.30",
-            libraryDependencies += "dev.zio"              %% "zio-http"            % "3.0.1",
-            libraryDependencies += "io.grpc"               % "grpc-netty-shaded"   % "1.64.0",
-            libraryDependencies += "io.vertx"              % "vertx-core"          % "5.0.0.CR3",
-            libraryDependencies += "io.vertx"              % "vertx-web"           % "5.0.0.CR3"
-=======
             libraryDependencies += "dev.zio"              %% "zio-query"           % "0.7.7",
             libraryDependencies += "dev.zio"              %% "zio-prelude"         % "1.0.0-RC39",
+            libraryDependencies += "com.thesamet.scalapb" %% "scalapb-runtime-grpc" % scalapb.compiler.Version.scalapbVersion,
             libraryDependencies += "co.fs2"               %% "fs2-core"            % "3.12.0",
             libraryDependencies += "org.http4s"           %% "http4s-ember-client" % "1.0.0-M44",
             libraryDependencies += "org.http4s"           %% "http4s-dsl"          % "1.0.0-M44",
             libraryDependencies += "dev.zio"              %% "zio-http"            % "3.2.0",
+            libraryDependencies += "io.grpc"               % "grpc-netty-shaded"   % "1.64.0",
             libraryDependencies += "io.vertx"              % "vertx-core"          % "5.0.0.CR6",
             libraryDependencies += "io.vertx"              % "vertx-web"           % "5.0.0.CR6"
->>>>>>> c67d64ba
         )
 
 lazy val rewriteReadmeFile = taskKey[Unit]("Rewrite README file")
