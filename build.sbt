--- conflicted
+++ resolved
@@ -1,14 +1,3 @@
-<<<<<<< HEAD
-import org.scalajs.jsenv.nodejs.*
-import org.typelevel.scalacoptions.{ScalaVersion, ScalacOption, ScalacOptions}
-
-val scala3Version   = "3.4.2"
-val scala212Version = "2.12.19"
-val scala213Version = "2.13.14"
-
-val zioVersion       = "2.1.1"
-val scalaTestVersion = "3.2.18"
-=======
 import com.github.sbt.git.SbtGit.GitKeys.useConsoleForROGit
 import org.scalajs.jsenv.nodejs.*
 import org.typelevel.scalacoptions.ScalacOption
@@ -21,7 +10,6 @@
 
 val zioVersion       = "2.1.9"
 val scalaTestVersion = "3.2.19"
->>>>>>> 2ff954c6
 
 val compilerOptions = Set(
     ScalacOptions.encoding("utf8"),
@@ -30,11 +18,6 @@
     ScalacOptions.deprecation,
     ScalacOptions.warnValueDiscard,
     ScalacOptions.languageStrictEquality,
-<<<<<<< HEAD
-    ScalacOptions.explain,
-    ScalacOptions.explainTypes
-) ++ ScalacOptions.warnUnusedOptions
-=======
     ScalacOptions.release("11"),
     ScalacOptions.advancedKindProjector
 )
@@ -53,7 +36,6 @@
         url("https://github.com/fwbrasil/")
     )
 )
->>>>>>> 2ff954c6
 
 ThisBuild / sonatypeCredentialHost := "s01.oss.sonatype.org"
 ThisBuild / sonatypeRepository     := "https://s01.oss.sonatype.org/service/local"
@@ -66,30 +48,9 @@
     scalaVersion       := scala3Version,
     crossScalaVersions := List(scala3Version),
     scalacOptions ++= scalacOptionTokens(compilerOptions).value,
-<<<<<<< HEAD
-    scalafmtOnCompile := false,
-    organization      := "io.getkyo",
-    homepage          := Some(url("https://getkyo.io")),
-    licenses          := List("Apache-2.0" -> url("http://www.apache.org/licenses/LICENSE-2.0")),
-    developers := List(
-        Developer(
-            "fwbrasil",
-            "Flavio Brasil",
-            "fwbrasil@gmail.com",
-            url("https://github.com/fwbrasil/")
-        )
-    ),
-    ThisBuild / sonatypeCredentialHost := "s01.oss.sonatype.org",
-    sonatypeRepository                 := "https://s01.oss.sonatype.org/service/local",
-    sonatypeProfileName                := "io.getkyo",
-    Test / testOptions += Tests.Argument("-oDG"),
-    ThisBuild / versionScheme := Some("early-semver"),
-    scalacOptions ++= scalacOptionToken(ScalacOptions.release("11")).value,
-=======
     scalafmtOnCompile := true,
     Test / testOptions += Tests.Argument("-oDG"),
     ThisBuild / versionScheme               := Some("early-semver"),
->>>>>>> 2ff954c6
     libraryDependencies += "org.scalatest" %%% "scalatest" % scalaTestVersion % Test,
     Test / javaOptions += "--add-opens=java.base/java.lang=ALL-UNNAMED"
 )
@@ -128,15 +89,11 @@
         `kyo-sttp`.jvm,
         `kyo-tapir`.jvm,
         `kyo-caliban`.jvm,
-        // TODO: Re-enable
-        // `kyo-bench`.jvm,
+        `kyo-bench`.jvm,
         `kyo-test`.jvm,
         `kyo-zio`.jvm,
-<<<<<<< HEAD
+        `kyo-combinators`.jvm,
         `kyo-grpc`.jvm,
-=======
-        `kyo-combinators`.jvm,
->>>>>>> 2ff954c6
         `kyo-examples`.jvm
     )
 
@@ -158,11 +115,8 @@
         `kyo-sttp`.js,
         `kyo-test`.js,
         `kyo-zio`.js,
-<<<<<<< HEAD
+        `kyo-combinators`.js,
         `kyo-grpc`.js
-=======
-        `kyo-combinators`.js
->>>>>>> 2ff954c6
     )
 
 lazy val `kyo-scheduler` =
@@ -174,10 +128,7 @@
         .settings(
             `kyo-settings`,
             scalacOptions ++= scalacOptionToken(ScalacOptions.source3).value,
-<<<<<<< HEAD
             Test / scalacOptions --= scalacOptionToken(ScalacOptions.languageStrictEquality).value,
-=======
->>>>>>> 2ff954c6
             crossScalaVersions                      := List(scala3Version, scala212Version, scala213Version),
             libraryDependencies += "org.scalatest" %%% "scalatest"       % scalaTestVersion % Test,
             libraryDependencies += "ch.qos.logback"  % "logback-classic" % "1.5.7"          % Test
@@ -279,10 +230,7 @@
         .settings(
             `kyo-settings`,
             scalacOptions ++= scalacOptionToken(ScalacOptions.source3).value,
-<<<<<<< HEAD
             scalacOptions --= scalacOptionToken(ScalacOptions.languageStrictEquality).value,
-=======
->>>>>>> 2ff954c6
             libraryDependencies += "org.hdrhistogram" % "HdrHistogram" % "2.2.2",
             libraryDependencies += "org.scalatest"  %%% "scalatest"    % scalaTestVersion % Test,
             crossScalaVersions                       := List(scala3Version, scala212Version, scala213Version)
@@ -492,7 +440,8 @@
                 scalapb.gen() -> (Compile / sourceManaged).value / "scalapb",
                 // TODO: Make this nicer. Like scalapb.zio_grpc.ZioCodeGenerator.
                 genModule("kyo.grpc.compiler.CodeGenerator$") -> (Compile / sourceManaged).value / "scalapb"
-            )
+            ),
+            Compile / scalacOptions ++= scalacOptionToken(ScalacOptions.warnOption("conf:src=.*/src_managed/main/scalapb/kgrpc/.*:silent")).value
         ).jvmSettings(
             codeGenClasspath := (`kyo-grpc-code-gen_2.12` / Compile / fullClasspath).value,
             libraryDependencies ++= Seq(
@@ -563,6 +512,7 @@
                 )
             },
             codeGenClasspath          := (`kyo-grpc-code-gen_2.12` / Compile / fullClasspath).value,
+            Compile / scalacOptions ++= scalacOptionToken(ScalacOptions.warnOption("conf:src=.*/src_managed/main/scalapb/kgrpc/.*:silent")).value,
             Test / testForkedParallel := true,
             // Forks each test suite individually
             Test / testGrouping := {
@@ -586,31 +536,6 @@
                     )
                 }
             },
-<<<<<<< HEAD
-            libraryDependencies ++= Seq(
-                "co.fs2"               %% "fs2-core"             % "3.10.2",
-                "com.softwaremill.ox"  %% "core"                 % "0.0.25",
-                "com.thesamet.scalapb" %% "scalapb-runtime-grpc" % scalapb.compiler.Version.scalapbVersion,
-                "dev.zio"              %% "izumi-reflect"        % "2.3.9",
-                "dev.zio"              %% "zio"                  % zioVersion,
-                "dev.zio"              %% "zio-concurrent"       % zioVersion,
-                "dev.zio"              %% "zio-http"             % "3.0.0-RC8",
-                "dev.zio"              %% "zio-logging"          % "2.3.0",
-                "dev.zio"              %% "zio-logging-slf4j2"   % "2.3.0",
-                "dev.zio"              %% "zio-prelude"          % "1.0.0-RC27",
-                "io.grpc"               % "grpc-netty"           % "1.64.0",
-                "io.vertx"              % "vertx-core"           % "4.5.8",
-                "io.vertx"              % "vertx-web"            % "4.5.8",
-                "org.http4s"           %% "http4s-dsl"           % "0.23.27",
-                "org.http4s"           %% "http4s-ember-client"  % "0.23.27",
-                "org.typelevel"        %% "cats-effect"          % "3.5.4",
-                "org.typelevel"        %% "log4cats-core"        % "2.7.0",
-                "org.typelevel"        %% "log4cats-slf4j"       % "2.7.0"
-            ),
-            libraryDependencies ++= Seq(
-                "org.scalatest" %% "scalatest" % scalaTestVersion
-            ).map(_ % Test)
-=======
             libraryDependencies += "dev.zio"             %% "izumi-reflect"       % "2.3.10",
             libraryDependencies += "org.typelevel"       %% "cats-effect"         % "3.5.4",
             libraryDependencies += "org.typelevel"       %% "log4cats-core"       % "2.7.0",
@@ -622,6 +547,7 @@
             libraryDependencies += "dev.zio"             %% "zio-concurrent"      % zioVersion,
             libraryDependencies += "dev.zio"             %% "zio-prelude"         % "1.0.0-RC30",
             libraryDependencies += "com.softwaremill.ox" %% "core"                % "0.0.25",
+            libraryDependencies += "com.thesamet.scalapb" %% "scalapb-runtime-grpc" % scalapb.compiler.Version.scalapbVersion,
             libraryDependencies += "co.fs2"              %% "fs2-core"            % "3.11.0",
             libraryDependencies += "org.http4s"          %% "http4s-ember-client" % "0.23.27",
             libraryDependencies += "org.http4s"          %% "http4s-dsl"          % "0.23.27",
@@ -629,7 +555,6 @@
             libraryDependencies += "io.vertx"             % "vertx-core"          % "4.5.9",
             libraryDependencies += "io.vertx"             % "vertx-web"           % "4.5.9",
             libraryDependencies += "org.scalatest"       %% "scalatest"           % scalaTestVersion % Test
->>>>>>> 2ff954c6
         )
 
 lazy val rewriteReadmeFile = taskKey[Unit]("Rewrite README file")
@@ -642,6 +567,7 @@
         .crossType(CrossType.Full)
         .in(file("target/readme"))
         .enablePlugins(MdocPlugin)
+        .disablePlugins(ProtocPlugin)
         .settings(
             `kyo-settings`,
             mdocIn  := new File("./../../README-in.md"),
@@ -660,8 +586,7 @@
             `kyo-cache`,
             `kyo-sttp`,
             `kyo-tapir`,
-            // TODO: Re-enable
-            // `kyo-bench`,
+            `kyo-bench`,
             `kyo-zio`,
             `kyo-caliban`,
             `kyo-combinators`
@@ -683,11 +608,8 @@
 def scalacOptionTokens(proposedScalacOptions: Set[ScalacOption]) = Def.setting {
     val version = ScalaVersion.fromString(scalaVersion.value).right.get
     ScalacOptions.tokensForVersion(version, proposedScalacOptions)
-<<<<<<< HEAD
 }
 
 def sharedSourceDir(conf: String) = Def.setting {
     CrossType.Full.sharedSrcDir(baseDirectory.value, conf).get.getParentFile
-=======
->>>>>>> 2ff954c6
 }