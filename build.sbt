import com.github.sbt.git.SbtGit.GitKeys.useConsoleForROGit
import org.scalajs.jsenv.nodejs.*
import org.typelevel.scalacoptions.ScalacOption
import org.typelevel.scalacoptions.ScalacOptions
import org.typelevel.scalacoptions.ScalaVersion
import protocbridge.Target
import sbtdynver.DynVerPlugin.autoImport.*

val scala3Version   = "3.7.0"
val scala212Version = "2.12.20"
val scala213Version = "2.13.16"

val zioVersion       = "2.1.17"
val catsVersion      = "3.6.1"
val scalaTestVersion = "3.2.19"

val compilerOptionFailDiscard = "-Wconf:msg=(unused.*value|discarded.*value|pure.*statement):error"

val compilerOptions = Set(
    ScalacOptions.encoding("utf8"),
    ScalacOptions.feature,
    ScalacOptions.unchecked,
    ScalacOptions.deprecation,
    ScalacOptions.warnValueDiscard,
    ScalacOptions.warnNonUnitStatement,
    ScalacOptions.languageStrictEquality,
    ScalacOptions.release("11"),
    ScalacOptions.advancedKindProjector
)

ThisBuild / scalaVersion := scala3Version
publish / skip           := true

ThisBuild / organization := "io.getkyo"
ThisBuild / homepage     := Some(url("https://getkyo.io"))
ThisBuild / licenses     := List("Apache-2.0" -> url("http://www.apache.org/licenses/LICENSE-2.0"))
ThisBuild / developers := List(
    Developer(
        "fwbrasil",
        "Flavio Brasil",
        "fwbrasil@gmail.com",
        url("https://github.com/fwbrasil/")
    )
)

ThisBuild / sonatypeCredentialHost := "s01.oss.sonatype.org"
ThisBuild / sonatypeRepository     := "https://s01.oss.sonatype.org/service/local"
ThisBuild / sonatypeProfileName    := "io.getkyo"

ThisBuild / useConsoleForROGit := (baseDirectory.value / ".git").isFile

Global / commands += Repeat.command

lazy val `kyo-settings` = Seq(
    fork               := true,
    scalaVersion       := scala3Version,
    crossScalaVersions := List(scala3Version),
    scalacOptions ++= scalacOptionTokens(compilerOptions).value,
    Test / scalacOptions --= scalacOptionTokens(Set(ScalacOptions.warnNonUnitStatement)).value,
//    scalafmtOnCompile := true,
    scalafmtOnCompile := false,
    scalacOptions += compilerOptionFailDiscard,
    Test / testOptions += Tests.Argument("-oDG"),
    ThisBuild / versionScheme               := Some("early-semver"),
    libraryDependencies += "org.scalatest" %%% "scalatest" % scalaTestVersion % Test,
    Test / javaOptions += "--add-opens=java.base/java.lang=ALL-UNNAMED",
<<<<<<< HEAD
//    Test / forkOptions := (Test / forkOptions).value
//        .withOutputStrategy(
//            OutputStrategy.CustomOutput(java.io.OutputStream.nullOutputStream)
//        )
=======
>>>>>>> 934098b6
)

Global / onLoad := {

    val javaVersion  = System.getProperty("java.version")
    val majorVersion = javaVersion.split("\\.")(0).toInt
    if (majorVersion < 21) {
        throw new IllegalStateException(
            s"Java version $javaVersion is not supported. Please use Java 21 or higher."
        )
    }

    val project =
        System.getProperty("platform", "JVM").toUpperCase match {
            case "JVM"    => kyoJVM
            case "JS"     => kyoJS
            case "NATIVE" => kyoNative
            case platform => throw new IllegalArgumentException("Invalid platform: " + platform)
        }

    (Global / onLoad).value andThen { state =>
        "project " + project.id :: state
    }
}

lazy val kyoJVM = project
    .in(file("."))
    .settings(
        name := "kyoJVM",
        `kyo-settings`,
        commands += Command.command("testOnlyUntilFailed") { state =>
            "kyo-grpc/testOnly kyo.grpc.ServiceTest -- -z \"FOO\"" :: "testOnlyUntilFailed" :: state
        },
        commands += Command.args("testOnlyUntilFailed", "[times]") { (state, args) =>
          val times = args.headOption.flatMap(times => scala.util.Try(times.toInt).toOption).getOrElse(1)
          if (times > 0) {
            "kyo-grpc/testOnly kyo.grpc.ServiceTest -- -z \"FOO\"" :: s"testOnlyUntilFailed ${times - 1}" :: state
          } else {
            state.log.info("testOnlyUntilFailed PASSED")
            state
          }
        }
    )
    .disablePlugins(MimaPlugin)
    .aggregate(
        `kyo-scheduler`.jvm,
        `kyo-scheduler-zio`.jvm,
        `kyo-scheduler-cats`.jvm,
        `kyo-scheduler-finagle`.jvm,
        `kyo-scheduler-pekko`.jvm,
        `kyo-data`.jvm,
        `kyo-kernel`.jvm,
        `kyo-prelude`.jvm,
        `kyo-core`.jvm,
        `kyo-offheap`.jvm,
        `kyo-direct`.jvm,
        `kyo-stm`.jvm,
        `kyo-stats-registry`.jvm,
        `kyo-stats-otel`.jvm,
        `kyo-cache`.jvm,
        `kyo-reactive-streams`.jvm,
        `kyo-aeron`.jvm,
        `kyo-sttp`.jvm,
        `kyo-tapir`.jvm,
        `kyo-caliban`.jvm,
        `kyo-bench`.jvm,
        `kyo-zio-test`.jvm,
        `kyo-zio`.jvm,
        `kyo-cats`.jvm,
        `kyo-combinators`.jvm,
        `kyo-playwright`.jvm,
        `kyo-examples`.jvm,
        `kyo-actor`.jvm,
        `kyo-grpc`.jvm
    )

lazy val kyoJS = project
    .in(file("js"))
    .settings(
        name := "kyoJS",
        `kyo-settings`
    )
    .disablePlugins(MimaPlugin)
    .aggregate(
        `kyo-scheduler`.js,
        `kyo-data`.js,
        `kyo-kernel`.js,
        `kyo-prelude`.js,
        `kyo-core`.js,
        `kyo-direct`.js,
        `kyo-stm`.js,
        `kyo-stats-registry`.js,
        `kyo-sttp`.js,
        `kyo-zio-test`.js,
        `kyo-zio`.js,
        `kyo-cats`.js,
        `kyo-combinators`.js,
        `kyo-actor`.js,
	`kyo-grpc`.js
    )

lazy val kyoNative = project
    .in(file("native"))
    .settings(
        name := "kyoNative",
        `native-settings`
    )
    .disablePlugins(MimaPlugin)
    .aggregate(
        `kyo-data`.native,
        `kyo-prelude`.native,
        `kyo-kernel`.native,
        `kyo-stats-registry`.native,
        `kyo-scheduler`.native,
        `kyo-core`.native,
        `kyo-offheap`.native,
        `kyo-direct`.native,
        `kyo-combinators`.native,
        `kyo-sttp`.native,
        `kyo-actor`.native
    )

lazy val `kyo-scheduler` =
    crossProject(JSPlatform, JVMPlatform, NativePlatform)
        .withoutSuffixFor(JVMPlatform)
        .crossType(CrossType.Full)
        .dependsOn(`kyo-stats-registry`)
        .in(file("kyo-scheduler"))
        .settings(
            `kyo-settings`,
            scalacOptions ++= scalacOptionToken(ScalacOptions.source3).value,
            crossScalaVersions                     := List(scala3Version, scala212Version, scala213Version),
            libraryDependencies += "ch.qos.logback" % "logback-classic" % "1.5.18" % Test
        )
        .jvmSettings(mimaCheck(false))
        .nativeSettings(
            `native-settings`,
            crossScalaVersions                         := List(scala3Version),
            libraryDependencies += "org.scala-native" %%% "scala-native-java-logging" % "1.0.0"
        )
        .jsSettings(
            `js-settings`,
            libraryDependencies += "org.scala-js" %%% "scala-js-macrotask-executor" % "1.1.1"
        )

lazy val `kyo-scheduler-zio` = sbtcrossproject.CrossProject("kyo-scheduler-zio", file("kyo-scheduler-zio"))(JVMPlatform)
    .withoutSuffixFor(JVMPlatform)
    .crossType(CrossType.Full)
    .dependsOn(`kyo-scheduler`)
    .settings(
        `kyo-settings`,
        libraryDependencies += "dev.zio" %%% "zio" % zioVersion
    )
    .jvmSettings(mimaCheck(false))
    .settings(
        scalacOptions ++= scalacOptionToken(ScalacOptions.source3).value,
        crossScalaVersions := List(scala3Version, scala212Version, scala213Version)
    )

lazy val `kyo-scheduler-cats` =
    crossProject(JVMPlatform)
        .withoutSuffixFor(JVMPlatform)
        .crossType(CrossType.Full)
        .dependsOn(`kyo-scheduler`)
        .in(file("kyo-scheduler-cats"))
        .settings(
            `kyo-settings`,
            libraryDependencies += "org.typelevel" %%% "cats-effect" % catsVersion
        )
        .jvmSettings(mimaCheck(false))
        .settings(
            scalacOptions ++= scalacOptionToken(ScalacOptions.source3).value,
            crossScalaVersions := List(scala3Version, scala212Version, scala213Version)
        )

lazy val `kyo-scheduler-pekko` =
    crossProject(JVMPlatform)
        .withoutSuffixFor(JVMPlatform)
        .crossType(CrossType.Full)
        .dependsOn(`kyo-scheduler`)
        .in(file("kyo-scheduler-pekko"))
        .settings(
            `kyo-settings`,
            libraryDependencies += "org.apache.pekko" %%% "pekko-actor"   % "1.1.3",
            libraryDependencies += "org.apache.pekko" %%% "pekko-testkit" % "1.1.3" % Test
        )
        .jvmSettings(mimaCheck(false))
        .settings(
            scalacOptions ++= scalacOptionToken(ScalacOptions.source3).value,
            crossScalaVersions := List(scala3Version, scala212Version, scala213Version)
        )

lazy val `kyo-scheduler-finagle` =
    crossProject(JVMPlatform)
        .withoutSuffixFor(JVMPlatform)
        .crossType(CrossType.Full)
        .in(file("kyo-scheduler-finagle"))
        .settings(
            `kyo-settings`,
            libraryDependencies ++= {
                if (scalaVersion.value == scala213Version)
                    Seq("com.twitter" %% "finagle-core" % "24.2.0")
                else
                    Seq.empty
            },
            scalacOptions ++= scalacOptionToken(ScalacOptions.source3).value,
            crossScalaVersions := Seq(scala213Version, scala3Version),
            publish / skip     := scalaVersion.value != scala213Version,
            Compile / unmanagedSourceDirectories := {
                if (scalaVersion.value == scala213Version)
                    (Compile / unmanagedSourceDirectories).value
                else
                    Seq.empty
            },
            Test / unmanagedSourceDirectories := {
                if (scalaVersion.value == scala213Version)
                    (Test / unmanagedSourceDirectories).value
                else
                    Seq.empty
            }
        )
        .jvmSettings(mimaCheck(false))
        .dependsOn(`kyo-scheduler`)

lazy val `kyo-data` =
    crossProject(JSPlatform, JVMPlatform, NativePlatform)
        .withoutSuffixFor(JVMPlatform)
        .crossType(CrossType.Full)
        .in(file("kyo-data"))
        .settings(
            `kyo-settings`,
            libraryDependencies += "com.lihaoyi" %%% "pprint"        % "0.9.0",
            libraryDependencies += "dev.zio"     %%% "izumi-reflect" % "3.0.2" % Test
        )
        .jvmSettings(mimaCheck(false))
        .nativeSettings(`native-settings`)
        .jsSettings(`js-settings`)

lazy val `kyo-kernel` =
    crossProject(JSPlatform, JVMPlatform, NativePlatform)
        .withoutSuffixFor(JVMPlatform)
        .crossType(CrossType.Full)
        .dependsOn(`kyo-data`)
        .in(file("kyo-kernel"))
        .settings(
            `kyo-settings`,
            libraryDependencies += "org.jctools"   % "jctools-core" % "4.0.5",
            libraryDependencies += "org.javassist" % "javassist"    % "3.30.2-GA" % Test
        )
        .jvmSettings(mimaCheck(false))
        .nativeSettings(`native-settings`)
        .jsSettings(`js-settings`)

lazy val `kyo-prelude` =
    crossProject(JSPlatform, JVMPlatform, NativePlatform)
        .withoutSuffixFor(JVMPlatform)
        .crossType(CrossType.Full)
        .dependsOn(`kyo-kernel`)
        .in(file("kyo-prelude"))
        .settings(
            `kyo-settings`,
            libraryDependencies += "dev.zio" %%% "zio-laws-laws" % "1.0.0-RC40" % Test,
            libraryDependencies += "dev.zio" %%% "zio-test-sbt"  % zioVersion   % Test
        )
        .jvmSettings(mimaCheck(false))
        .nativeSettings(`native-settings`)
        .jsSettings(`js-settings`)

lazy val `kyo-core` =
    crossProject(JSPlatform, JVMPlatform, NativePlatform)
        .withoutSuffixFor(JVMPlatform)
        .crossType(CrossType.Full)
        .dependsOn(`kyo-scheduler`)
        .dependsOn(`kyo-prelude`)
        .in(file("kyo-core"))
        .settings(
            `kyo-settings`,
            libraryDependencies += "org.slf4j"      % "slf4j-api"       % "2.0.17",
            libraryDependencies += "dev.dirs"       % "directories"     % "26",
            libraryDependencies += "ch.qos.logback" % "logback-classic" % "1.5.18" % Test
        )
        .jvmSettings(mimaCheck(false))
        .nativeSettings(`native-settings`)
        .jsSettings(
            `js-settings`,
            libraryDependencies += ("org.scala-js" %%% "scalajs-java-logging" % "1.0.0").cross(CrossVersion.for3Use2_13)
        )

lazy val `kyo-offheap` =
    crossProject(JVMPlatform, NativePlatform)
        .withoutSuffixFor(JVMPlatform)
        .crossType(CrossType.Full)
        .in(file("kyo-offheap"))
        .dependsOn(`kyo-core`)
        .settings(`kyo-settings`)
        .jvmSettings(mimaCheck(false))
        .nativeSettings(
            `native-settings`,
            Compile / doc / sources := Seq.empty
        )

lazy val `kyo-direct` =
    crossProject(JSPlatform, JVMPlatform, NativePlatform)
        .withoutSuffixFor(JVMPlatform)
        .crossType(CrossType.Full)
        .in(file("kyo-direct"))
        .dependsOn(`kyo-core`)
        .settings(
            `kyo-settings`,
            libraryDependencies += "io.github.dotty-cps-async" %%% "dotty-cps-async" % "1.0.2"
        )
        .jvmSettings(mimaCheck(false))
        .nativeSettings(`native-settings`)
        .jsSettings(`js-settings`)

lazy val `kyo-stm` =
    crossProject(JSPlatform, JVMPlatform, NativePlatform)
        .withoutSuffixFor(JVMPlatform)
        .crossType(CrossType.Full)
        .in(file("kyo-stm"))
        .dependsOn(`kyo-core`)
        .settings(`kyo-settings`)
        .jvmSettings(mimaCheck(false))
        .nativeSettings(`native-settings`)
        .jsSettings(`js-settings`)

lazy val `kyo-actor` =
    crossProject(JSPlatform, JVMPlatform, NativePlatform)
        .withoutSuffixFor(JVMPlatform)
        .crossType(CrossType.Full)
        .in(file("kyo-actor"))
        .dependsOn(`kyo-core`)
        .settings(`kyo-settings`)
        .jvmSettings(mimaCheck(false))
        .nativeSettings(`native-settings`)
        .jsSettings(`js-settings`)

lazy val `kyo-stats-registry` =
    crossProject(JSPlatform, JVMPlatform, NativePlatform)
        .withoutSuffixFor(JVMPlatform)
        .crossType(CrossType.Full)
        .in(file("kyo-stats-registry"))
        .settings(
            `kyo-settings`,
            scalacOptions ++= scalacOptionToken(ScalacOptions.source3).value,
            libraryDependencies += "org.hdrhistogram" % "HdrHistogram" % "2.2.2",
            crossScalaVersions                       := List(scala3Version, scala212Version, scala213Version)
        )
        .jvmSettings(mimaCheck(false))
        .nativeSettings(`native-settings`)
        .jsSettings(`js-settings`)

lazy val `kyo-stats-otel` =
    crossProject(JVMPlatform)
        .withoutSuffixFor(JVMPlatform)
        .crossType(CrossType.Full)
        .in(file("kyo-stats-otel"))
        .dependsOn(`kyo-core`)
        .settings(
            `kyo-settings`,
            libraryDependencies += "io.opentelemetry" % "opentelemetry-api"                % "1.50.0",
            libraryDependencies += "io.opentelemetry" % "opentelemetry-sdk"                % "1.50.0" % Test,
            libraryDependencies += "io.opentelemetry" % "opentelemetry-exporters-inmemory" % "0.9.1"  % Test
        )
        .jvmSettings(mimaCheck(false))

lazy val `kyo-cache` =
    crossProject(JVMPlatform)
        .withoutSuffixFor(JVMPlatform)
        .crossType(CrossType.Full)
        .in(file("kyo-cache"))
        .dependsOn(`kyo-core`)
        .settings(
            `kyo-settings`,
            libraryDependencies += "com.github.ben-manes.caffeine" % "caffeine" % "3.2.0"
        )
        .jvmSettings(mimaCheck(false))

lazy val `kyo-reactive-streams` =
    crossProject(JVMPlatform)
        .withoutSuffixFor(JVMPlatform)
        .crossType(CrossType.Full)
        .in(file("kyo-reactive-streams"))
        .dependsOn(`kyo-core`)
        .settings(
            `kyo-settings`,
            libraryDependencies ++= Seq(
                "org.reactivestreams" % "reactive-streams"     % "1.0.4",
                "org.reactivestreams" % "reactive-streams-tck" % "1.0.4"    % Test,
                "org.scalatestplus"  %% "testng-7-5"           % "3.2.17.0" % Test
            )
        )
        .jvmSettings(mimaCheck(false))

lazy val `kyo-aeron` =
    crossProject(JVMPlatform)
        .withoutSuffixFor(JVMPlatform)
        .crossType(CrossType.Full)
        .in(file("kyo-aeron"))
        .dependsOn(`kyo-core`)
        .settings(
            `kyo-settings`,
            libraryDependencies ++= Seq(
                "io.aeron"     % "aeron-driver" % "1.46.7",
                "io.aeron"     % "aeron-client" % "1.46.7",
                "com.lihaoyi" %% "upickle"      % "4.1.0"
            )
        )
        .jvmSettings(mimaCheck(false))

lazy val `kyo-sttp` =
    crossProject(JSPlatform, JVMPlatform, NativePlatform)
        .withoutSuffixFor(JVMPlatform)
        .crossType(CrossType.Full)
        .in(file("kyo-sttp"))
        .dependsOn(`kyo-core`)
        .settings(
            `kyo-settings`,
            libraryDependencies += "com.softwaremill.sttp.client3" %%% "core" % "3.11.0"
        )
        .jsSettings(`js-settings`)
        .nativeSettings(`native-settings`)
        .jvmSettings(mimaCheck(false))

lazy val `kyo-tapir` =
    crossProject(JVMPlatform)
        .withoutSuffixFor(JVMPlatform)
        .crossType(CrossType.Full)
        .in(file("kyo-tapir"))
        .dependsOn(`kyo-core`)
        .dependsOn(`kyo-sttp`)
        .settings(
            `kyo-settings`,
            libraryDependencies += "com.softwaremill.sttp.tapir" %% "tapir-core"         % "1.11.25",
            libraryDependencies += "com.softwaremill.sttp.tapir" %% "tapir-netty-server" % "1.11.25"
        )
        .jvmSettings(mimaCheck(false))

lazy val `kyo-caliban` =
    crossProject(JVMPlatform)
        .withoutSuffixFor(JVMPlatform)
        .crossType(CrossType.Pure)
        .in(file("kyo-caliban"))
        .dependsOn(`kyo-core`)
        .dependsOn(`kyo-tapir`)
        .dependsOn(`kyo-zio`)
        .dependsOn(`kyo-zio-test`)
        .dependsOn(`kyo-sttp`)
        .settings(
            `kyo-settings`,
            libraryDependencies += "com.github.ghostdogpr" %% "caliban"       % "2.10.0",
            libraryDependencies += "com.github.ghostdogpr" %% "caliban-tapir" % "2.10.0"
        )
        .jvmSettings(mimaCheck(false))

lazy val `kyo-zio-test` =
    crossProject(JVMPlatform, JSPlatform)
        .withoutSuffixFor(JVMPlatform)
        .crossType(CrossType.Full)
        .in(file("kyo-zio-test"))
        .dependsOn(`kyo-core`)
        .dependsOn(`kyo-zio`)
        .settings(
            `kyo-settings`,
            libraryDependencies += "dev.zio" %%% "zio"          % zioVersion,
            libraryDependencies += "dev.zio" %%% "zio-test"     % zioVersion,
            libraryDependencies += "dev.zio" %%% "zio-test-sbt" % zioVersion % Test
        )
        .jsSettings(
            `js-settings`
        )
        .jvmSettings(mimaCheck(false))

lazy val `kyo-zio` =
    crossProject(JVMPlatform, JSPlatform)
        .withoutSuffixFor(JVMPlatform)
        .crossType(CrossType.Full)
        .in(file("kyo-zio"))
        .dependsOn(`kyo-core`)
        .settings(
            `kyo-settings`,
            libraryDependencies += "dev.zio" %%% "zio" % zioVersion
        )
        .jsSettings(
            `js-settings`
        )
        .jvmSettings(mimaCheck(false))

lazy val `kyo-cats` =
    crossProject(JSPlatform, JVMPlatform)
        .withoutSuffixFor(JVMPlatform)
        .crossType(CrossType.Full)
        .in(file("kyo-cats"))
        .dependsOn(`kyo-core`)
        .settings(
            `kyo-settings`,
            libraryDependencies += "org.typelevel" %%% "cats-effect" % catsVersion
        )
        .jsSettings(
            `js-settings`
        ).jvmSettings(mimaCheck(false))

lazy val `kyo-grpc` =
    crossProject(JVMPlatform, JSPlatform)
        .withoutSuffixFor(JVMPlatform)
        .settings(
            crossScalaVersions := Seq.empty,
            publishArtifact    := false,
            publish            := {},
            publishLocal       := {}
        )
        .aggregate(
            `kyo-grpc-core`,
            `kyo-grpc-code-gen`,
            `kyo-grpc-e2e`
        )

lazy val `kyo-grpc-jvm` =
    `kyo-grpc`
        .jvm
        .aggregate(`kyo-grpc-protoc-gen`.componentProjects.map(p => p: ProjectReference) *)

lazy val `kyo-grpc-core` =
    crossProject(JVMPlatform, JSPlatform)
        .withoutSuffixFor(JVMPlatform)
        .crossType(CrossType.Full)
        .in(file("kyo-grpc") / "core")
        .dependsOn(`kyo-core`)
        .settings(`kyo-settings`)
        .settings(
            libraryDependencies += "org.scalamock" %% "scalamock" % "7.3.1" % Test
        )
        .jvmSettings(
            libraryDependencies ++= Seq(
                "com.thesamet.scalapb" %% "scalapb-runtime-grpc" % scalapb.compiler.Version.scalapbVersion,
                "io.grpc"               % "grpc-api"             % "1.72.0",
                // It is a little unusual to include this here but it greatly reduces the amount of generated code.
                "io.grpc" % "grpc-stub" % "1.72.0",
                "ch.qos.logback" % "logback-classic" % "1.5.18" % Test
            )
        ).jsSettings(
            `js-settings`,
            libraryDependencies ++= Seq( //
                "com.thesamet.scalapb.grpcweb" %%% "scalapb-grpcweb" % "0.7.0")
        )

lazy val `kyo-grpc-code-gen` =
    crossProject(JVMPlatform, JSPlatform)
        .withoutSuffixFor(JVMPlatform)
        .crossType(CrossType.Full)
        .in(file("kyo-grpc") / "code-gen")
        .enablePlugins(BuildInfoPlugin)
        .settings(
            `kyo-settings`,
            buildInfoKeys := Seq[BuildInfoKey](name, organization, version, scalaVersion, sbtVersion),
            buildInfoPackage := "kyo.grpc.compiler",
            crossScalaVersions := List(scala212Version, scala213Version, scala3Version),
            scalacOptions ++= scalacOptionToken(ScalacOptions.source3).value,
            libraryDependencies ++= Seq(
                "com.thesamet.scalapb"    %% "compilerplugin"          % scalapb.compiler.Version.scalapbVersion,
                "org.scala-lang.modules" %%% "scala-collection-compat" % "2.12.0",
                "org.typelevel"          %%% "paiges-core"             % "0.4.3"
            )
        ).jsSettings(
            `js-settings`
        )

lazy val `kyo-grpc-code-gen_2.12` =
    `kyo-grpc-code-gen`
        .jvm
        .settings(scalaVersion := scala212Version)

lazy val `kyo-grpc-code-genJS_2.12` =
    `kyo-grpc-code-gen`
        .js
        .settings(scalaVersion := scala212Version)

lazy val `kyo-grpc-protoc-gen` =
    protocGenProject("kyo-grpc-protoc-gen", `kyo-grpc-code-gen_2.12`)
        .settings(
            `kyo-settings`,
            scalaVersion       := scala212Version,
            crossScalaVersions := Seq(scala212Version),
            Compile / mainClass := Some("kyo.grpc.compiler.CodeGenerator")
        )
        .aggregateProjectSettings(
            scalaVersion       := scala212Version,
            crossScalaVersions := Seq(scala212Version)
        )

lazy val `kyo-grpc-e2e` =
    crossProject(JVMPlatform, JSPlatform)
        .withoutSuffixFor(JVMPlatform)
        .crossType(CrossType.Full)
        .in(file("kyo-grpc") / "e2e")
        .enablePlugins(LocalCodeGenPlugin)
        .dependsOn(`kyo-grpc-core`)
        .settings(
            `kyo-settings`,
            publish / skip := true,
            Compile / PB.protoSources += sharedSourceDir("main").value / "protobuf",
            Compile / PB.targets := Seq(
                scalapb.gen() -> (Compile / sourceManaged).value / "scalapb",
                genModule("kyo.grpc.compiler.CodeGenerator$") -> (Compile / sourceManaged).value / "scalapb"
            ),
            Compile / scalacOptions ++= scalacOptionToken(ScalacOptions.warnOption("conf:src=.*/src_managed/main/scalapb/kgrpc/.*:silent")).value
        ).jvmSettings(
            codeGenClasspath := (`kyo-grpc-code-gen_2.12` / Compile / fullClasspath).value,
            libraryDependencies ++= Seq(
                "io.grpc" % "grpc-netty-shaded" % "1.72.0",
                "ch.qos.logback" % "logback-classic" % "1.5.18" % Test
            )
        ).jsSettings(
            `js-settings`,
            codeGenClasspath := (`kyo-grpc-code-genJS_2.12` / Compile / fullClasspath).value,
            libraryDependencies += "com.thesamet.scalapb.grpcweb" %%% "scalapb-grpcweb" % "0.7.0"
        )

lazy val `kyo-combinators` =
    crossProject(JSPlatform, JVMPlatform, NativePlatform)
        .withoutSuffixFor(JVMPlatform)
        .crossType(CrossType.Full)
        .in(file("kyo-combinators"))
        .dependsOn(`kyo-core`)
        .settings(`kyo-settings`)
        .jsSettings(`js-settings`)
        .nativeSettings(`native-settings`)
        .jvmSettings(mimaCheck(false))

lazy val `kyo-playwright` =
    crossProject(JVMPlatform)
        .withoutSuffixFor(JVMPlatform)
        .crossType(CrossType.Full)
        .in(file("kyo-playwright"))
        .dependsOn(`kyo-core`)
        .settings(
            `kyo-settings`,
            libraryDependencies += "com.microsoft.playwright" % "playwright" % "1.52.0"
        )
        .jvmSettings(mimaCheck(false))

lazy val `kyo-examples` =
    crossProject(JVMPlatform)
        .withoutSuffixFor(JVMPlatform)
        .crossType(CrossType.Full)
        .in(file("kyo-examples"))
        .dependsOn(`kyo-tapir`)
        .dependsOn(`kyo-direct`)
        .dependsOn(`kyo-core`)
        .disablePlugins(MimaPlugin)
        .settings(
            `kyo-settings`,
            fork := true,
            javaOptions ++= Seq(
                "--add-opens=java.base/jdk.internal.misc=ALL-UNNAMED",
                "--add-opens=java.base/java.lang=ALL-UNNAMED",
                "--add-opens=java.base/java.nio=ALL-UNNAMED",
                "--add-opens=java.base/jdk.internal.misc=ALL-UNNAMED"
            ),
            Compile / doc / sources                              := Seq.empty,
            libraryDependencies += "com.softwaremill.sttp.tapir" %% "tapir-json-zio" % "1.11.25"
        )
        .jvmSettings(mimaCheck(false))

lazy val `kyo-bench` =
    crossProject(JVMPlatform)
        .withoutSuffixFor(JVMPlatform)
        .crossType(CrossType.Pure)
        .in(file("kyo-bench"))
        .enablePlugins(Fs2Grpc, JmhPlugin, LocalCodeGenPlugin)
        .dependsOn(
            `kyo-core`,
            `kyo-grpc-core`,
            `kyo-scheduler-cats`,
            `kyo-scheduler-zio`,
            `kyo-stm`,
            `kyo-sttp`
        )
        .disablePlugins(MimaPlugin)
        .settings(
            `kyo-settings`,
            publish / skip := true,
            Compile / PB.protoSources += baseDirectory.value.getParentFile / "src" / "main" / "protobuf",
            Compile / PB.targets := {
                val scalapbDir = (Compile / sourceManaged).value / "scalapb"
                // This includes the base scalapb.gen.
                val catsGen = Fs2GrpcPlugin.autoImport.scalapbCodeGenerators.value
                catsGen ++ Seq[Target](
                    scalapb.zio_grpc.ZioCodeGenerator             -> scalapbDir,
                    genModule("kyo.grpc.compiler.CodeGenerator$") -> scalapbDir
                )
            },
            codeGenClasspath          := (`kyo-grpc-code-gen_2.12` / Compile / fullClasspath).value,
            Compile / scalacOptions ++= scalacOptionToken(ScalacOptions.warnOption("conf:src=.*/src_managed/main/scalapb/kgrpc/.*:silent")).value,
            Test / testForkedParallel := true,
            // Forks each test suite individually
            Test / testGrouping := {
                val javaOptionsValue = javaOptions.value.toVector
                val envsVarsValue    = envVars.value
                (Test / definedTests).value map { test =>
                    Tests.Group(
                        name = test.name,
                        tests = Seq(test),
                        runPolicy = Tests.SubProcess(
                            ForkOptions(
                                javaHome = javaHome.value,
                                outputStrategy = outputStrategy.value,
                                bootJars = Vector.empty,
                                workingDirectory = Some(baseDirectory.value),
                                runJVMOptions = javaOptionsValue,
                                connectInput = connectInput.value,
                                envVars = envsVarsValue
                            )
                        )
                    )
                }
            },
<<<<<<< HEAD
            libraryDependencies += "dev.zio"              %% "izumi-reflect"        % "3.0.2",
            libraryDependencies += "org.typelevel"        %% "cats-effect"          % catsVersion,
            libraryDependencies += "org.typelevel"        %% "log4cats-core"        % "2.7.0",
            libraryDependencies += "org.typelevel"        %% "log4cats-slf4j"       % "2.7.0",
            libraryDependencies += "org.typelevel"        %% "cats-mtl"             % "1.5.0",
            libraryDependencies += "io.github.timwspence" %% "cats-stm"             % "0.13.5",
            libraryDependencies += "com.47deg"            %% "fetch"                % "3.1.2",
            libraryDependencies += "dev.zio"              %% "zio-logging"          % "2.5.0",
            libraryDependencies += "dev.zio"              %% "zio-logging-slf4j2"   % "2.5.0",
            libraryDependencies += "dev.zio"              %% "zio"                  % zioVersion,
            libraryDependencies += "dev.zio"              %% "zio-concurrent"       % zioVersion,
            libraryDependencies += "dev.zio"              %% "zio-query"            % "0.7.7",
            libraryDependencies += "dev.zio"              %% "zio-prelude"          % "1.0.0-RC39",
            libraryDependencies += "com.thesamet.scalapb" %% "scalapb-runtime-grpc" % scalapb.compiler.Version.scalapbVersion,
            libraryDependencies += "co.fs2"               %% "fs2-core"             % "3.12.0",
            libraryDependencies += "org.http4s"           %% "http4s-ember-client"  % "1.0.0-M44",
            libraryDependencies += "org.http4s"           %% "http4s-dsl"           % "1.0.0-M44",
            libraryDependencies += "dev.zio"              %% "zio-http"             % "3.2.0",
            libraryDependencies += "io.grpc"               % "grpc-netty-shaded"    % "1.72.0",
            libraryDependencies += "io.vertx"              % "vertx-core"           % "5.0.0.CR6",
            libraryDependencies += "io.vertx"              % "vertx-web"            % "5.0.0.CR6"
=======
            libraryDependencies += "dev.zio"              %% "izumi-reflect"       % "3.0.2",
            libraryDependencies += "org.typelevel"        %% "cats-effect"         % catsVersion,
            libraryDependencies += "org.typelevel"        %% "log4cats-core"       % "2.7.0",
            libraryDependencies += "org.typelevel"        %% "log4cats-slf4j"      % "2.7.0",
            libraryDependencies += "org.typelevel"        %% "cats-mtl"            % "1.5.0",
            libraryDependencies += "io.github.timwspence" %% "cats-stm"            % "0.13.5",
            libraryDependencies += "com.47deg"            %% "fetch"               % "3.1.2",
            libraryDependencies += "dev.zio"              %% "zio-logging"         % "2.5.0",
            libraryDependencies += "dev.zio"              %% "zio-logging-slf4j2"  % "2.5.0",
            libraryDependencies += "dev.zio"              %% "zio"                 % zioVersion,
            libraryDependencies += "dev.zio"              %% "zio-concurrent"      % zioVersion,
            libraryDependencies += "dev.zio"              %% "zio-query"           % "0.7.7",
            libraryDependencies += "dev.zio"              %% "zio-prelude"         % "1.0.0-RC40",
            libraryDependencies += "co.fs2"               %% "fs2-core"            % "3.12.0",
            libraryDependencies += "org.http4s"           %% "http4s-ember-client" % "1.0.0-M44",
            libraryDependencies += "org.http4s"           %% "http4s-dsl"          % "1.0.0-M44",
            libraryDependencies += "dev.zio"              %% "zio-http"            % "3.2.0",
            libraryDependencies += "io.vertx"              % "vertx-core"          % "5.0.0.CR8",
            libraryDependencies += "io.vertx"              % "vertx-web"           % "5.0.0.CR8"
>>>>>>> 934098b6
        )

lazy val rewriteReadmeFile = taskKey[Unit]("Rewrite README file")

addCommandAlias("checkReadme", ";readme/rewriteReadmeFile; readme/mdoc")

lazy val readme =
    crossProject(JVMPlatform)
        .withoutSuffixFor(JVMPlatform)
        .crossType(CrossType.Full)
        .in(file("target/readme"))
        .enablePlugins(MdocPlugin)
        .disablePlugins(ProtocPlugin)
        .settings(
            `kyo-settings`,
            mdocIn  := new File("./../../README-in.md"),
            mdocOut := new File("./../../README-out.md"),
            scalacOptions --= compilerOptionFailDiscard +: scalacOptionTokens(Set(ScalacOptions.warnNonUnitStatement)).value,
            rewriteReadmeFile := {
                val readmeFile       = new File("README.md")
                val targetReadmeFile = new File("target/README-in.md")
                val contents         = IO.read(readmeFile)
                val newContents      = contents.replaceAll("```scala\n", "```scala mdoc:reset\n")
                IO.write(targetReadmeFile, newContents)
            }
        )
        .dependsOn(
            `kyo-core`,
            `kyo-direct`,
            `kyo-cache`,
            `kyo-sttp`,
            `kyo-tapir`,
            `kyo-bench`,
            `kyo-zio`,
            `kyo-cats`,
            `kyo-caliban`,
            `kyo-combinators`
        )

lazy val `native-settings` = Seq(
    fork                                        := false,
    bspEnabled                                  := false,
    Test / testForkedParallel                   := false,
    libraryDependencies += "io.github.cquiroz" %%% "scala-java-time" % "2.6.0"
)

lazy val `js-settings` = Seq(
    Compile / doc / sources                     := Seq.empty,
    fork                                        := false,
    bspEnabled                                  := false,
    Test / parallelExecution                    := false,
    jsEnv                                       := new NodeJSEnv(NodeJSEnv.Config().withArgs(List("--max_old_space_size=5120"))),
    libraryDependencies += "io.github.cquiroz" %%% "scala-java-time" % "2.6.0"
)

def scalacOptionToken(proposedScalacOption: ScalacOption) =
    scalacOptionTokens(Set(proposedScalacOption))

def scalacOptionTokens(proposedScalacOptions: Set[ScalacOption]) = Def.setting {
    val version = ScalaVersion.fromString(scalaVersion.value).right.get
    ScalacOptions.tokensForVersion(version, proposedScalacOptions)
}

def mimaCheck(failOnProblem: Boolean) =
    Seq(
        mimaPreviousArtifacts ++= previousStableVersion.value.map(organization.value %% name.value % _).toSet,
        mimaBinaryIssueFilters ++= Seq(),
        mimaFailOnProblem := failOnProblem
    )

def sharedSourceDir(conf: String) = Def.setting {
    CrossType.Full.sharedSrcDir(baseDirectory.value, conf).get.getParentFile
}<|MERGE_RESOLUTION|>--- conflicted
+++ resolved
@@ -64,13 +64,6 @@
     ThisBuild / versionScheme               := Some("early-semver"),
     libraryDependencies += "org.scalatest" %%% "scalatest" % scalaTestVersion % Test,
     Test / javaOptions += "--add-opens=java.base/java.lang=ALL-UNNAMED",
-<<<<<<< HEAD
-//    Test / forkOptions := (Test / forkOptions).value
-//        .withOutputStrategy(
-//            OutputStrategy.CustomOutput(java.io.OutputStream.nullOutputStream)
-//        )
-=======
->>>>>>> 934098b6
 )
 
 Global / onLoad := {
@@ -788,7 +781,6 @@
                     )
                 }
             },
-<<<<<<< HEAD
             libraryDependencies += "dev.zio"              %% "izumi-reflect"        % "3.0.2",
             libraryDependencies += "org.typelevel"        %% "cats-effect"          % catsVersion,
             libraryDependencies += "org.typelevel"        %% "log4cats-core"        % "2.7.0",
@@ -801,36 +793,15 @@
             libraryDependencies += "dev.zio"              %% "zio"                  % zioVersion,
             libraryDependencies += "dev.zio"              %% "zio-concurrent"       % zioVersion,
             libraryDependencies += "dev.zio"              %% "zio-query"            % "0.7.7",
-            libraryDependencies += "dev.zio"              %% "zio-prelude"          % "1.0.0-RC39",
+            libraryDependencies += "dev.zio"              %% "zio-prelude"          % "1.0.0-RC40",
             libraryDependencies += "com.thesamet.scalapb" %% "scalapb-runtime-grpc" % scalapb.compiler.Version.scalapbVersion,
             libraryDependencies += "co.fs2"               %% "fs2-core"             % "3.12.0",
             libraryDependencies += "org.http4s"           %% "http4s-ember-client"  % "1.0.0-M44",
             libraryDependencies += "org.http4s"           %% "http4s-dsl"           % "1.0.0-M44",
             libraryDependencies += "dev.zio"              %% "zio-http"             % "3.2.0",
             libraryDependencies += "io.grpc"               % "grpc-netty-shaded"    % "1.72.0",
-            libraryDependencies += "io.vertx"              % "vertx-core"           % "5.0.0.CR6",
-            libraryDependencies += "io.vertx"              % "vertx-web"            % "5.0.0.CR6"
-=======
-            libraryDependencies += "dev.zio"              %% "izumi-reflect"       % "3.0.2",
-            libraryDependencies += "org.typelevel"        %% "cats-effect"         % catsVersion,
-            libraryDependencies += "org.typelevel"        %% "log4cats-core"       % "2.7.0",
-            libraryDependencies += "org.typelevel"        %% "log4cats-slf4j"      % "2.7.0",
-            libraryDependencies += "org.typelevel"        %% "cats-mtl"            % "1.5.0",
-            libraryDependencies += "io.github.timwspence" %% "cats-stm"            % "0.13.5",
-            libraryDependencies += "com.47deg"            %% "fetch"               % "3.1.2",
-            libraryDependencies += "dev.zio"              %% "zio-logging"         % "2.5.0",
-            libraryDependencies += "dev.zio"              %% "zio-logging-slf4j2"  % "2.5.0",
-            libraryDependencies += "dev.zio"              %% "zio"                 % zioVersion,
-            libraryDependencies += "dev.zio"              %% "zio-concurrent"      % zioVersion,
-            libraryDependencies += "dev.zio"              %% "zio-query"           % "0.7.7",
-            libraryDependencies += "dev.zio"              %% "zio-prelude"         % "1.0.0-RC40",
-            libraryDependencies += "co.fs2"               %% "fs2-core"            % "3.12.0",
-            libraryDependencies += "org.http4s"           %% "http4s-ember-client" % "1.0.0-M44",
-            libraryDependencies += "org.http4s"           %% "http4s-dsl"          % "1.0.0-M44",
-            libraryDependencies += "dev.zio"              %% "zio-http"            % "3.2.0",
-            libraryDependencies += "io.vertx"              % "vertx-core"          % "5.0.0.CR8",
-            libraryDependencies += "io.vertx"              % "vertx-web"           % "5.0.0.CR8"
->>>>>>> 934098b6
+            libraryDependencies += "io.vertx"              % "vertx-core"           % "5.0.0.CR8",
+            libraryDependencies += "io.vertx"              % "vertx-web"            % "5.0.0.CR8"
         )
 
 lazy val rewriteReadmeFile = taskKey[Unit]("Rewrite README file")
