package kyo.interop.flow

import kyo.*
import kyo.Result.Failure
import kyo.Result.Panic
import kyo.Result.Success
import kyo.interop.flow.StreamSubscriber.EmitStrategy
import kyo.interop.flow.StreamSubscription.StreamCanceled
import kyo.interop.flow.StreamSubscription.StreamComplete
import kyo.kernel.ArrowEffect

abstract private class PublisherToSubscriberTest extends Test:
    import PublisherToSubscriberTest.*

    protected def streamSubscriber: StreamSubscriber[Int] < Sync

    "should have the same output as input" in runJVM {
        val stream = Stream.range(0, MaxStreamLength, 1, BufferSize)
        for
            publisher  <- stream.toPublisher
            subscriber <- streamSubscriber
            _ = publisher.subscribe(subscriber)
            subscriberStream <- subscriber.stream
            (isSame, _) <- subscriberStream
                .fold(true -> 0) { case ((acc, expected), cur) =>
                    (acc && (expected == cur)) -> (expected + 1)
                }
        yield assert(isSame)
        end for
    }

    "should propagate errors downstream" in runJVM {
        pending
        val inputStream: Stream[Int, Sync] = Stream
            .range(0, 10, 1, 1)
            .map { int =>
                if int < 5 then
                    Sync.defer(int)
                else
                    Abort.panic(TestError)
            }

        for
            publisher  <- inputStream.toPublisher
            subscriber <- streamSubscriber
            _ = publisher.subscribe(subscriber)
            subscriberStream <- subscriber.stream
            result           <- Abort.run[Throwable](subscriberStream.discard)
        yield assert(result == Panic(TestError))
        end for
    }

    "single publisher & multiple subscribers" - {
        "contention" in runJVM {
            def emit(counter: AtomicInt): Unit < (Emit[Chunk[Int]] & Sync) =
                counter.getAndIncrement.map: value =>
                    if value >= MaxStreamLength then ()
                    else
                        Emit.valueWith(Chunk(value))(emit(counter))
                    end if
            end emit

            def checkStrictIncrease(chunk: Chunk[Int]): Boolean =
                val (isStrictIncrease, _) = chunk.foldLeft(true -> -1) { case ((accRes, last), cur) => (accRes && (last < cur)) -> cur }
                isStrictIncrease
            end checkStrictIncrease

            for
                counter <- AtomicInt.init(0)
                inputStream = Stream(Emit.valueWith(Chunk.empty)(emit(counter)))
                publisher   <- inputStream.toPublisher
                subscriber1 <- streamSubscriber
                subStream1  <- subscriber1.stream
                subscriber2 <- streamSubscriber
                subStream2  <- subscriber2.stream
                subscriber3 <- streamSubscriber
                subStream3  <- subscriber3.stream
                subscriber4 <- streamSubscriber
                subStream4  <- subscriber4.stream
                _ = publisher.subscribe(subscriber1)
                _ = publisher.subscribe(subscriber2)
                _ = publisher.subscribe(subscriber3)
                _ = publisher.subscribe(subscriber4)
                values <- Async.collectAll[Nothing, Chunk[Int], Any](List(
                    subStream1.run,
                    subStream2.run,
                    subStream3.run,
                    subStream4.run
                ))
            yield
                assert(values.size == 4)
                assert(values(0).size + values(1).size + values(2).size + values(3).size == MaxStreamLength)
                assert(checkStrictIncrease(values(0)))
                assert(checkStrictIncrease(values(1)))
                assert(checkStrictIncrease(values(2)))
                assert(checkStrictIncrease(values(3)))
                val actualSum   = values(0).sum + values(1).sum + values(2).sum + values(3).sum
                val expectedSum = (MaxStreamLength >> 1) * (MaxStreamLength - 1)
                assert(actualSum == expectedSum)
            end for
        }

        "one subscriber's failure does not affect others." in runJVM {
            def emit(counter: AtomicInt): Unit < (Emit[Chunk[Int]] & Sync) =
                counter.getAndIncrement.map: value =>
                    if value >= MaxStreamLength then
                        Sync.defer(())
                    else
                        Emit.valueWith(Chunk(value))(emit(counter))
                    end if
            end emit

            def checkStrictIncrease(chunk: Chunk[Int]): Boolean =
                val (isStrictIncrease, _) = chunk.foldLeft(true -> -1) { case ((accRes, last), cur) => (accRes && (last < cur)) -> cur }
                isStrictIncrease
            end checkStrictIncrease

            inline def modify(stream: Stream[Int, Async], inline shouldFail: Boolean) =
                inline shouldFail match
                    case true  => Stream(Abort.panic(TestError).andThen(stream.emit)).run
                    case false => stream.run
            end modify

            for
                counter <- AtomicInt.init(0)
                inputStream = Stream(Emit.valueWith(Chunk.empty)(emit(counter)))
                publisher   <- inputStream.toPublisher
                subscriber1 <- streamSubscriber
                subStream1  <- subscriber1.stream
                subscriber2 <- streamSubscriber
                subStream2  <- subscriber2.stream
                subscriber3 <- streamSubscriber
                subStream3  <- subscriber3.stream
                subscriber4 <- streamSubscriber
                subStream4  <- subscriber4.stream
                _ = publisher.subscribe(subscriber1)
                _ = publisher.subscribe(subscriber2)
                _ = publisher.subscribe(subscriber3)
                _ = publisher.subscribe(subscriber4)
                fiber1 <- Fiber.initUnscoped(modify(subStream1, shouldFail = false))
                fiber2 <- Fiber.initUnscoped(modify(subStream2, shouldFail = true))
                fiber3 <- Fiber.initUnscoped(modify(subStream3, shouldFail = false))
                fiber4 <- Fiber.initUnscoped(modify(subStream4, shouldFail = true))
                value1 <- fiber1.get
                value2 <- fiber2.getResult
                value3 <- fiber3.get
                value4 <- fiber4.getResult
            yield
                assert(checkStrictIncrease(value1))
                assert(value2 == Result.Panic(TestError))
                assert(checkStrictIncrease(value3))
                assert(value4 == Result.Panic(TestError))
                assert(value1.size + value3.size == MaxStreamLength)
                val actualSum   = value1.sum + value3.sum
                val expectedSum = (MaxStreamLength >> 1) * (MaxStreamLength - 1)
                assert(actualSum == expectedSum)
            end for
        }

        "publisher's interuption should end all subscribed parties" in runJVM {
            def emit(counter: AtomicInt): Unit < (Emit[Chunk[Int]] & Sync) =
                counter.getAndIncrement.map: value =>
                    if value >= MaxStreamLength then
                        Sync.defer(())
                    else
                        Emit.valueWith(Chunk(value))(emit(counter))
                    end if
            end emit

            for
                counter     <- AtomicInt.init(0)
                publisher   <- Stream(Emit.valueWith(Chunk.empty)(emit(counter))).toPublisher
                subscriber1 <- streamSubscriber
                subStream1  <- subscriber1.stream
                subscriber2 <- streamSubscriber
                subStream2  <- subscriber2.stream
                subscriber3 <- streamSubscriber
                subStream3  <- subscriber3.stream
                subscriber4 <- streamSubscriber
                subStream4  <- subscriber4.stream
                latch       <- Latch.init(4)
                fiber1      <- Fiber.initUnscoped(latch.release.andThen(subStream1.run.unit))
                fiber2      <- Fiber.initUnscoped(latch.release.andThen(subStream2.run.unit))
                fiber3      <- Fiber.initUnscoped(latch.release.andThen(subStream3.run.unit))
                fiber4      <- Fiber.initUnscoped(latch.release.andThen(subStream4.run.unit))
                latchPub    <- Latch.init(1)
<<<<<<< HEAD
                publisherFiber <- Fiber.init(latch.await.andThen(Scope.run(
=======
                publisherFiber <- Fiber.initUnscoped(latch.await.andThen(Scope.run(
>>>>>>> 18e97563
                    Stream(Emit.valueWith(Chunk.empty)(emit(counter)))
                        .toPublisher
                        .map { publisher =>
                            publisher.subscribe(subscriber1)
                            publisher.subscribe(subscriber2)
                            publisher.subscribe(subscriber3)
                            publisher.subscribe(subscriber4)
                        }
                        .andThen(latchPub.release).andThen(Async.never)
                )))
                _ <- latchPub.await
                _ <- publisherFiber.interrupt.unit
                _ <- fiber1.getResult
                _ <- fiber2.getResult
                _ <- fiber3.getResult
                _ <- fiber4.getResult
            yield assert(true)
            end for
        }

        "when complete, associated subscription should be canceled" in runJVM {
            val stream: Stream[Int, Any] =
                Stream(
                    Loop(0)(cur => Emit.valueWith(Chunk(cur))(Loop.continue(cur + 1)))
                )
            for
                promise    <- Fiber.Promise.init[Unit, Abort[Throwable]]
                subscriber <- streamSubscriber
                subscription <- Sync.Unsafe {
                    StreamSubscription.Unsafe.subscribe(
                        stream,
                        subscriber
                    ): fiber =>
                        discard(Sync.Unsafe.evalOrThrow(fiber.map(_.onComplete { result =>
                            result match
                                case Failure(StreamCanceled) => promise.completeDiscard(Success(()))
                                case _                       => promise.completeDiscard(Failure(TestError))
                        })))
                }
                _      <- Scope.run(subscriber.stream.map(_.take(10).discard))
                result <- promise.getResult
            yield assert(result == Success(()))
            end for
        }
    }
end PublisherToSubscriberTest

object PublisherToSubscriberTest:
    type TestError = TestError.type
    object TestError extends Exception("BOOM")
    private[flow] val BufferSize      = 1 << 4
    private[flow] val MaxStreamLength = 1 << 10
end PublisherToSubscriberTest

final class PublisherToEagerSubscriberTest extends PublisherToSubscriberTest:
    override protected def streamSubscriber: StreamSubscriber[Int] < Sync =
        StreamSubscriber[Int](PublisherToSubscriberTest.BufferSize, EmitStrategy.Eager)
end PublisherToEagerSubscriberTest

final class PublisherToBufferSubscriberTest extends PublisherToSubscriberTest:
    override protected def streamSubscriber: StreamSubscriber[Int] < Sync =
        StreamSubscriber[Int](PublisherToSubscriberTest.BufferSize, EmitStrategy.Buffer)
end PublisherToBufferSubscriberTest<|MERGE_RESOLUTION|>--- conflicted
+++ resolved
@@ -184,11 +184,7 @@
                 fiber3      <- Fiber.initUnscoped(latch.release.andThen(subStream3.run.unit))
                 fiber4      <- Fiber.initUnscoped(latch.release.andThen(subStream4.run.unit))
                 latchPub    <- Latch.init(1)
-<<<<<<< HEAD
-                publisherFiber <- Fiber.init(latch.await.andThen(Scope.run(
-=======
                 publisherFiber <- Fiber.initUnscoped(latch.await.andThen(Scope.run(
->>>>>>> 18e97563
                     Stream(Emit.valueWith(Chunk.empty)(emit(counter)))
                         .toPublisher
                         .map { publisher =>
