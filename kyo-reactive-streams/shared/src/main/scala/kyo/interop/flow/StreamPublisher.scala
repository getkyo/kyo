package kyo.interop.flow

import java.util.concurrent.Flow.*
import kyo.*
import kyo.interop.flow.StreamSubscription.StreamCanceled
import kyo.interop.flow.StreamSubscription.StreamComplete
import scala.annotation.nowarn

abstract private[kyo] class StreamPublisher[V, S](
    stream: Stream[V, S & IO]
)(using Isolate.Contextual[S, IO]) extends Publisher[V]:

    protected def bind(subscriber: Subscriber[? >: V]): Unit

    override def subscribe(subscriber: Subscriber[? >: V]): Unit =
        if isNull(subscriber) then
            throw new NullPointerException("Subscriber must not be null.")
        else
            bind(subscriber)
    end subscribe

    private[StreamPublisher] def getSubscription(subscriber: Subscriber[? >: V])(using Frame): StreamSubscription[V, S] < IO =
        IO.Unsafe(new StreamSubscription[V, S](stream, subscriber))
    end getSubscription

end StreamPublisher

object StreamPublisher:

    def apply[V, S](
        using Isolate.Contextual[S, IO]
    )(
        stream: Stream[V, S & IO],
        capacity: Int = Int.MaxValue
    )(
        using
        Frame,
        Tag[Emit[Chunk[V]]],
        Tag[Poll[Chunk[V]]]
    ): StreamPublisher[V, S] < (Resource & IO & S) =
        def discardSubscriber(subscriber: Subscriber[? >: V]): Unit =
            subscriber.onSubscribe(new Subscription:
                override def request(n: Long): Unit = ()
                override def cancel(): Unit         = ())
            subscriber.onComplete()
        end discardSubscriber

        def consumeChannel(
            publisher: StreamPublisher[V, S],
            channel: Channel[Subscriber[? >: V]],
            supervisor: Fiber.Promise[Nothing, Unit]
        ): Unit < (Async & S) =
            Abort.recover[Closed](_ => supervisor.interrupt.unit)(
                channel.stream().foreach: subscriber =>
                    for
                        subscription <- publisher.getSubscription(subscriber)
                        fiber        <- subscription.subscribe.andThen(subscription.consume)
                        _            <- supervisor.onInterrupt(_ => fiber.interrupt(Result.Panic(Interrupt())))
                    yield ()
            )

        for
            channel <-
                Resource.acquireRelease(Channel.init[Subscriber[? >: V]](capacity))(
                    _.close.map(_.foreach(_.foreach(discardSubscriber(_))))
                )
            publisher <- IO.Unsafe {
                new StreamPublisher[V, S](stream):
                    override protected def bind(
                        subscriber: Subscriber[? >: V]
                    ): Unit =
                        channel.unsafe.offer(subscriber) match
                            case Result.Success(true) => ()
                            case _                    => discardSubscriber(subscriber)
            }
<<<<<<< HEAD
            supervisor <- Resource.acquireRelease(Fiber.Promise.init[Nothing, Unit])(_.interrupt.unit)
            _          <- Resource.acquireRelease(Async.run(consumeChannel(publisher, channel, supervisor)))(_.interrupt.unit)
=======
            supervisor <- Resource.acquireRelease(Fiber.Promise.init[Nothing, Unit])(_.interrupt)
            _          <- Resource.acquireRelease(Async._run(consumeChannel(publisher, channel, supervisor)))(_.interrupt)
>>>>>>> 6303ede8
        yield publisher
        end for
    end apply

    object Unsafe:
        @nowarn("msg=anonymous")
        def apply[V, S](
            using Isolate.Contextual[S, IO]
        )(
            stream: Stream[V, S & IO],
            subscribeCallback: (Fiber[StreamCanceled, StreamComplete] < (IO & S)) => Unit
        )(
            using
            AllowUnsafe,
            Frame,
            Tag[Emit[Chunk[V]]],
            Tag[Poll[Chunk[V]]]
        ): StreamPublisher[V, S] =
            new StreamPublisher[V, S](stream):
                override protected def bind(
                    subscriber: Subscriber[? >: V]
                ): Unit =
                    discard(StreamSubscription.Unsafe.subscribe(
                        stream,
                        subscriber
                    )(
                        subscribeCallback
                    ))
    end Unsafe
end StreamPublisher<|MERGE_RESOLUTION|>--- conflicted
+++ resolved
@@ -73,13 +73,8 @@
                             case Result.Success(true) => ()
                             case _                    => discardSubscriber(subscriber)
             }
-<<<<<<< HEAD
-            supervisor <- Resource.acquireRelease(Fiber.Promise.init[Nothing, Unit])(_.interrupt.unit)
-            _          <- Resource.acquireRelease(Async.run(consumeChannel(publisher, channel, supervisor)))(_.interrupt.unit)
-=======
             supervisor <- Resource.acquireRelease(Fiber.Promise.init[Nothing, Unit])(_.interrupt)
-            _          <- Resource.acquireRelease(Async._run(consumeChannel(publisher, channel, supervisor)))(_.interrupt)
->>>>>>> 6303ede8
+            _          <- Resource.acquireRelease(Async.run(consumeChannel(publisher, channel, supervisor)))(_.interrupt)
         yield publisher
         end for
     end apply
