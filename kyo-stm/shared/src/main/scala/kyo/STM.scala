--- conflicted
+++ resolved
@@ -67,19 +67,9 @@
       * @return
       *   The result of the computation if successful
       */
-<<<<<<< HEAD
-    def run[E, A, S](
-        using Isolate.Stateful[S, Async & Abort[E | FailedTransaction]]
-    )(v: A < (STM & Abort[E] & Async & S))(using
-        Frame,
-        ConcreteTag[E | FailedTransaction],
-        Tag[Abort[E | FailedTransaction]]
-    ): A < (S & Async & Abort[E | FailedTransaction]) =
-=======
     def run[E: ConcreteTag, A, S](
         using Isolate[S, Async & Abort[E | FailedTransaction], S]
     )(v: A < (STM & Abort[E] & Async & S))(using frame: Frame): A < (S & Async & Abort[E | FailedTransaction]) =
->>>>>>> a287ac73
         run(defaultRetrySchedule)(v)
 
     /** Executes a transactional computation with state isolation and the a custom retry schedule.
@@ -91,13 +81,8 @@
       * @return
       *   The result of the computation if successful
       */
-<<<<<<< HEAD
-    def run[E, A, S](
-        using isolate: Isolate.Stateful[S, Async & Abort[E | FailedTransaction]]
-=======
     def run[E: ConcreteTag, A, S](
         using isolate: Isolate[S, Async & Abort[E | FailedTransaction], S]
->>>>>>> a287ac73
     )(retrySchedule: Schedule)(v: A < (STM & Abort[E] & Async & S))(
         using
         Frame,
