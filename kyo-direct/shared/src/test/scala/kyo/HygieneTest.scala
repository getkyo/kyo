--- conflicted
+++ resolved
@@ -227,7 +227,6 @@
         )
     }
 
-<<<<<<< HEAD
     "nested var" in {
         typeCheckFailure("""defer {{var x = 1; IO(x)}.now}""")("`var` declarations are not allowed inside a `defer` block.")
     }
@@ -255,7 +254,6 @@
         )("Effectful computations must explicitly use either .now or .later in a defer block.")
     }
 
-=======
     "defer drop" in {
         typeCheckFailure(
             """
@@ -265,5 +263,4 @@
                """.stripMargin
         )("Cannot lift `Unit < kyo.Abort[scala.Predef.String]` to the expected type (`Unit < ?`).")
     }
->>>>>>> c7a56aa7
 end HygieneTest