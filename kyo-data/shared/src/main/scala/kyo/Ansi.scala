package kyo

import scala.util.control.NonFatal

/** Provides ANSI color and formatting utilities for strings.
  */
object Ansi:

    extension (str: String)
        /** Applies black color to the string. */
        def black: String = s"\u001b[30m$str\u001b[0m"

        /** Applies red color to the string. */
        def red: String = s"\u001b[31m$str\u001b[0m"

        /** Applies green color to the string. */
        def green: String = s"\u001b[32m$str\u001b[0m"

        /** Applies yellow color to the string. */
        def yellow: String = s"\u001b[33m$str\u001b[0m"

        /** Applies blue color to the string. */
        def blue: String = s"\u001b[34m$str\u001b[0m"

        /** Applies magenta color to the string. */
        def magenta: String = s"\u001b[35m$str\u001b[0m"

        /** Applies cyan color to the string. */
        def cyan: String = s"\u001b[36m$str\u001b[0m"

        /** Applies white color to the string. */
        def white: String = s"\u001b[37m$str\u001b[0m"

        /** Applies grey color to the string. */
        def grey: String = s"\u001b[90m$str\u001b[0m"

        /** Applies bold formatting to the string. */
        def bold: String = s"\u001b[1m$str\u001b[0m"

        /** Applies dim formatting to the string. */
        def dim: String = s"\u001b[2m$str\u001b[0m"

        /** Applies italic formatting to the string. */
        def italic: String = s"\u001b[3m$str\u001b[0m"

        /** Applies underline formatting to the string. */
        def underline: String = s"\u001b[4m$str\u001b[0m"

        /** Removes all ANSI escape sequences from the string. */
        def stripAnsi: String = str.replaceAll("\u001b\\[[0-9;]*[a-zA-Z]", "")
    end extension

    object highlight:

        /** Applies syntax highlighting to a code snippet with optional header and trailer.
          *
          * @param header
          *   The header text to be displayed before the code (optional).
          * @param code
          *   The main code snippet to be highlighted.
          * @param trailer
          *   The trailer text to be displayed after the code (optional).
          * @param startLine
          *   The starting line number for the code snippet (default is 1).
          * @return
          *   A string with the highlighted code, including line numbers and formatting.
          */
        def apply(header: String, code: String, trailer: String, startLine: Int = 1): String =
            try
<<<<<<< HEAD
                val separatorLine = "─".repeat(30).dim
                val headerLines   = if header.nonEmpty then Array(separatorLine) ++ header.split("\n") else Array.empty[String]
                val codeLines     = code.split("\n").dropWhile(_.trim.isEmpty).reverse.dropWhile(_.trim.isEmpty).reverse
                val trailerLines  = if trailer.nonEmpty then trailer.split("\n") ++ Array(separatorLine) else Array.empty[String]
=======
                val headerLines  = if header.nonEmpty then header.split("\n") else Array.empty[String]
                val codeLines    = code.split("\n").dropWhile(_.isBlank).reverse.dropWhile(_.isBlank).reverse
                val trailerLines = if trailer.nonEmpty then trailer.split("\n") else Array.empty[String]
>>>>>>> 26e1e13b

                val toDrop          = codeLines.filter(_.trim.nonEmpty).map(_.takeWhile(_ == ' ').length).minOption.getOrElse(0)
                val lineNumberWidth = (startLine + codeLines.length).toString.length
                val separator       = "│".dim
                val allLines        = headerLines ++ Array(separatorLine) ++ codeLines ++ Array(separatorLine) ++ trailerLines

                val processedLines = allLines.zipWithIndex.map { case (line, index) =>
                    val isHeader  = index <= headerLines.length
                    val isTrailer = index > (headerLines.length + codeLines.length)
                    val lineNumber =
                        if isHeader || isTrailer then
                            " ".repeat(lineNumberWidth)
                        else
                            (startLine + index - headerLines.length).toString.padTo(lineNumberWidth, ' ')

                    val highlightedLine =
                        if isHeader || isTrailer then
                            line.green
                        else
                            highlightLine(line.drop(toDrop))

                    s"${lineNumber.dim} $separator $highlightedLine"
                }

                processedLines.mkString("\n")
            catch
                case ex if NonFatal(ex) =>
                    (header :: code :: trailer :: Nil).mkString("\n")
        end apply

        /** Applies syntax highlighting to a code snippet without header or trailer.
          *
          * @param code
          *   The code snippet to be highlighted.
          * @return
          *   A string with the highlighted code, including line numbers and formatting.
          */
        def apply(code: String): String = apply("", code, "", 1)

        private def highlightLine(line: String): String =
            if line.trim.startsWith("//") then
                line.green // Make entire line green for single-line comments
            else
                line.split(" ").map { token =>
                    if keywords.contains(token) then token.yellow
                    else if token.matches("\".*\"") then token.green
                    else if token.matches("/\\*.*\\*/") then token.green // Inline multi-line comments
                    else if token.matches("[0-9]+") then token.cyan
                    else token
                }.mkString(" ")
        end highlightLine

        private val keywords = Set(
            "abstract",
            "case",
            "catch",
            "class",
            "def",
            "do",
            "else",
            "enum",
            "export",
            "extends",
            "final",
            "finally",
            "for",
            "given",
            "if",
            "implicit",
            "import",
            "lazy",
            "match",
            "new",
            "object",
            "override",
            "package",
            "private",
            "protected",
            "return",
            "sealed",
            "super",
            "throw",
            "trait",
            "try",
            "type",
            "val",
            "var",
            "while",
            "with",
            "yield"
        )
    end highlight
end Ansi<|MERGE_RESOLUTION|>--- conflicted
+++ resolved
@@ -67,16 +67,10 @@
           */
         def apply(header: String, code: String, trailer: String, startLine: Int = 1): String =
             try
-<<<<<<< HEAD
                 val separatorLine = "─".repeat(30).dim
                 val headerLines   = if header.nonEmpty then Array(separatorLine) ++ header.split("\n") else Array.empty[String]
-                val codeLines     = code.split("\n").dropWhile(_.trim.isEmpty).reverse.dropWhile(_.trim.isEmpty).reverse
+                val codeLines     = code.split("\n").dropWhile(_.isBlank).reverse.dropWhile(_.isBlank).reverse
                 val trailerLines  = if trailer.nonEmpty then trailer.split("\n") ++ Array(separatorLine) else Array.empty[String]
-=======
-                val headerLines  = if header.nonEmpty then header.split("\n") else Array.empty[String]
-                val codeLines    = code.split("\n").dropWhile(_.isBlank).reverse.dropWhile(_.isBlank).reverse
-                val trailerLines = if trailer.nonEmpty then trailer.split("\n") else Array.empty[String]
->>>>>>> 26e1e13b
 
                 val toDrop          = codeLines.filter(_.trim.nonEmpty).map(_.takeWhile(_ == ' ').length).minOption.getOrElse(0)
                 val lineNumberWidth = (startLine + codeLines.length).toString.length
