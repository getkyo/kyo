--- conflicted
+++ resolved
@@ -165,13 +165,8 @@
         def max(that: Duration): Duration = Math.max(self.toLong, that.toLong)
         def min(that: Duration): Duration = Math.min(self.toLong, that.toLong)
 
-<<<<<<< HEAD
-        inline def to(unit: Units): Long =
-            Math.max(Math.round(self.toLong / unit.factor), Duration.Zero.toLong)
-=======
         def to(unit: Units): Long =
             Math.max(Math.round(self.toLong / unit.factor), Duration.Zero)
->>>>>>> 17e56466
 
         def to(timeUnit: TimeUnit): Long =
             to(Units.fromJava(timeUnit))
