package kyo

import Result.*
import scala.annotation.implicitNotFound
import scala.annotation.targetName
import scala.util.Try
import scala.util.control.NonFatal

/** A type representing computations that can succeed, fail with an expected error, or fail with an unexpected exception. Result combines
  * the features of `Either` (for expected errors) and `Try` (for unexpected exceptions) into a single type that can handle both cases while
  * maintaining type safety.
  *
  * Result has the following possible states:
  *   - `Success[A]`: Contains a successful value of type `A`
  *   - `Error[E]`: Base type for both Failure and Panic
  *     - `Failure[E]`: Represents expected errors of type `E`
  *     - `Panic`: Represents unexpected runtime exceptions
  *
  * Result provides several groups of operations:
  *   - Fold operations (`foldError`, `foldFailureOrThrow`, `foldAll`) for matching on the different states
  *   - Map operations (`map`, `mapError`, `mapFailure`, `mapPanic`) for transforming specific states
  *   - FlatMap operations (`flatMap`, `flatMapError`, `flatMapFailure`, `flatMapPanic`) for sequencing computations and handling errors
  *   - Query operations (`isSuccess`, `isError`, `isFailure`, `isPanic`, `contains`, `exists`, `forall`)
  *   - Conversion operations (`toEither`, `toMaybe`, `toTry`)
  *
  * The implementation supports handling specific error types through `SafeClassTag`, allowing precise error handling for union types. This
  * enables handling specific failures while maintaining other error types in the result:
  *
  * {{{
  * result.flatMapError[NetworkError] { e =>  // Handles only NetworkError
  *   Result.succeed(fallbackValue)
  * } // Other error types remain unchanged
  * }}}
  *
  * Result uses an unboxed representation through Scala 3's opaque types, allowing the successful value to be stored directly without
  * additional allocation. This optimization is particularly important for high-performance code paths where the success case is the most
  * common outcome. Additionally, methods are marked as `inline` where function dispatch would introduce overhead, ensuring that operations
  * like `map` and `flatMap` are optimized at compile-time and avoid allocations.
  *
  * @tparam E
  *   The type of expected errors that can occur
  * @tparam A
  *   The type of the successful value
  */
opaque type Result[+E, +A] >: (Success[A] | Error[E]) = Success[A] | Error[E]

<<<<<<< HEAD
trait LowPriorityImplicits:
    inline given [E, A: Flat]: Flat[Result[E, A]] = Flat.unsafe.bypass

end LowPriorityImplicits

/** Companion object for Result type */
object Result extends LowPriorityImplicits:
    import internal.*

    type Partial[+E, +A] = Success[A] | Fail[E]

    inline given [E, A](using inline ce: CanEqual[A, A]): CanEqual[Result[E, A], Result[E, A]] = CanEqual.derived
    inline given [E, A]: CanEqual[Result[E, A], Panic]                                         = CanEqual.derived

    inline given [A: Flat]: Flat[Success[A]] = Flat.unsafe.bypass

    given [E, A, ResultEA <: Result[E, A]](using re: Render[E], ra: Render[A]): Render[ResultEA] with
        def asText(value: ResultEA): String = value match
            case Success(a) => s"Success(${ra.asText(a.asInstanceOf[A])})"
            case f: Fail[?] => s"Fail(${re.asText(f.error.asInstanceOf[E])})"
            case other      => other.toString()
    end given
=======
object Result:

    import internal.*
>>>>>>> 67ea0d16

    /** Creates a Result from an expression that might throw an exception.
      *
      * @param expr
      *   The expression to evaluate
      * @return
      *   A Result containing either the successful value or a Panic with the caught exception
      */
    inline def apply[A](inline expr: => A): Result[Nothing, A] =
        try
            Success(expr)
        catch
            case ex =>
                Panic(ex)

    /** Creates a successful Result.
      *
      * @param value
      *   The successful value
      * @return
      *   A successful Result
      */
    def succeed[E, A](value: A): Result[E, A] = Success(value)

    /** Creates a failed Result.
      *
      * @param error
      *   The error value
      * @return
      *   A failed Result
      */
    def fail[E, A](error: E): Result[E, A] = Failure(error)

    /** Creates a Result representing a panic situation.
      *
      * @param exception
      *   The exception causing the panic
      * @return
      *   A Result in a panic state
      */
    def panic[E, A](exception: Throwable): Result[E, A] = Panic(exception)

    private val _unit   = Success(())
    private val _absent = Failure(Absent)

    /** Returns a successful Result containing unit.
      *
      * @return
      *   A successful Result containing unit
      */
    def unit[E]: Result[E, Unit] = _unit

    /** Returns a failed Result with an Absent failure.
      *
      * @return
      *   A failed Result with an Absent failure
      */
    def absent[A]: Result[Absent, A] = _absent

    /** Converts an Either to a Result.
      *
      * @param either
      *   The Either to convert
      * @return
      *   A Result equivalent to the input Either
      */
    def fromEither[E, A](either: Either[E, A]): Result[E, A] =
        either.fold(fail, succeed)

    /** Converts a Try to a Result.
      *
      * @param t
      *   The Try to convert
      * @return
      *   A Result equivalent to the input Try
      */
    def fromTry[A](t: Try[A]): Result[Throwable, A] = t.fold(fail, succeed)

    /** Collects a sequence of Results into a single Result containing a sequence of successful values.
      *
      * @param seq
      *   The sequence of Results to collect
      * @return
      *   A Result containing either a sequence of successful values or the first encountered error
      */
    def collect[E, A](seq: Seq[Result[E, A]]): Result[E, Seq[A]] =
        def loop(remaining: Seq[Result[E, A]], acc: Chunk[A]): Result[E, Chunk[A]] =
            remaining match
                case (head: Result[E, A]) +: tail =>
                    head.flatMap(value => loop(tail, acc.append(value)))
                case Seq() => Success(acc)

        try loop(seq, Chunk.empty[A])
        catch
            case ex => Panic(ex)
    end collect

    /** Evaluates an expression, catching a specific exception type.
      *
      * @param expr
      *   The expression to evaluate
      * @return
      *   A Result containing either the successful value, a Failure with the caught exception, or a Panic for other exceptions
      */
    inline def catching[E <: Throwable](
        using inline ct: SafeClassTag[E]
    )[A](inline expr: => A): Result[E, A] =
        try
            Success(expr)
        catch
            case ct(ex) => Failure(ex)
            case ex     => Panic(ex)

    /** Represents a successful Result. */
    opaque type Success[+A] = A | SuccessError[A]

    object Success:

        /** Creates a Success instance.
          *
          * @param value
          *   The successful value
          * @return
          *   A Success instance
          */
        def apply[A](value: A): Success[A] =
            value match
                case v: SuccessError[?]       => v.nest.asInstanceOf[Success[A]]
                case v: Failure[A] @unchecked => SuccessError(v)
                case v                        => v

        /** Extracts the value from a Success Result.
          *
          * @param self
          *   The Result to extract from
          * @return
          *   A Maybe containing the successful value, or empty for non-Success Results
          */
        def unapply[E, A](self: Result[E, A]): Maybe.Ops[A] =
            self.foldError(_ => Absent)(Present(_))

    end Success

    /** Represents an error in a Result. */
    sealed abstract class Error[+E]:

        /** Gets the error value or panic exception.
          *
          * @return
          *   For Failure, returns the error value. For Panic, returns the exception.
          */
        def failureOrPanic: E | Throwable
    end Error

    object Error:

        def unapply[E, A](self: Result[E, A]): Maybe.Ops[E | Throwable] =
            self.failureOrPanic

        extension [E](self: Error[E])

            /** Gets the exception from an Error.
              *
              * @param ev
              *   Evidence that E is a subtype of Throwable
              * @return
              *   The exception
              */
            def exception(
                using
                @implicitNotFound("Error must be a 'Throwable'")
                ev: E <:< Throwable
            ): Throwable =
                self match
                    case self: Failure[E] => self.failure
                    case self: Panic      => self.exception
        end extension
    end Error

    /** Represents a failure in a Result. */
    final case class Failure[+E](failure: E) extends Error[E]:
        def failureOrPanic = failure

    object Failure:

        /** Extracts the error value from a Failure Result.
          *
          * @param result
          *   The Result to extract from
          * @tparam E
          *   The type of the error
          * @tparam A
          *   The type of the successful value (not used in this case)
          * @return
          *   A Maybe containing the error value, or empty for non-Failure Results
          */
        def unapply[E, A](result: Result[E, A]): Maybe.Ops[E] =
            result match
                case result: Failure[E] @unchecked =>
                    Maybe(result.failure)
                case _ => Absent
    end Failure

    /** Represents an unexpected exception in a Result. */
    final case class Panic(exception: Throwable) extends Error[Nothing]:
        def failureOrPanic = exception

    object Panic:
        /** Creates a Panic instance.
          *
          * @param exception
          *   The exception causing the panic
          * @return
          *   A Panic instance, or throws the exception if it's fatal
          */
        def apply(exception: Throwable): Panic =
            if NonFatal(exception) then
                new Panic(exception)
            else
                throw exception
    end Panic

    /** Provides extension methods for Result type */
    extension [E, A](self: Result[E, A])

        /** Checks if the Result is a Success.
          *
          * @return
          *   true if the Result is a Success, false otherwise
          */
        def isSuccess: Boolean = !isError

        /** Checks if the Result is an Error (either Failure or Panic).
          *
          * @return
          *   true if the Result is an Error, false otherwise
          */
        def isError: Boolean = self.isInstanceOf[Error[?]]

        /** Checks if the Result is a Failure.
          *
          * @return
          *   true if the Result is a Failure, false otherwise
          */
        def isFailure: Boolean = self.isInstanceOf[Failure[?]]

        /** Checks if the Result is a Panic.
          *
          * @return
          *   true if the Result is a Panic, false otherwise
          */
        def isPanic: Boolean = self.isInstanceOf[Panic]

        /** Gets the successful value if present.
          *
          * @return
          *   A Maybe containing the successful value, or empty for non-Success Results
          */
        def value: Maybe[A] = foldError(_ => Absent)(Present(_))

        /** Gets the error value or panic exception if present.
          *
          * @return
          *   A Maybe containing either the error value or panic exception, or empty for Success Results
          */
        def error: Maybe[Error[E]] = foldError(Present(_))(_ => Absent)

        /** Gets the error value if present.
          *
          * @return
          *   A Maybe containing the error value, or empty for non-Failure Results
          */
        def failure: Maybe[E] = foldAll(_ => Absent)(Present(_))(_ => Absent)

        /** Gets the panic exception if present.
          *
          * @return
          *   A Maybe containing the panic exception, or empty for non-Panic Results
          */
        def panic: Maybe[Throwable] = foldAll(Present(_))(_ => Absent)(_ => Absent)

        /** Gets either the failure value or panic exception if present.
          *
          * @return
          *   A Maybe containing either the failure value or panic exception, or empty for Success Results
          */
        def failureOrPanic: Maybe[E | Throwable] = foldAll(Present(_))(Present(_))(_ => Absent)

        /** Folds a Result into a value, with separate handling for errors and successes.
          *
          * @param ifError
          *   Function to apply if the Result is an Error (either Failure or Panic)
          * @param ifSuccess
          *   Function to apply if the Result is a Success
          * @return
          *   The result of applying the appropriate function
          */
        inline def foldError[B](ifError: Error[E] => B)(inline ifSuccess: A => B): B =
            try
                self match
                    case error: Error[E] @unchecked => ifError(error)
                    case _                          => ifSuccess(self.asInstanceOf[Result[Nothing, A]].getOrThrow)
            catch
                case ex => ifError(Panic(ex))

        /** Folds a Result into a value, with separate handling for failures and successes, throwing any panics.
          *
          * @param ifFailure
          *   Function to apply if the Result is a Failure
          * @param ifSuccess
          *   Function to apply if the Result is a Success
          * @return
          *   The result of applying the appropriate function
          * @throws Throwable
          *   if the Result is a Panic
          */
        inline def foldFailureOrThrow[B](inline ifFailure: E => B)(inline ifSuccess: A => B): B =
            foldAll(throw _)(ifFailure)(ifSuccess)

        inline def foldAll[B](inline ifPanic: Throwable => B)(inline ifFailure: E => B)(inline ifSuccess: A => B): B =
            try
                self match
                    case Panic(ex)  => ifPanic(ex)
                    case Failure(e) => ifFailure(e)
                    case _          => ifSuccess(self.asInstanceOf[Result[Nothing, A]].getOrThrow)
            catch
                case ex if NonFatal(ex) => ifPanic(ex)

        /** Gets the successful value or throws the error.
          *
          * @param ev
          *   Evidence that E is a subtype of Throwable
          * @return
          *   The successful value
          * @throws E
          *   if the Result is a Failure
          * @throws Throwable
          *   if the Result is a Panic
          */
        def getOrThrow(
            using
            @implicitNotFound("Failure must be a 'Throwable' or 'Nothing' to invoke 'getOrThrow'. Found: '${E}'")
            ev: E <:< Throwable
        ): A =
            self match
                case self: Error[E] @unchecked => throw self.failureOrPanic.asInstanceOf[Throwable]
                case self: SuccessError[?]     => self.unnest.asInstanceOf[A]
                case self                      => self.asInstanceOf[A]
            end match
        end getOrThrow

        /** Gets the successful value or returns a default value.
          *
          * @param default
          *   The default value to return if the Result is not a Success
          * @return
          *   The successful value or the default value
          */
        inline def getOrElse[B >: A](inline default: => B): B =
            foldError(_ => default)(identity)

        /** Returns this Result if it's a Success, or an alternative Result if it's not.
          *
          * @param alternative
          *   The alternative Result to return if this Result is not a Success
          * @return
          *   This Result if it's a Success, or the alternative Result
          */
        def orElse[E2, B >: A](alternative: => Result[E2, B]): Result[E | E2, B] =
            foldError(_ => alternative)(Result.succeed)

        /** Applies a function to the successful value of this Result.
          *
          * @param f
          *   The function to apply
          * @return
          *   A new Result after applying the function
          */
        inline def map[B](inline f: A => B): Result[E, B] =
            flatMap(v => Result.succeed(f(v)))

        /** Maps the error value or panic exception to a new error type.
          *
          * @param f
          *   The function to apply to the error or panic
          * @return
          *   A new Result with the mapped error type
          */
        inline def mapError[E2](inline f: Error[E] => E2): Result[E2, A] =
            try foldError(e => Result.fail(f(e)))(Result.succeed)
            catch
                case ex => Panic(ex)

        /** Maps only the failure value to a new error type, preserving panics.
          *
          * @param f
          *   The function to apply to the failure
          * @return
          *   A new Result with the mapped failure type
          */
        inline def mapFailure[E2](inline f: E => E2): Result[E2, A] =
            foldError {
                case error: Failure[E] => Result.fail(f(error.failure))
                case error: Panic      => error
            }(Result.succeed)

        /** Maps only the panic exception to an error value.
          *
          * @param f
          *   The function to apply to the panic exception
          * @return
          *   A new Result with the mapped panic as a failure
          */
        inline def mapPanic[E2](inline f: Throwable => E2): Result[E | E2, A] =
            try foldAll(e => Result.fail(f(e)))(Result.fail)(Result.succeed)
            catch
                case ex => Panic(ex)

        /** Applies a function to the successful value of this Result.
          *
          * @param f
          *   The function to apply
          * @return
          *   A new Result after applying the function
          */
        inline def flatMap[E2, B](inline f: A => Result[E2, B]): Result[E | E2, B] =
            self match
                case self: Error[E] @unchecked => self
                case self =>
                    try f(self.asInstanceOf[Success[A]].getOrThrow)
                    catch
                        case ex =>
                            Panic(ex)

        /** Handles specific error types with a recovery function.
          *
          * @param f
          *   The function to apply to matching errors
          * @tparam E2
          *   The specific error type to handle
          * @return
          *   A new Result after applying the recovery function
          */
        inline def flatMapError[E2 <: E](
            using ct: SafeClassTag[E2]
        )[B >: A, E3 <: E, E4](f: (E2 | Throwable) => Result[E4, B])(using E <:< (E2 | E3)): Result[E3 | E4, B] =
            try
                self match
                    case Failure(ct(e)) => f(e)
                    case Panic(ex)      => f(ex)
                    case _              => self.asInstanceOf[Result[E3 | E4, B]]
            catch
                case ex => Panic(ex)

        /** Handles specific failure types with a recovery function.
          *
          * @param f
          *   The function to apply to matching failures
          * @tparam E2
          *   The specific error type to handle
          * @return
          *   A new Result after applying the recovery function
          */
        inline def flatMapFailure[E2 <: E](
            using ct: SafeClassTag[E2]
        )[B >: A, E3 <: E, E4](inline f: E2 => Result[E4, B])(using E <:< (E2 | E3)): Result[E3 | E4, B] =
            try
                self match
                    case Failure(ct(e)) => f(e)
                    case _              => self.asInstanceOf[Result[E3 | E4, B]]
            catch
                case ex => Panic(ex)

        /** Handles panic exceptions with a recovery function.
          *
          * @param f
          *   The function to apply to panic exceptions
          * @return
          *   A new Result after applying the recovery function
          */
        inline def flatMapPanic[B >: A, E2](inline f: Throwable => Result[E2, B]): Result[E | E2, B] =
            try
                self match
                    case Panic(ex) => f(ex)
                    case _         => self.asInstanceOf[Result[E | E2, B]]
            catch
                case ex => Panic(ex)

        /** Flattens a nested Result.
          *
          * @param ev
          *   Evidence that A is a Result
          * @return
          *   The flattened Result
          */
        def flatten[E2, B](using ev: A <:< Result[E2, B]): Result[E | E2, B] =
            flatMap(ev)

        /** Converts the Result to an Either.
          *
          * @return
          *   An Either with Left containing the error or exception, and Right containing the successful value
          */
        def toEither: Either[E | Throwable, A] =
            foldAll(Left(_))(Left(_))(Right(_))

        /** Converts the Result to a Maybe.
          *
          * @return
          *   A Maybe containing the successful value, or empty for non-Success Results
          */
        def toMaybe: Maybe[A] =
            foldError(_ => Absent)(Present(_))

        /** Converts the Result to a Try.
          *
          * @param ev
          *   Evidence that E is a subtype of Throwable
          * @return
          *   A Try containing the successful value, or Failure with the error
          */
        def toTry(using
            @implicitNotFound("Failure type must be a 'Throwable' to invoke 'toTry'. Found: '${E}'")
            ev: E <:< Throwable
        ): Try[A] =
            foldError(e => scala.util.Failure(e.failureOrPanic.asInstanceOf[Throwable]))(scala.util.Success(_))

        /** Converts the Result to a Result[E, Unit].
          *
          * @return
          *   A new Result with the same error type E and Unit as the success type
          */
        def unit: Result[E, Unit] =
            map(_ => ())

        /** Swaps the success and failure cases of the Result.
          *
          * @return
          *   A new Result with success and failure swapped
          */
        def swap: Result[A, E] =
            foldAll(_ => self.asInstanceOf[Result[A, E]])(Result.succeed)(Result.fail)

        /** Checks if the Result is a Success and contains the given value.
          *
          * @param value
          *   The value to check for
          * @return
          *   true if the Result is a Success and contains the given value, false otherwise
          */
        def contains(value: A)(using CanEqual[A, A]): Boolean =
            foldError(_ => false)(_ == value)

        /** Checks if the Result is a Success and the predicate holds for its value.
          *
          * @param pred
          *   The predicate function to apply to the successful value
          * @return
          *   true if the Result is a Success and the predicate holds, false otherwise
          */
        def exists(pred: A => Boolean): Boolean =
            foldError(_ => false)(pred)

        /** Checks if the Result is a Success and the predicate holds for its value, or if the Result is a Failure.
          *
          * @param pred
          *   The predicate function to apply to the successful value
          * @return
          *   true if the Result is a Failure, or if it's a Success and the predicate holds
          */
        def forall(pred: A => Boolean): Boolean =
            foldError(_ => true)(pred)

        /** Applies a predicate to the successful value of this Result.
          *
          * @param p
          *   The predicate to apply
          * @return
          *   A new Result that fails if the predicate doesn't hold
          */
        inline def withFilter(inline p: A => Boolean): Result[E | NoSuchElementException, A] =
            filter(p)

        /** Applies a predicate to the successful value of this Result.
          *
          * @param p
          *   The predicate to apply
          * @return
          *   A new Result that fails if the predicate doesn't hold
          */
        inline def filter(inline p: A => Boolean): Result[E | NoSuchElementException, A] =
            flatMap { v =>
                if !p(v) then
                    Result.fail(new NoSuchElementException("Predicate does not hold for " + v))
                else
                    Result.succeed(v)
            }

        /** Returns a string representation of the Result.
          *
          * @return
          *   A string describing the Result's state and value
          */
        def show(using r: Render[Result[E, A]]): String = r.asString(self)

    end extension

    private object internal:

        /** Internal representation that introduces boxing to distinguish Success(Error) from Error.
          *
          * Due to Result's unboxed representation of Success, there's no way to distinguish between a direct Error value and a Success
          * containing an Error. This class introduces the necessary boxing to disambiguate these cases.
          *
          * This class is used in methods like flatten, map, and flatMap where we need to preserve the Success wrapper around Error values.
          * The depth parameter allows handling multiple levels of nesting, which is necessary when working with deeply nested Result types.
          *
          * @param failure
          *   The Error value that needs boxing
          * @param depth
          *   Number of Success wrappers (for handling multiple levels of nesting)
          */
        case class SuccessError[+A](error: Error[A], depth: Int = 1):
            def unnest: Result[Any, A] =
                if depth > 1 then
                    SuccessError(error, depth - 1)
                else
                    error
            def nest: Success[A] =
                SuccessError(error, depth + 1)

            override def toString: String =
                "Success(" * depth + error.toString + ")" * depth
        end SuccessError
    end internal

    inline given [E, A](using inline ce: CanEqual[A, A]): CanEqual[Result[E, A], Result[E, A]] = CanEqual.derived
    inline given [E, A: Flat]: Flat[Result[E, A]]                                              = Flat.unsafe.bypass
    inline given [E, A]: CanEqual[Result[E, A], Panic]                                         = CanEqual.derived

    given [E, A, ResultEA <: Result[E, A]](using re: Render[E], ra: Render[A]): Render[ResultEA] with
        def asText(value: ResultEA): String = value match
            case Success(a)    => s"Success(${ra.asText(a.asInstanceOf[A])})"
            case f: Failure[?] => s"Failure(${re.asText(f.failure.asInstanceOf[E])})"
            case other         => other.toString()
    end given

end Result<|MERGE_RESOLUTION|>--- conflicted
+++ resolved
@@ -44,34 +44,15 @@
   */
 opaque type Result[+E, +A] >: (Success[A] | Error[E]) = Success[A] | Error[E]
 
-<<<<<<< HEAD
-trait LowPriorityImplicits:
-    inline given [E, A: Flat]: Flat[Result[E, A]] = Flat.unsafe.bypass
-
-end LowPriorityImplicits
-
-/** Companion object for Result type */
+private trait LowPriorityImplicits:
+    given flatSuccess[A](using Flat[A]): Flat[Success[A]] =
+        Flat.unsafe.bypass
+
 object Result extends LowPriorityImplicits:
+
     import internal.*
 
-    type Partial[+E, +A] = Success[A] | Fail[E]
-
-    inline given [E, A](using inline ce: CanEqual[A, A]): CanEqual[Result[E, A], Result[E, A]] = CanEqual.derived
-    inline given [E, A]: CanEqual[Result[E, A], Panic]                                         = CanEqual.derived
-
-    inline given [A: Flat]: Flat[Success[A]] = Flat.unsafe.bypass
-
-    given [E, A, ResultEA <: Result[E, A]](using re: Render[E], ra: Render[A]): Render[ResultEA] with
-        def asText(value: ResultEA): String = value match
-            case Success(a) => s"Success(${ra.asText(a.asInstanceOf[A])})"
-            case f: Fail[?] => s"Fail(${re.asText(f.error.asInstanceOf[E])})"
-            case other      => other.toString()
-    end given
-=======
-object Result:
-
-    import internal.*
->>>>>>> 67ea0d16
+    type Partial[+E, +A] = Success[A] | Failure[E]
 
     /** Creates a Result from an expression that might throw an exception.
       *
