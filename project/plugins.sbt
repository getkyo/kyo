addSbtPlugin("pl.project13.scala" % "sbt-jmh"        % "0.4.7")
addSbtPlugin("org.scalameta"      % "sbt-scalafmt"   % "2.5.2")
addSbtPlugin("com.github.sbt"     % "sbt-ci-release" % "1.6.1")

addSbtPlugin("org.portable-scala" % "sbt-scalajs-crossproject" % "1.3.2")
addSbtPlugin("org.scala-js"       % "sbt-scalajs"              % "1.16.0")

addSbtPlugin("org.scalameta" % "sbt-mdoc" % "2.5.4")

addSbtPlugin("org.scoverage" % "sbt-scoverage" % "2.1.1")

// addSbtPlugin("com.gradle" % "sbt-develocity" % "1.0.1")

// addSbtPlugin("com.github.sbt" % "sbt-jacoco" % "3.4.0")

<<<<<<< HEAD
addSbtPlugin("com.eed3si9n" % "sbt-buildinfo"          % "0.12.0")
addSbtPlugin("com.thesamet" % "sbt-protoc"             % "1.0.7")
addSbtPlugin("com.thesamet" % "sbt-protoc-gen-project" % "0.1.8")

libraryDependencies ++= Seq(
    "com.thesamet.scalapb"          %% "compilerplugin"   % "0.11.17",
    "com.thesamet.scalapb.zio-grpc" %% "zio-grpc-codegen" % "0.6.2",
    "org.typelevel"                 %% "scalac-options"   % "0.1.5"
=======
libraryDependencies ++= Seq(
    "org.typelevel" %% "scalac-options" % "0.1.7"
>>>>>>> 2ff954c6
)<|MERGE_RESOLUTION|>--- conflicted
+++ resolved
@@ -13,7 +13,6 @@
 
 // addSbtPlugin("com.github.sbt" % "sbt-jacoco" % "3.4.0")
 
-<<<<<<< HEAD
 addSbtPlugin("com.eed3si9n" % "sbt-buildinfo"          % "0.12.0")
 addSbtPlugin("com.thesamet" % "sbt-protoc"             % "1.0.7")
 addSbtPlugin("com.thesamet" % "sbt-protoc-gen-project" % "0.1.8")
@@ -21,9 +20,5 @@
 libraryDependencies ++= Seq(
     "com.thesamet.scalapb"          %% "compilerplugin"   % "0.11.17",
     "com.thesamet.scalapb.zio-grpc" %% "zio-grpc-codegen" % "0.6.2",
-    "org.typelevel"                 %% "scalac-options"   % "0.1.5"
-=======
-libraryDependencies ++= Seq(
-    "org.typelevel" %% "scalac-options" % "0.1.7"
->>>>>>> 2ff954c6
+    "org.typelevel"                 %% "scalac-options"   % "0.1.7"
 )