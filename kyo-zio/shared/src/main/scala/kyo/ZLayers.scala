package kyo

import ZIOs.toExit
import zio.Cause
import zio.Exit
import zio.Runtime
import zio.Scope as ZScope
import zio.Tag as ZTag
import zio.Trace
import zio.Unsafe
import zio.ZEnvironment
import zio.ZLayer

object ZLayers:

    /** Lifts a zio.ZLayer into a Kyo Layer.
      *
      * This function automatically handles resource scoping.
      *
      * @param layer
      *   The zio.ZLayer to lift
      * @return
      *   A Kyo Layer that, when run, will instantiate the resource from the ZLayer
      */
<<<<<<< HEAD
    def get[E, A: ZTag: Tag](layer: => ZLayer[Any, E, A])(using Frame, Trace, Tag[Abort[E]]): Layer[A, Abort[E] & Async & Resource] =
=======
    def get[E, A: ZTag: Tag](layer: => ZLayer[Any, E, A])(using Frame, Trace): Layer[A, Abort[E] & Async & Scope] =
>>>>>>> a287ac73
        Layer {
            Sync.Unsafe {
                val scope = Unsafe.unsafely(ZScope.unsafe.make)

                Scope.ensure(ex => ZIOs.get(scope.close(ex.fold(Exit.unit)(_.toExit)))).andThen:
                    ZIOs.get(layer.build(scope).map(_.get[A]))
            }
        }
    end get

    /** Interprets a Kyo Layer with environment dependencies to ZLayer.
      *
      * @param layer
      *   The Kyo Layer to run
      * @return
      *   A zio.ZLayer that requires R and produces A
      */
    def run[A: ZTag: Tag, E](layer: Layer[A, Abort[E] & Async])(using frame: Frame, trace: zio.Trace): ZLayer[Any, E, A] =
        ZLayer.fromZIO(ZIOs.run(Memo.run(layer.run).map(_.get[A])))
    end run

end ZLayers<|MERGE_RESOLUTION|>--- conflicted
+++ resolved
@@ -22,11 +22,7 @@
       * @return
       *   A Kyo Layer that, when run, will instantiate the resource from the ZLayer
       */
-<<<<<<< HEAD
-    def get[E, A: ZTag: Tag](layer: => ZLayer[Any, E, A])(using Frame, Trace, Tag[Abort[E]]): Layer[A, Abort[E] & Async & Resource] =
-=======
-    def get[E, A: ZTag: Tag](layer: => ZLayer[Any, E, A])(using Frame, Trace): Layer[A, Abort[E] & Async & Scope] =
->>>>>>> a287ac73
+    def get[E, A: ZTag: Tag](layer: => ZLayer[Any, E, A])(using Frame, Trace, Tag[Abort[E]]): Layer[A, Abort[E] & Async & Scope] =
         Layer {
             Sync.Unsafe {
                 val scope = Unsafe.unsafely(ZScope.unsafe.make)
