--- conflicted
+++ resolved
@@ -188,13 +188,8 @@
 
     "run Emit" - {
         "one" in {
-<<<<<<< HEAD
-            val result = Poll.run(Emit(1))(Poll.one[Int])
+            val result = Poll.run(Emit.value(1))(Poll.one[Int])
             assert(result.eval == ((), Maybe(1)))
-=======
-            val result = Poll.run(Emit.value(1))(Poll.one[Int])
-            assert(result.eval == (Ack.Continue(), Maybe(1)))
->>>>>>> 733323e4
         }
 
         "two" in {
@@ -228,17 +223,10 @@
         "early poller termination" in run {
             val emitter =
                 for
-<<<<<<< HEAD
-                    _ <- Emit(1)
-                    _ <- Emit(2)
-                    _ <- Emit(3)
+                    _ <- Emit.value(1)
+                    _ <- Emit.value(2)
+                    _ <- Emit.value(3)
                 yield "emitted"
-=======
-                    ack1 <- Emit.value(1)
-                    ack2 <- Emit.value(2)
-                    ack3 <- Emit.value(3)
-                yield (ack1, ack2, ack3, "emitted")
->>>>>>> 733323e4
 
             val poller = Poll.one[Int]
 
