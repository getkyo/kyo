--- conflicted
+++ resolved
@@ -16,12 +16,6 @@
   *   The type of the local value
   */
 abstract class Local[A]:
-<<<<<<< HEAD
-
-    import Local.internal.*
-
-=======
->>>>>>> 26e1e13b
     /** The default value for this Local. */
     def default: A
 
@@ -30,12 +24,7 @@
       * @return
       *   An effect that produces the current value
       */
-<<<<<<< HEAD
-    inline def get(using inline frame: Frame): A < Any =
-        ContextEffect.suspendMap(Tag[State], Map.empty)(_.getOrElse(this, default).asInstanceOf[A])
-=======
     def get(using Frame): A < Any
->>>>>>> 26e1e13b
 
     /** Applies a function to the current value of this Local.
       *
@@ -44,12 +33,7 @@
       * @return
       *   An effect that produces the result of applying the function
       */
-<<<<<<< HEAD
-    inline def use[B, S](inline f: A => B < S)(using inline frame: Frame): B < S =
-        ContextEffect.suspendMap(Tag[State], Map.empty)(map => f(map.getOrElse(this, default).asInstanceOf[A]))
-=======
     def use[B, S](f: A => B < S)(using Frame): B < S
->>>>>>> 26e1e13b
 
     /** Runs an effect with a temporarily modified local value.
       *
@@ -60,12 +44,7 @@
       * @return
       *   The result of running the effect with the modified value
       */
-<<<<<<< HEAD
-    final def let[B, S](value: A)(v: B < S)(using Frame): B < S =
-        ContextEffect.handle(Tag[State], Map(this -> value), _.updated(this, value.asInstanceOf[AnyRef]))(v)
-=======
     def let[B, S](value: A)(v: B < S)(using Frame): B < S
->>>>>>> 26e1e13b
 
     /** Runs an effect with an updated local value.
       *
@@ -76,16 +55,7 @@
       * @return
       *   The result of running the effect with the updated value
       */
-<<<<<<< HEAD
-    final def update[B, S](f: A => A)(v: B < S)(using Frame): B < S =
-        ContextEffect.handle(
-            Tag[State],
-            Map(this -> f(default)),
-            map => map.updated(this, f(map.getOrElse(this, default).asInstanceOf[A]).asInstanceOf[AnyRef])
-        )(v)
-=======
     def update[B, S](f: A => A)(v: B < S)(using Frame): B < S
->>>>>>> 26e1e13b
 end Local
 
 /** Companion object for Local, providing utility methods for creating Local instances. */
@@ -106,10 +76,6 @@
             def tag             = Tag[State]
             lazy val default: A = defaultValue
 
-<<<<<<< HEAD
-    object internal:
-        sealed trait State extends ContextEffect[Map[Local[?], AnyRef]]
-=======
     /** Creates a new isolated Local instance with the given default value.
       *
       * Isolated locals are similar to non-inheritable thread locals, where child fibers always start with the default value and do not
@@ -153,5 +119,4 @@
         end Base
     end internal
 
->>>>>>> 26e1e13b
 end Local