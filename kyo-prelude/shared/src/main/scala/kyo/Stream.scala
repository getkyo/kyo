--- conflicted
+++ resolved
@@ -567,16 +567,14 @@
                     }
                 }
 
-<<<<<<< HEAD
+    /** A dummy type that can be used as implicit evidence to help the compiler discriminate between overloaded methods.
+      */
+    sealed class Dummy
+    object Dummy:
+        given Dummy = new Dummy {}
+
     // TODO: Name?
     def embed[V, S1, S2](stream: Stream[V, S1] < S2)(using Frame): Stream[V, S1 & S2] =
         Stream(stream.map(_.emit))
-=======
-    /** A dummy type that can be used as implicit evidence to help the compiler discriminate between overloaded methods.
-      */
-    sealed class Dummy
-    object Dummy:
-        given Dummy = new Dummy {}
->>>>>>> cdf94066
 
 end Stream