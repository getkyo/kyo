package kyo

import kyo.Tag
import kyo.kernel.ArrowEffect
import scala.annotation.nowarn
import scala.annotation.targetName
import scala.util.NotGiven

/** Represents a stream of values of type `V` with effects of type `S`.
  *
  * Stream provides a high-level abstraction for working with sequences of values that can be processed and transformed lazily. It
  * encapsulates an effect that, when executed, emits chunks of values, combining the benefits of both push and pull-based streaming models
  * while hiding their complexity.
  *
  * Streams are built with rich transformation capabilities including mapping, filtering, folding, and concatenation. The implementation
  * uses chunked processing for efficiency, enabling optimized operations on batches of data rather than individual elements. The lazy
  * nature of Stream means values are only produced when needed and consumed downstream.
  *
  * Internally, Stream uses the Emit effect to produce chunks of values and can be connected with Poll for controlled consumption. This
  * design provides automatic flow control and backpressure, ensuring producers don't overwhelm consumers. Streams can be run to collect all
  * values or processed incrementally with operations like foreach and fold.
  *
  * The Stream abstraction is particularly valuable for data processing pipelines, event streams, or any scenario requiring transformation
  * of potentially infinite sequences of values.
  *
  * @tparam V
  *   The type of values in the stream
  * @tparam S
  *   The type of effects associated with the stream
  *
  * @param v
  *   The effect that produces acknowledgments and emits chunks of values
  *
  * @see
  *   [[kyo.Stream.map]], [[kyo.Stream.filter]], [[kyo.Stream.flatMap]] for transforming streams
  * @see
  *   [[kyo.Stream.concat]], [[kyo.Stream.take]], [[kyo.Stream.drop]] for stream composition and slicing
  * @see
  *   [[kyo.Stream.run]], [[kyo.Stream.foreach]], [[kyo.Stream.fold]] for consuming streams
  * @see
  *   [[kyo.Emit]] for the underlying push-based emission mechanism
  * @see
  *   [[kyo.Poll]] for pull-based consumption with backpressure
  */
sealed abstract class Stream[V, -S] extends Serializable:

    /** Returns the effect that produces acknowledgments and emits chunks of values. */
    def emit: Unit < (Emit[Chunk[V]] & S)

    /** Concatenates this stream with another stream.
      *
      * @param other
      *   The stream to concatenate with this one
      * @return
      *   A new stream that emits all values from this stream, followed by all values from the other stream
      */
    def concat[S2](other: Stream[V, S2])(using Frame): Stream[V, S & S2] =
        Stream(emit.map(_ => other.emit))

    /** Transforms each value in the stream using the given pure function.
      *
      * @param f
      *   The function to apply to each value
      * @return
      *   A new stream with transformed values
      */
    def map[V2](f: V => V2)(using
        t1: Tag[Emit[Chunk[V]]],
        t2: Tag[Emit[Chunk[V2]]],
        ev: NotGiven[V2 <:< (Any < Nothing)],
        fr: Frame
    ): Stream[V2, S] =
        Stream(
            ArrowEffect.handleLoop(t1, emit)(
                [C] =>
                    (input, cont) =>
                        val c = input.map(f)
                        if c.isEmpty then Loop.continue(cont(()))
                        else Emit.valueWith(c)(Loop.continue(cont(())))
            )
        )

    /** Transforms each value in the stream using the given effectful function.
      *
      * @param f
      *   The function to apply to each value
      * @return
      *   A new stream with transformed values
      */
    def map[V2, S2](f: V => V2 < S2)(using Tag[Emit[Chunk[V]]], Tag[Emit[Chunk[V2]]], Frame): Stream[V2, S & S2] =
        mapChunk(c => Kyo.foreach(c)(f))

    /** Transforms each chunk in the stream using the given pure function.
      *
      * @param f
      *   The function to apply to each chunk
      * @return
      *   A new stream with transformed chunks
      */
    def mapChunk[V2](f: Chunk[V] => Seq[V2])(
        using
        tagV: Tag[Emit[Chunk[V]]],
        tagV2: Tag[Emit[Chunk[V2]]],
        discr: Stream.Dummy,
        frame: Frame
    ): Stream[V2, S] =
        Stream(
            ArrowEffect.handleLoop(tagV, emit)(
                [C] =>
                    (input, cont) =>
                        if input.isEmpty then Loop.continue(cont(()))
                        else
                            val s = f(input)
                            if s.isEmpty then
                                Loop.continue(cont(()))
                            else
                                Emit.valueWith(Chunk.from(s))(Loop.continue(cont(())))
                            end if
                        end if
            )
        )

    /** Transforms each chunk in the stream using the given effectful function.
      *
      * @param f
      *   The function to apply to each chunk
      * @return
      *   A new stream with transformed chunks
      */
    def mapChunk[V2, S2](f: Chunk[V] => Seq[V2] < S2)(
        using
        tagV: Tag[Emit[Chunk[V]]],
        tagV2: Tag[Emit[Chunk[V2]]],
        frame: Frame
    ): Stream[V2, S & S2] =
        Stream(
            ArrowEffect.handleLoop(tagV, emit)(
                [C] =>
                    (input, cont) =>
                        if input.isEmpty then
                            Emit.valueWith(Chunk.empty[V2])(Loop.continue(cont(())))
                        else
                            f(input).map(c => Emit.valueWith(Chunk.from(c))(Loop.continue(cont(()))))
            )
        )

    /** Applies a function to each value in the stream that returns a new stream, and flattens the result.
      *
      * @param f
      *   The function to apply to each value
      * @return
      *   A new stream that is the result of flattening all the streams produced by f
      */
    def flatMap[S2, V2, S3](f: V => Stream[V2, S2] < S3)(
        using
        tagV: Tag[Emit[Chunk[V]]],
        tagV2: Tag[Emit[Chunk[V2]]],
        frame: Frame
    ): Stream[V2, S & S2 & S3] =
        Stream(
            ArrowEffect.handleLoop(tagV, emit)(
                [C] =>
                    (input, cont) =>
                        Kyo.foreachDiscard(input)(v => f(v).map(_.emit))
                            .map(unit => Loop.continue(cont(unit)))
            )
        )

    /** Applies a function to each chunk in the stream that returns a new stream, and flattens the result.
      *
      * @param f
      *   The function to apply to each chunk
      * @return
      *   A new stream that is the result of flattening all the streams produced by f
      */
    def flatMapChunk[S2, V2, S3](f: Chunk[V] => Stream[V2, S2] < S3)(
        using
        tagV: Tag[Emit[Chunk[V]]],
        tagV2: Tag[Emit[Chunk[V2]]],
        frame: Frame
    ): Stream[V2, S & S2 & S3] =
        Stream(
            ArrowEffect.handleLoop(tagV, emit)(
                [C] =>
                    (input, cont) =>
                        if input.isEmpty then
                            Emit.valueWith(Chunk.empty[V2])(Loop.continue(cont(())))
                        else
                            f(input).map(_.emit).map(unit => Loop.continue(cont(unit)))
            )
        )

    /** Applies a side-effecting function to each element in the stream without altering them.
      *
      * @param f
      *   The function to apply to each value
      * @return
      *   A new stream runs f while emitting values
      */
    def tap[S1](f: V => Any < S1)(
        using
        tag: Tag[Emit[Chunk[V]]],
        frame: Frame
    ): Stream[V, S & S1] =
        Stream:
            ArrowEffect.handleLoop(tag, emit: Unit < (Emit[Chunk[V]] & S & S1))(
                [C] =>
                    (input, cont) =>
                        Kyo.foreachDiscard(input)(f).andThen:
                            Emit.valueWith(input)(Loop.continue(cont(())))
            )

    /** Applies a side-effecting function to each chunk in the stream without altering them.
      *
      * @param f
      *   The function to apply to each chunk
      * @return
      *   A new stream runs f while emitting chunks
      */
    def tapChunk[S1](f: Chunk[V] => Any < S1)(
        using
        tag: Tag[Emit[Chunk[V]]],
        frame: Frame
    ): Stream[V, S & S1] =
        Stream(
            ArrowEffect.handleLoop(tag, emit: Unit < (Emit[Chunk[V]] & S & S1))(
                [C] =>
                    (input, cont) =>
                        f(input).andThen:
                            Emit.valueWith(input)(Loop.continue(cont(())))
            )
        )

    /** Takes the first n elements from the stream.
      *
      * @param n
      *   The number of elements to take
      * @return
      *   A new stream containing at most n elements from the original stream
      */
    def take(n: Int)(using tag: Tag[Emit[Chunk[V]]], frame: Frame): Stream[V, S] =
        if n <= 0 then Stream.empty
        else
            Stream(
                ArrowEffect.handleLoop(tag, n, emit)(
                    [C] =>
                        (input, state, cont) =>
                            val c   = input.take(state)
                            val nst = state - c.size
                            Emit.valueWith(c)(
                                Loop.continue(nst, if nst <= 0 then Kyo.unit else cont(()))
                        )
                )
            )
        end if
    end take

    /** Drops the first n elements from the stream.
      *
      * @param n
      *   The number of elements to drop
      * @return
      *   A new stream with the first n elements removed
      */
    def drop(n: Int)(using tag: Tag[Emit[Chunk[V]]], frame: Frame): Stream[V, S] =
        if n <= 0 then this
        else
            Stream(
                ArrowEffect.handleLoop(tag, n, emit)(
                    [C] =>
                        (input, state, cont) =>
                            if state == 0 then
                                Emit.valueWith(input)(Loop.continue(0, cont(())))
                            else
                                val c = input.dropLeft(state)
                                if c.isEmpty then Loop.continue(state - input.size, cont(()))
                                else Emit.valueWith(c)(Loop.continue(0, cont(())))
                )
            )

    /** Takes elements from the stream while the pure predicate is true.
      *
      * @param f
      *   The pure predicate function
      * @return
      *   A new stream containing elements that satisfy the predicate
      */
    def takeWhile(f: V => Boolean)(using
        tag: Tag[Emit[Chunk[V]]],
        discr: Stream.Dummy,
        frame: Frame
    ): Stream[V, S] =
        Stream(
            ArrowEffect.handleLoop(tag, true, emit)(
                [C] =>
                    (input, state, cont) =>
                        if !state then Loop.continue(false, Kyo.unit)
                        else if input.isEmpty then Loop.continue(state, cont(()))
                        else
                            val c = input.takeWhile(f)
                            Emit.valueWith(c)(Loop.continue(c.size == input.size, cont(())))
            )
        )
    end takeWhile

    /** Takes elements from the stream while the effectful predicate is true.
      *
      * @param f
      *   The effectful predicate function
      * @return
      *   A new stream containing elements that satisfy the predicate
      */
    def takeWhile[S2](f: V => Boolean < S2)(using tag: Tag[Emit[Chunk[V]]], frame: Frame): Stream[V, S & S2] =
        Stream(
            ArrowEffect.handleLoop(tag, true, emit)(
                [C] =>
                    (input, state, cont) =>
                        if !state then Loop.continue(false, Kyo.unit)
                        else
                            Kyo.takeWhile(input)(f).map { c =>
                                Emit.valueWith(c)(Loop.continue(c.size == input.size, cont(())))
                        }
            )
        )
    end takeWhile

    /** Drops elements from the stream while the predicate is true.
      *
      * @param f
      *   The predicate function
      * @return
      *   A new stream with initial elements that satisfy the predicate removed
      */
    def dropWhile[S2](f: V => Boolean < S2)(using tag: Tag[Emit[Chunk[V]]], frame: Frame): Stream[V, S & S2] =
        Stream(
            ArrowEffect.handleLoop(tag, true, emit)(
                [C] =>
                    (input, state, cont) =>
                        if state then
                            Kyo.dropWhile(input)(f).map { c =>
                                if c.isEmpty then Loop.continue(true, cont(()))
                                else Emit.valueWith(c)(Loop.continue(false, cont(())))
                            }
                        else
                            Emit.valueWith(input)(Loop.continue(false, cont(())))
            )
        )

    /** Filters the stream to include only elements that satisfy the predicate.
      *
      * @param f
      *   The predicate function
      * @return
      *   A new stream containing only elements that satisfy the predicate
      */
    def filter[S2](f: V => Boolean < S2)(using tag: Tag[Emit[Chunk[V]]], frame: Frame): Stream[V, S & S2] =
        Stream(
            ArrowEffect.handleLoop(tag, emit)(
                [C] =>
                    (input, cont) =>
                        Kyo.filter(input)(f).map { c =>
                            if c.isEmpty then Loop.continue(cont(()))
                            else Emit.valueWith(c)(Loop.continue(cont(())))
                    }
            )
        )

<<<<<<< HEAD
    def filter(f: V => Boolean)(using tag: Tag[Emit[Chunk[V]]], discr: Flat[Boolean], frame: Frame): Stream[V, S] =
        Stream(
            ArrowEffect.handleLoop(tag, emit)(
                [C] =>
                    (input, cont) =>
                        val c = input.filter(f)
                        if c.isEmpty then Loop.continue(cont(()))
                        else Emit.valueWith(c)(Loop.continue(cont(())))
            )
        )
=======
    def filter(f: V => Boolean)(using
        tag: Tag[Emit[Chunk[V]]],
        discr: Stream.Dummy,
        frame: Frame
    ): Stream[V, S] =
        Stream[V, S](ArrowEffect.handleState(tag, (), emit)(
            [C] =>
                (input, _, cont) =>
                    val c = input.filter(f)
                    if c.isEmpty then ((), cont(()))
                    else Emit.valueWith(c)(((), cont(())))
        ))
>>>>>>> 612f30ee

    /** Transform the stream with a partial function, filtering out values for which the partial function is undefined. Combines the
      * functionality of map and filter.
      *
      * @param f
      *   Partial function transforming V to V2
      * @return
      *   A new stream containing transformed elements
      */
    def collect[V2, S2](f: V => Maybe[V2] < S2)(using
        tag: Tag[Emit[Chunk[V]]],
        t2: Tag[Emit[Chunk[V2]]],
        frame: Frame
    ): Stream[V2, S & S2] =
        Stream(
            ArrowEffect.handleLoop(tag, emit)(
                [C] =>
                    (input, cont) =>
                        Kyo.collect(input)(f).map { c =>
                            Emit.valueWith(c)(Loop.continue(cont(())))
                    }
            )
        )

    def collect[V2](f: V => Maybe[V2])(using
        tag: Tag[Emit[Chunk[V]]],
        t2: Tag[Emit[Chunk[V2]]],
        discr: Stream.Dummy,
        frame: Frame
    ): Stream[V2, S] =
        Stream(
            ArrowEffect.handleLoop(tag, emit)(
                [C] =>
                    (input, cont) =>
                        val c = input.map(f).collect({ case Present(v) => v })
                        if c.isEmpty then Loop.continue(cont(()))
                        else Emit.valueWith(c)(Loop.continue(cont(())))
            )
        )

    /** Transform the stream with a partial function, terminating the stream when the first element is encountered for which the partial
      * function is undefined. Combines the functionality of map and takeWhile.
      *
      * @param f
      *   Partial function transforming V to V2
      * @return
      *   A new stream containing transformed elements
      */
    def collectWhile[V2, S2](f: V => Maybe[V2] < S2)(using
        tag: Tag[Emit[Chunk[V]]],
        t2: Tag[Emit[Chunk[V2]]],
        frame: Frame
    ): Stream[V2, S & S2] =
        Stream(
            ArrowEffect.handleLoop(tag, emit)(
                [C] =>
                    (input, cont) =>
                        Kyo.foreach(input)(f)
                            .map(_.takeWhile(_.isDefined).collect({ case Present(v) => v }))
                            .map { c =>
                                if c.isEmpty && c.size != input.size then Loop.done
                                else
                                    Emit.valueWith(c) {
                                        if c.size != input.size then Loop.done
                                        else Loop.continue(cont(()))
                                    }
                        }
            )
        )

    def collectWhile[V2](f: V => Maybe[V2])(using
        tag: Tag[Emit[Chunk[V]]],
        t2: Tag[Emit[Chunk[V2]]],
        discr: Stream.Dummy,
        frame: Frame
    ): Stream[V2, S] =
        Stream(
            ArrowEffect.handleLoop(tag, emit)(
                [C] =>
                    (input, cont) =>
                        val c = input.map(f).takeWhile(_.isDefined).collect({ case Present(v) => v })
                        if c.isEmpty && c.size != input.size then Loop.done
                        else
                            Emit.valueWith(c):
                                if c.size != input.size then Loop.done
                                else Loop.continue(cont(()))
                        end if
            )
        )

    /** Emits only elements that are different from their predecessor.
      *
      * @return
      *   A new stream with consecutive duplicate elements removed
      */
    def changes(using Tag[Emit[Chunk[V]]], Frame, CanEqual[V, V]): Stream[V, S] =
        changes(Maybe.empty)

    /** Emits only elements that are different from their predecessor, starting with the given first element.
      *
      * @param first
      *   The initial element to compare against
      * @return
      *   A new stream with consecutive duplicate elements removed
      */
    def changes(first: V)(using Tag[Emit[Chunk[V]]], Frame, CanEqual[V, V]): Stream[V, S] =
        changes(Maybe(first))

    /** Emits only elements that are different from their predecessor, starting with the given optional first element.
      *
      * @param first
      *   The optional initial element to compare against
      * @return
      *   A new stream with consecutive duplicate elements removed
      */
    @targetName("changesMaybe")
    def changes(first: Maybe[V])(using tag: Tag[Emit[Chunk[V]]], frame: Frame, ce: CanEqual[V, V]): Stream[V, S] =
        Stream(
            ArrowEffect.handleLoop(tag, first, emit)(
                [C] =>
                    (input, state, cont) =>
                        val c        = input.changes(state)
                        val newState = if c.isEmpty then state else Maybe(c.last)
                        Emit.valueWith(c) {
                            Loop.continue(newState, cont(()))
                    }
            )
        )
    end changes

    /** Transforms the stream by regrouping elements into chunks of the specified size.
      *
      * This operation maintains the order of elements while potentially redistributing them into new chunks. Smaller chunks may occur in
      * two cases:
      *   - When there aren't enough remaining elements to form a complete chunk
      *   - When the input stream emits an empty chunk
      *
      * @param chunkSize
      *   The target size for each chunk. Must be positive - negative values will be treated as 1.
      * @return
      *   A new stream with elements regrouped into chunks of the specified size
      */
    def rechunk(chunkSize: Int)(using tag: Tag[Emit[Chunk[V]]], frame: Frame): Stream[V, S] =
        Stream[V, S]:
            val _chunkSize = chunkSize max 1
            ArrowEffect.handleLoop(tag, Chunk.empty[V], emit.andThen(Emit.value(Chunk.empty[V])))(
                [C] =>
                    (input, buffer, cont) =>
                        if input.isEmpty && buffer.nonEmpty then
                            Emit.valueWith(buffer)(Loop.continue(Chunk.empty, cont(())))
                        else
                            val combined = buffer.concat(input)
                            if combined.size < _chunkSize then
                                Loop.continue(combined, cont(()))
                            else
                                Loop(combined: Chunk[V]) { current =>
                                    if current.size < _chunkSize then
                                        Loop.done(Loop.continue(current, cont(())))
                                    else
                                        Emit.valueWith(current.take(_chunkSize)) {
                                            Loop.continue(current.dropLeft(_chunkSize))
                                        }
                                }
                            end if
            )
    end rechunk

    /** Runs the stream and discards all emitted values.
      *
      * @return
      *   A unit effect that runs the stream without collecting results
      */
    def discard(using tag: Tag[Emit[Chunk[V]]], frame: Frame): Unit < S =
        ArrowEffect.handle(tag, emit)(
            [C] => (input, cont) => cont(())
        )

    /** Runs the stream and applies the given function to each emitted value.
      *
      * @param f
      *   The function to apply to each value
      * @return
      *   A unit effect that runs the stream and applies f to each value
      */
    def foreach[S2](f: V => Any < S2)(using tag: Tag[Emit[Chunk[V]]], frame: Frame): Unit < (S & S2) =
        foreachChunk(c => Kyo.foreachDiscard(c)(f))

    /** Runs the stream and applies the given function to each emitted chunk.
      *
      * @param f
      *   The function to apply to each chunk
      * @return
      *   A unit effect that runs the stream and applies f to each chunk
      */
    def foreachChunk[S2](f: Chunk[V] => Any < S2)(using tag: Tag[Emit[Chunk[V]]], frame: Frame): Unit < (S & S2) =
        ArrowEffect.handle(tag, emit)(
            [C] =>
                (input, cont) =>
                    if !input.isEmpty then
                        f(input).andThen(cont(()))
                    else
                        cont(())
        )

    /** Runs the stream and folds over its values using the given pure function and initial accumulator.
      *
      * @param acc
      *   The initial accumulator value
      * @param f
      *   The folding function
      * @return
      *   The final accumulated value
      */
    def fold[A](acc: A)(f: (A, V) => A)(using
        tag: Tag[Emit[Chunk[V]]],
        frame: Frame
    ): A < S =
        ArrowEffect.handleLoop(tag, acc, emit)(
            handle = [C] =>
                (input, state, cont) =>
                    Loop.continue(input.foldLeft(state)(f), cont(())),
            done = (state, _) => state
        )

    /** Runs the stream and folds over its values using the given effectful function and initial accumulator.
      *
      * @param acc
      *   The initial accumulator value
      * @param f
      *   The folding function
      * @return
      *   The final accumulated value
      */
    def foldKyo[A, S2](acc: A)(f: (A, V) => A < S2)(using tag: Tag[Emit[Chunk[V]]], frame: Frame): A < (S & S2) =
        ArrowEffect.handleLoop(tag, acc, emit)(
            handle = [C] =>
                (input, state, cont) =>
                    Kyo.foldLeft(input)(state)(f).map(Loop.continue(_, cont(()))),
            done = (state, _) => state
        )

    /** Runs the stream and collects all emitted values into a single chunk.
      *
      * @return
      *   A chunk containing all values emitted by the stream
      */
    def run(using tag: Tag[Emit[Chunk[V]]], frame: Frame): Chunk[V] < S =
        ArrowEffect.handleLoop(tag, Chunk.empty[Chunk[V]], emit)(
            handle = [C] =>
                (input, state, cont) =>
                    Loop.continue(state.append(input), cont(())),
            done = (state, _) => state.flattenChunk
        )

    /** Split the stream into a chunk that contains the first n elements of the stream, and the rest of the stream as a new stream.
      *
      * @param n
      *   The number of elements to take
      * @return
      *   A tuple containing chunk of the first n elements and the rest of the stream
      */
    def splitAt(n: Int)(using tag: Tag[Emit[Chunk[V]]], frame: Frame): (Chunk[V], Stream[V, S]) < S =
        val emptyEmit = Maybe.empty[Unit < (Emit[Chunk[V]] & S)]
        ArrowEffect.handleLoop(tag, (Chunk.empty[V], emptyEmit), emit)(
            handle = [C] =>
                (input, state, cont) =>
                    val (chunk, _)    = state
                    val appendedChunk = chunk.concat(input)
                    if (appendedChunk.size) < n then
                        Loop.continue(appendedChunk -> emptyEmit, cont(()))
                    else
                        val (taken, rest) = appendedChunk.splitAt(n)
                        val restEmit      = Maybe.Present(Emit.valueWith(rest)(cont(())))
                        Loop.continue(taken -> restEmit, Kyo.unit)
                    end if
            ,
            done = (state, _) =>
                val (chunk, lastEmit) = state
                lastEmit match
                    case Maybe.Present(emit) => (chunk, Stream(emit))
                    case Maybe.Absent        => (chunk, Stream.empty)
                end match
        )
    end splitAt
end Stream

object Stream:
    @nowarn("msg=anonymous")
    inline def apply[V, S](inline v: => Unit < (Emit[Chunk[V]] & S)): Stream[V, S] =
        new Stream[V, S]:
            def emit: Unit < (Emit[Chunk[V]] & S) = v

    private val _empty           = Stream(())
    def empty[V]: Stream[V, Any] = _empty.asInstanceOf[Stream[V, Any]]

    /** The default chunk size for streams. */
    inline def DefaultChunkSize: Int = 4096

    /** Creates a stream from a sequence of values.
      *
      * @param v
      *   The effect returning a sequence of values
      * @param chunkSize
      *   The size of chunks to emit (default: 4096). Supplying a negative value will result in a chunk size of 1.
      * @return
      *   A stream of values from the sequence
      */
    def init[V, S](v: => Seq[V] < S, chunkSize: Int = DefaultChunkSize)(using tag: Tag[Emit[Chunk[V]]], frame: Frame): Stream[V, S] =
        Stream[V, S]:
            v.map { seq =>
                val chunk: Chunk[V] = Chunk.from(seq)
                val _chunkSize      = chunkSize max 1
                Loop(chunk) { (c) =>
                    if _chunkSize >= c.length then
                        Emit.valueWith(c)(Loop.done)
                    else
                        Emit.valueWith(c.take(_chunkSize))(Loop.continue(c.dropLeft(_chunkSize)))
                }
            }

    /** Creates a stream by repeatedly calling a lazily evaluated function, until the return is absent.
      *
      * @param v
      *   The effect that might return a sequence of values
      * @param chunkSize
      *   The size of chunks to emit (default: 4096). Supplying a negative value will result in a chunk size of 1.
      * @return
      *   A stream of values from the sequence
      */
    def repeatPresent[V, S](v: => Maybe[Seq[V]] < S, chunkSize: Int = DefaultChunkSize)(using
        tag: Tag[Emit[Chunk[V]]],
        frame: Frame
    ): Stream[V, S] =
        Stream[V, S]:
            Loop(()) { _ =>
                v.map {
                    case Maybe.Present(seq) => Emit.valueWith(Chunk.from(seq))(Loop.continue)
                    case Maybe.Absent       => Emit.valueWith(Chunk.empty[V])(Loop.done)
                }
            }
        .rechunk(chunkSize)

    /** Creates a stream of integers from start (inclusive) to end (exclusive).
      *
      * @param start
      *   The starting value (inclusive)
      * @param end
      *   The ending value (exclusive)
      * @param step
      *   The step size (default: 1)
      * @param chunkSize
      *   The size of chunks to emit (default: 4096)
      * @return
      *   A stream of integers within the specified range
      */
    def range[S](start: Int, end: Int, step: Int = 1, chunkSize: Int = DefaultChunkSize)(using
        tag: Tag[Emit[Chunk[Int]]],
        frame: Frame
    ): Stream[Int, S] =
        if step == 0 || (start < end && step < 0) || (start > end && step > 0) then empty
        else
            Stream[Int, S]:
                val _chunkSize = chunkSize max 1
                Emit.valueWith(Chunk.empty[Int]) {
                    Loop(start) { (current) =>
                        val continue =
                            if step > 0 then current < end
                            else current > end
                        if !continue then Loop.done
                        else
                            val remaining =
                                if step > 0 then
                                    ((end - current - 1) / step).abs + 1
                                else
                                    ((current - end - 1) / step.abs).abs + 1
                            val size  = _chunkSize min remaining
                            val chunk = Chunk.from(Range(current, current + size * step, step))
                            Emit.valueWith(chunk)(Loop.continue(current + step * size))
                        end if
                    }
                }

    /** A dummy type that can be used as implicit evidence to help the compiler discriminate between overloaded methods.
      */
    sealed class Dummy extends Serializable
    object Dummy:
        given Dummy = new Dummy {}

end Stream<|MERGE_RESOLUTION|>--- conflicted
+++ resolved
@@ -365,8 +365,7 @@
             )
         )
 
-<<<<<<< HEAD
-    def filter(f: V => Boolean)(using tag: Tag[Emit[Chunk[V]]], discr: Flat[Boolean], frame: Frame): Stream[V, S] =
+    def filter(f: V => Boolean)(using tag: Tag[Emit[Chunk[V]]], discr: Stream.Dummy, frame: Frame): Stream[V, S] =
         Stream(
             ArrowEffect.handleLoop(tag, emit)(
                 [C] =>
@@ -376,20 +375,6 @@
                         else Emit.valueWith(c)(Loop.continue(cont(())))
             )
         )
-=======
-    def filter(f: V => Boolean)(using
-        tag: Tag[Emit[Chunk[V]]],
-        discr: Stream.Dummy,
-        frame: Frame
-    ): Stream[V, S] =
-        Stream[V, S](ArrowEffect.handleState(tag, (), emit)(
-            [C] =>
-                (input, _, cont) =>
-                    val c = input.filter(f)
-                    if c.isEmpty then ((), cont(()))
-                    else Emit.valueWith(c)(((), cont(())))
-        ))
->>>>>>> 612f30ee
 
     /** Transform the stream with a partial function, filtering out values for which the partial function is undefined. Combines the
       * functionality of map and filter.
