package kyo

import kyo.Tag
import kyo.kernel.ArrowEffect
import scala.annotation.nowarn
import scala.annotation.targetName
import scala.util.NotGiven

/** Represents a stream of values of type `V` with effects of type `S`.
  *
  * Stream provides a high-level abstraction for working with sequences of values that can be processed and transformed lazily. It
  * encapsulates an effect that, when executed, emits chunks of values, combining the benefits of both push and pull-based streaming models
  * while hiding their complexity.
  *
  * Streams are built with rich transformation capabilities including mapping, filtering, folding, and concatenation. The implementation
  * uses chunked processing for efficiency, enabling optimized operations on batches of data rather than individual elements. The lazy
  * nature of Stream means values are only produced when needed and consumed downstream.
  *
  * Internally, Stream uses the Emit effect to produce chunks of values and can be connected with Poll for controlled consumption. This
  * design provides automatic flow control and backpressure, ensuring producers don't overwhelm consumers. Streams can be run to collect all
  * values or processed incrementally with operations like foreach and fold.
  *
  * The Stream abstraction is particularly valuable for data processing pipelines, event streams, or any scenario requiring transformation
  * of potentially infinite sequences of values.
  *
  * @tparam V
  *   The type of values in the stream
  * @tparam S
  *   The type of effects associated with the stream
  *
  * @param v
  *   The effect that produces acknowledgments and emits chunks of values
  *
  * @see
  *   [[kyo.Stream.map]], [[kyo.Stream.filter]], [[kyo.Stream.flatMap]] for transforming streams
  * @see
  *   [[kyo.Stream.concat]], [[kyo.Stream.take]], [[kyo.Stream.drop]] for stream composition and slicing
  * @see
  *   [[kyo.Stream.run]], [[kyo.Stream.foreach]], [[kyo.Stream.fold]] for consuming streams
  * @see
  *   [[kyo.Pipe]] [[kyo.Sink]] for abstracting and composing stream transformation and processing
  * @see
  *   [[kyo.Emit]] for the underlying push-based emission mechanism
  * @see
  *   [[kyo.Poll]] for pull-based consumption with backpressure
  */
sealed abstract class Stream[+V, -S] extends Serializable:

    /** Returns the effect that produces acknowledgments and emits chunks of values. */
    def emit: Unit < (Emit[Chunk[V]] & S)

    /** Concatenates this stream with another stream.
      *
      * @param other
      *   The stream to concatenate with this one
      * @return
      *   A new stream that emits all values from this stream, followed by all values from the other stream
      */
    def concat[VV >: V, S2](other: Stream[VV, S2])(using Frame): Stream[VV, S & S2] =
        Stream(emit.map(_ => other.emit))

    /** Transforms each value in the stream using the given pure function.
      *
      * @param f
      *   The function to apply to each value
      * @return
      *   A new stream with transformed values
      */
    def mapPure[VV >: V, V2](f: VV => V2)(using
        t1: Tag[Emit[Chunk[VV]]],
        t2: Tag[Emit[Chunk[V2]]],
        ev: NotGiven[V2 <:< (Any < Nothing)],
        fr: Frame
    ): Stream[V2, S] =
        Stream(
            ArrowEffect.handleLoop(t1, emit)(
                [C] =>
                    (input, cont) =>
                        val c = input.map(f)
                        if c.isEmpty then Loop.continue(cont(()))
                        else Emit.valueWith(c)(Loop.continue(cont(())))
            )
        )

    /** Transforms each value in the stream using the given effectful function.
      *
      * @param f
      *   The function to apply to each value
      * @return
      *   A new stream with transformed values
      */
    def map[VV >: V, V2, S2](f: VV => V2 < S2)(using Tag[Emit[Chunk[VV]]], Tag[Emit[Chunk[V2]]], Frame): Stream[V2, S & S2] =
        mapChunk[VV, V2, S2](c => Kyo.foreach(c)(f))

    /** Transforms each chunk in the stream using the given pure function.
      *
      * @param f
      *   The function to apply to each chunk
      * @return
      *   A new stream with transformed chunks
      */
    def mapChunkPure[VV >: V, V2](f: Chunk[VV] => Seq[V2])(
        using
        tagV: Tag[Emit[Chunk[VV]]],
        tagV2: Tag[Emit[Chunk[V2]]],
        frame: Frame
    ): Stream[V2, S] =
        Stream(
            ArrowEffect.handleLoop(tagV, emit)(
                [C] =>
                    (input, cont) =>
                        if input.isEmpty then Loop.continue(cont(()))
                        else
                            val s = f(input)
                            if s.isEmpty then
                                Loop.continue(cont(()))
                            else
                                Emit.valueWith(Chunk.from(s))(Loop.continue(cont(())))
                            end if
                        end if
            )
        )

    /** Transforms each chunk in the stream using the given effectful function.
      *
      * @param f
      *   The function to apply to each chunk
      * @return
      *   A new stream with transformed chunks
      */
    def mapChunk[VV >: V, V2, S2](f: Chunk[VV] => Seq[V2] < S2)(
        using
        tagV: Tag[Emit[Chunk[VV]]],
        tagV2: Tag[Emit[Chunk[V2]]],
        frame: Frame
    ): Stream[V2, S & S2] =
        Stream(
            ArrowEffect.handleLoop(tagV, emit)(
                [C] =>
                    (input, cont) =>
                        if input.isEmpty then
                            Emit.valueWith(Chunk.empty[V2])(Loop.continue(cont(())))
                        else
                            f(input).map(c => Emit.valueWith(Chunk.from(c))(Loop.continue(cont(()))))
            )
        )

    /** Applies a function to each value in the stream that returns a new stream, and flattens the result.
      *
      * @param f
      *   The function to apply to each value
      * @return
      *   A new stream that is the result of flattening all the streams produced by f
      */
    def flatMap[VV >: V, S2, V2, S3](f: VV => Stream[V2, S2] < S3)(
        using
        tagV: Tag[Emit[Chunk[VV]]],
        tagV2: Tag[Emit[Chunk[V2]]],
        frame: Frame
    ): Stream[V2, S & S2 & S3] =
        Stream(
            ArrowEffect.handleLoop(tagV, emit)(
                [C] =>
                    (input, cont) =>
                        Kyo.foreachDiscard(input)(v => f(v).map(_.emit))
                            .map(unit => Loop.continue(cont(unit)))
            )
        )

    /** Applies a function to each chunk in the stream that returns a new stream, and flattens the result.
      *
      * @param f
      *   The function to apply to each chunk
      * @return
      *   A new stream that is the result of flattening all the streams produced by f
      */
    def flatMapChunk[VV >: V, S2, V2, S3](f: Chunk[VV] => Stream[V2, S2] < S3)(
        using
        tagV: Tag[Emit[Chunk[VV]]],
        tagV2: Tag[Emit[Chunk[V2]]],
        frame: Frame
    ): Stream[V2, S & S2 & S3] =
        Stream(
            ArrowEffect.handleLoop(tagV, emit)(
                [C] =>
                    (input, cont) =>
                        if input.isEmpty then
                            Emit.valueWith(Chunk.empty[V2])(Loop.continue(cont(())))
                        else
                            f(input).map(_.emit).map(unit => Loop.continue(cont(unit)))
            )
        )

    /** Applies a side-effecting function to each element in the stream without altering them.
      *
      * @param f
      *   The function to apply to each value
      * @return
      *   A new stream runs f while emitting values
      */
    def tap[VV >: V, S1](f: VV => Any < S1)(
        using
        tag: Tag[Emit[Chunk[VV]]],
        frame: Frame
    ): Stream[VV, S & S1] =
        Stream:
            ArrowEffect.handleLoop(tag, emit: Unit < (Emit[Chunk[VV]] & S & S1))(
                [C] =>
                    (input, cont) =>
                        Kyo.foreachDiscard(input)(f).andThen:
                            Emit.valueWith(input)(Loop.continue(cont(())))
            )

    /** Applies a side-effecting function to each chunk in the stream without altering them.
      *
      * @param f
      *   The function to apply to each chunk
      * @return
      *   A new stream runs f while emitting chunks
      */
    def tapChunk[VV >: V, S1](f: Chunk[VV] => Any < S1)(
        using
        tag: Tag[Emit[Chunk[VV]]],
        frame: Frame
    ): Stream[VV, S & S1] =
        Stream(
            ArrowEffect.handleLoop(tag, emit: Unit < (Emit[Chunk[VV]] & S & S1))(
                [C] =>
                    (input, cont) =>
                        f(input).andThen:
                            Emit.valueWith(input)(Loop.continue(cont(())))
            )
        )

    /** Takes the first n elements from the stream.
      *
      * @param n
      *   The number of elements to take
      * @return
      *   A new stream containing at most n elements from the original stream
      */
    def take[VV >: V](n: Int)(using tag: Tag[Emit[Chunk[VV]]], frame: Frame): Stream[VV, S] =
        if n <= 0 then Stream.empty
        else
            Stream(
                ArrowEffect.handleLoop(tag, n, emit)(
                    [C] =>
                        (input, state, cont) =>
                            val c   = input.take(state)
                            val nst = state - c.size
                            Emit.valueWith(c)(
                                Loop.continue(nst, if nst <= 0 then Kyo.unit else cont(()))
                        )
                )
            )
        end if
    end take

    /** Drops the first n elements from the stream.
      *
      * @param n
      *   The number of elements to drop
      * @return
      *   A new stream with the first n elements removed
      */
    def drop[VV >: V](n: Int)(using tag: Tag[Emit[Chunk[VV]]], frame: Frame): Stream[VV, S] =
        if n <= 0 then this
        else
            Stream(
                ArrowEffect.handleLoop(tag, n, emit)(
                    [C] =>
                        (input, state, cont) =>
                            if state == 0 then
                                Emit.valueWith(input)(Loop.continue(0, cont(())))
                            else
                                val c = input.dropLeft(state)
                                if c.isEmpty then Loop.continue(state - input.size, cont(()))
                                else Emit.valueWith(c)(Loop.continue(0, cont(())))
                )
            )

    /** Takes elements from the stream while the pure predicate is true.
      *
      * @param f
      *   The pure predicate function
      * @return
      *   A new stream containing elements that satisfy the predicate
      */
    def takeWhilePure[VV >: V](f: VV => Boolean)(using
        tag: Tag[Emit[Chunk[VV]]],
        frame: Frame
    ): Stream[VV, S] =
        Stream(
            ArrowEffect.handleLoop(tag, true, emit)(
                [C] =>
                    (input, state, cont) =>
                        if !state then Loop.continue(false, Kyo.unit)
                        else if input.isEmpty then Loop.continue(state, cont(()))
                        else
                            val c = input.takeWhile(f)
                            Emit.valueWith(c)(Loop.continue(c.size == input.size, cont(())))
            )
        )
    end takeWhilePure

    /** Takes elements from the stream while the effectful predicate is true.
      *
      * @param f
      *   The effectful predicate function
      * @return
      *   A new stream containing elements that satisfy the predicate
      */
    def takeWhile[VV >: V, S2](f: VV => Boolean < S2)(using tag: Tag[Emit[Chunk[VV]]], frame: Frame): Stream[VV, S & S2] =
        Stream(
            ArrowEffect.handleLoop(tag, true, emit)(
                [C] =>
                    (input, state, cont) =>
                        if !state then Loop.continue(false, Kyo.unit)
                        else
                            Kyo.takeWhile(input)(f).map { c =>
                                Emit.valueWith(c)(Loop.continue(c.size == input.size, cont(())))
                        }
            )
        )
    end takeWhile

    /** Drops elements from the stream while the predicate is true.
      *
      * @param f
      *   The pure predicate function
      * @return
      *   A new stream with initial elements that satisfy the predicate removed
      */
    def dropWhilePure[VV >: V](f: VV => Boolean)(using tag: Tag[Emit[Chunk[VV]]], frame: Frame): Stream[VV, S] =
        Stream(
            ArrowEffect.handleLoop(tag, true, emit)(
                [C] =>
                    (input, state, cont) =>
                        if state then
                            val chunk = input.dropWhile(f)
                            if chunk.isEmpty then Loop.continue(true, cont(()))
                            else Emit.valueWith(chunk)(Loop.continue(false, cont(())))
                        else
                            Emit.valueWith(input)(Loop.continue(false, cont(())))
            )
        )

    /** Drops elements from the stream while the effectful predicate is true.
      *
      * @param f
      *   The effectful predicate function
      * @return
      *   A new stream with initial elements that satisfy the predicate removed
      */
    def dropWhile[VV >: V, S2](f: VV => Boolean < S2)(using tag: Tag[Emit[Chunk[VV]]], frame: Frame): Stream[VV, S & S2] =
        Stream(
            ArrowEffect.handleLoop(tag, true, emit)(
                [C] =>
                    (input, state, cont) =>
                        if state then
                            Kyo.dropWhile(input)(f).map { c =>
                                if c.isEmpty then Loop.continue(true, cont(()))
                                else Emit.valueWith(c)(Loop.continue(false, cont(())))
                            }
                        else
                            Emit.valueWith(input)(Loop.continue(false, cont(())))
            )
        )

    /** Filters the stream to include only elements that satisfy the predicate.
      *
      * @param f
      *   The predicate function
      * @return
      *   A new stream containing only elements that satisfy the predicate
      */
    def filter[VV >: V, S2](f: VV => Boolean < S2)(using tag: Tag[Emit[Chunk[VV]]], frame: Frame): Stream[VV, S & S2] =
        Stream(
            ArrowEffect.handleLoop(tag, emit)(
                [C] =>
                    (input, cont) =>
                        Kyo.filter(input)(f).map { c =>
                            if c.isEmpty then Loop.continue(cont(()))
                            else Emit.valueWith(c)(Loop.continue(cont(())))
                    }
            )
        )

    def filterPure[VV >: V](f: VV => Boolean)(using tag: Tag[Emit[Chunk[VV]]], frame: Frame): Stream[VV, S] =
        Stream(
            ArrowEffect.handleLoop(tag, emit)(
                [C] =>
                    (input, cont) =>
                        val c = input.filter(f)
                        if c.isEmpty then Loop.continue(cont(()))
                        else Emit.valueWith(c)(Loop.continue(cont(())))
            )
        )

    /** Transform the stream with a partial function, filtering out values for which the partial function is undefined. Combines the
      * functionality of map and filter.
      *
      * @param f
      *   Partial function transforming V to V2
      * @return
      *   A new stream containing transformed elements
      */
    def collect[VV >: V, V2, S2](f: VV => Maybe[V2] < S2)(using
        tag: Tag[Emit[Chunk[VV]]],
        t2: Tag[Emit[Chunk[V2]]],
        frame: Frame
    ): Stream[V2, S & S2] =
        Stream(
            ArrowEffect.handleLoop(tag, emit)(
                [C] =>
                    (input, cont) =>
                        Kyo.collect(input)(f).map { c =>
                            Emit.valueWith(c)(Loop.continue(cont(())))
                    }
            )
        )

    def collectPure[VV >: V, V2](f: VV => Maybe[V2])(using
        tag: Tag[Emit[Chunk[VV]]],
        t2: Tag[Emit[Chunk[V2]]],
        frame: Frame
    ): Stream[V2, S] =
        Stream(
            ArrowEffect.handleLoop(tag, emit)(
                [C] =>
                    (input, cont) =>
                        val c = input.map(f).collect({ case Present(v) => v })
                        if c.isEmpty then Loop.continue(cont(()))
                        else Emit.valueWith(c)(Loop.continue(cont(())))
            )
        )

    /** Transform the stream with a partial function, terminating the stream when the first element is encountered for which the partial
      * function is undefined. Combines the functionality of map and takeWhile.
      *
      * @param f
      *   Partial function transforming V to V2
      * @return
      *   A new stream containing transformed elements
      */
    def collectWhile[VV >: V, V2, S2](f: VV => Maybe[V2] < S2)(using
        tag: Tag[Emit[Chunk[VV]]],
        t2: Tag[Emit[Chunk[V2]]],
        frame: Frame
    ): Stream[V2, S & S2] =
        Stream(
            ArrowEffect.handleLoop(tag, emit)(
                [C] =>
                    (input, cont) =>
                        Kyo.foreach(input)(f)
                            .map(_.takeWhile(_.isDefined).collect({ case Present(v) => v }))
                            .map { c =>
                                if c.isEmpty && c.size != input.size then Loop.done
                                else
                                    Emit.valueWith(c) {
                                        if c.size != input.size then Loop.done
                                        else Loop.continue(cont(()))
                                    }
                        }
            )
        )

    def collectWhilePure[VV >: V, V2](f: VV => Maybe[V2])(using
        tag: Tag[Emit[Chunk[VV]]],
        t2: Tag[Emit[Chunk[V2]]],
        frame: Frame
    ): Stream[V2, S] =
        Stream(
            ArrowEffect.handleLoop(tag, emit)(
                [C] =>
                    (input, cont) =>
                        val c = input.map(f).takeWhile(_.isDefined).collect({ case Present(v) => v })
                        if c.isEmpty && c.size != input.size then Loop.done
                        else
                            Emit.valueWith(c):
                                if c.size != input.size then Loop.done
                                else Loop.continue(cont(()))
                        end if
            )
        )

    /** Emits only elements that are different from their predecessor.
      *
      * @return
      *   A new stream with consecutive duplicate elements removed
      */
    def changes[VV >: V](using Tag[Emit[Chunk[VV]]], Frame, CanEqual[VV, VV]): Stream[VV, S] =
        changes[VV](Maybe.empty)

    /** Emits only elements that are different from their predecessor, starting with the given first element.
      *
      * @param first
      *   The initial element to compare against
      * @return
      *   A new stream with consecutive duplicate elements removed
      */
    def changes[VV >: V](first: VV)(using Tag[Emit[Chunk[VV]]], Frame, CanEqual[VV, VV]): Stream[VV, S] =
        changes[VV](Maybe(first))

    /** Emits only elements that are different from their predecessor, starting with the given optional first element.
      *
      * @param first
      *   The optional initial element to compare against
      * @return
      *   A new stream with consecutive duplicate elements removed
      */
    @targetName("changesMaybe")
    def changes[VV >: V](first: Maybe[VV])(using tag: Tag[Emit[Chunk[VV]]], frame: Frame, ce: CanEqual[VV, VV]): Stream[VV, S] =
        Stream(
            ArrowEffect.handleLoop(tag, first, emit)(
                [C] =>
                    (input, state, cont) =>
                        val c        = input.changes(state)
                        val newState = if c.isEmpty then state else Maybe(c.last)
                        Emit.valueWith(c) {
                            Loop.continue(newState, cont(()))
                    }
            )
        )
    end changes

    /** Transforms the stream by regrouping elements into chunks of the specified size.
      *
      * This operation maintains the order of elements while potentially redistributing them into new chunks. Smaller chunks may occur in
      * two cases:
      *   - When there aren't enough remaining elements to form a complete chunk
      *   - When the input stream emits an empty chunk
      *
      * @param chunkSize
      *   The target size for each chunk. Must be positive - negative values will be treated as 1.
      * @return
      *   A new stream with elements regrouped into chunks of the specified size
      */
    def rechunk[VV >: V](chunkSize: Int)(using tag: Tag[Emit[Chunk[VV]]], frame: Frame): Stream[VV, S] =
        Stream[VV, S]:
            val _chunkSize = chunkSize max 1
            ArrowEffect.handleLoop(tag, Chunk.empty[VV], emit.andThen(Emit.value(Chunk.empty[VV])))(
                [C] =>
                    (input, buffer, cont) =>
                        if input.isEmpty && buffer.nonEmpty then
                            Emit.valueWith(buffer)(Loop.continue(Chunk.empty, cont(())))
                        else
                            val combined = buffer.concat(input)
                            if combined.size < _chunkSize then
                                Loop.continue(combined, cont(()))
                            else
                                Loop(combined: Chunk[VV]) { current =>
                                    if current.size < _chunkSize then
                                        Loop.done(Loop.continue(current, cont(())))
                                    else
                                        Emit.valueWith(current.take(_chunkSize)) {
                                            Loop.continue(current.dropLeft(_chunkSize))
                                        }
                                }
                            end if
            )
    end rechunk

    /** Runs the stream and discards all emitted values.
      *
      * @return
      *   A unit effect that runs the stream without collecting results
      */
    def discard[VV >: V](using tag: Tag[Emit[Chunk[VV]]], frame: Frame): Unit < S =
        ArrowEffect.handle(tag, emit)(
            [C] => (input, cont) => cont(())
        )

    /** Runs the stream and applies the given function to each emitted value.
      *
      * @param f
      *   The function to apply to each value
      * @return
      *   A unit effect that runs the stream and applies f to each value
      */
    def foreach[VV >: V, S2](f: VV => Any < S2)(using tag: Tag[Emit[Chunk[VV]]], frame: Frame): Unit < (S & S2) =
        foreachChunk[VV, S2](c => Kyo.foreachDiscard(c)(f))

    /** Runs the stream and applies the given function to each emitted chunk.
      *
      * @param f
      *   The function to apply to each chunk
      * @return
      *   A unit effect that runs the stream and applies f to each chunk
      */
    def foreachChunk[VV >: V, S2](f: Chunk[VV] => Any < S2)(using tag: Tag[Emit[Chunk[VV]]], frame: Frame): Unit < (S & S2) =
        ArrowEffect.handle(tag, emit)(
            [C] =>
                (input, cont) =>
                    if !input.isEmpty then
                        f(input).andThen(cont(()))
                    else
                        cont(())
        )

    /** Runs the stream and folds over its values using the given pure function and initial accumulator.
      *
      * @param acc
      *   The initial accumulator value
      * @param f
      *   The folding function
      * @return
      *   The final accumulated value
      */
    def foldPure[VV >: V, A](acc: A)(f: (A, VV) => A)(using
        tag: Tag[Emit[Chunk[VV]]],
        frame: Frame
    ): A < S =
        ArrowEffect.handleLoop(tag, acc, emit)(
            handle = [C] =>
                (input, state, cont) =>
                    Loop.continue(input.foldLeft(state)(f), cont(())),
            done = (state, _) => state
        )

    /** Runs the stream and folds over its values using the given effectful function and initial accumulator.
      *
      * @param acc
      *   The initial accumulator value
      * @param f
      *   The folding function
      * @return
      *   The final accumulated value
      */
    def fold[VV >: V, A, S2](acc: A)(f: (A, VV) => A < S2)(using tag: Tag[Emit[Chunk[VV]]], frame: Frame): A < (S & S2) =
        ArrowEffect.handleLoop(tag, acc, emit)(
            handle = [C] =>
                (input, state, cont) =>
                    Kyo.foldLeft(input)(state)(f).map(Loop.continue(_, cont(()))),
            done = (state, _) => state
        )

    /** Runs the stream and collects all emitted values into a single chunk.
      *
      * @return
      *   A chunk containing all values emitted by the stream
      */
    def run[VV >: V](using tag: Tag[Emit[Chunk[VV]]], frame: Frame): Chunk[VV] < S =
        ArrowEffect.handleLoop(tag, Chunk.empty[Chunk[VV]], emit)(
            handle = [C] =>
                (input, state, cont) =>
                    Loop.continue(state.append(input), cont(())),
            done = (state, _) => state.flattenChunk
        )

    /** Split the stream into a chunk that contains the first n elements of the stream, and the rest of the stream as a new stream.
      *
      * @param n
      *   The number of elements to take
      * @return
      *   A tuple containing chunk of the first n elements and the rest of the stream
      */
    def splitAt[VV >: V](n: Int)(using tag: Tag[Emit[Chunk[VV]]], frame: Frame): (Chunk[VV], Stream[VV, S]) < S =
        Loop(emit: Unit < (Emit[Chunk[VV]] & S), Chunk.empty[VV]): (curEmit, curChunk) =>
            Emit.runFirst(curEmit).map:
                case (Present(items), nextEmitFn) =>
                    val nextChunk = curChunk.concat(items)
                    if nextChunk.length < n then
                        Loop.continue(nextEmitFn(), nextChunk)
                    else
                        val (taken, rest) = nextChunk.splitAt(n)
                        val restEmit      = if rest.isEmpty then nextEmitFn() else Emit.valueWith(rest)(nextEmitFn())
                        Loop.done(taken -> Stream(restEmit))
                    end if
                case (_, _) => Loop.done(curChunk -> Stream(Emit.value(Chunk.empty[VV])))
    end splitAt

    /** Transform with a [[Pipe]] of corresponding input streaming element type.
      *
      * @see
      *   [[kyo.Pipe.transform]]
      *
      * @param sink
      *   Pipe to transform stream with
      * @return
      *   A new stream of transformed element type `A`
      */
    def into[VV >: V, A, S2](pipe: Pipe[VV, A, S2])(
        using
        t1: Tag[Emit[Chunk[VV]]],
        t2: Tag[Poll[Chunk[VV]]],
        f: Frame
    ): Stream[A, S & S2] =
        pipe.transform(this)(using t1, t2, f)

    /** Process with a [[Sink]] of corresponding streaming element type.
      *
      * @see
      *   [[kyo.Sink.drain]]
      *
      * @param sink
      *   Sink to process stream with
      * @return
      *   An effect producing a value of sink's output type `A`
      */
    def into[VV >: V, A, S2](sink: Sink[VV, A, S2])(using Tag[Poll[Chunk[VV]]], Tag[Emit[Chunk[VV]]], Frame): A < (S & S2) =
        sink.drain[VV, S](this)
    end into

    /** Applies a transformation to this stream's underlying computation. This provides a convenient way to handle effects included in the
      * stream.
      *
      * For example, to ensure all resources close when the stream is evaluated:
      * ```
      * val original: Stream[Int, Resource & Async] = ???
      * val withCleanup = original.handle(Resource.run)
      * ```
      *
      * While `handle` can be used with any function that processes the underlying effect, its main purpose is to facilitate effect handling
      * and composition of multiple handlers. The multi-parameter versions of `handle` enable chaining transformations in a readable
      * sequential style.
      *
      * ```
      * val original: Stream[Int, Resource & Abort[String] & Var[Int]] = ???
      * val handled: Stream[Int, Any] = original.handle(
      *   Resource.run,
      *   Abort.run[String](_),
      *   Var.run(20),
      * )
      * ```
      *
      * @param f
      *   The transformation function to apply to the underlying effect
      * @return
      *   A new stream based on the handled effect
      */
    def handle[A >: (Unit < (Emit[Chunk[V]] & S)), V1, S1](
        f: (=> A) => (Any < (Emit[Chunk[V1]] & S1))
    )(using Frame): Stream[V1, S1] = Stream(f(emit).unit)
    end handle

    /** Applies two transformations to this stream's underlying computation. */
    def handle[A >: (Unit < (Emit[Chunk[V]] & S)), B, V1, S1](
        f1: (=> A) => B,
        f2: (=> B) => (Any < (Emit[Chunk[V1]] & S1))
    )(using Frame): Stream[V1, S1] = Stream(f2(f1(emit)).unit)

    /** Applies three transformations to this stream's underlying computation. */
    def handle[A >: (Unit < (Emit[Chunk[V]] & S)), B, C, V1, S1](
        f1: (=> A) => B,
        f2: (=> B) => C,
        f3: (=> C) => (Any < (Emit[Chunk[V1]] & S1))
    )(using Frame): Stream[V1, S1] =
        Stream(f3(f2(f1(emit))).unit)

    /** Applies four transformations to this stream's underlying computation. */
    def handle[A >: (Unit < (Emit[Chunk[V]] & S)), B, C, D, V1, S1](
        f1: (=> A) => B,
        f2: (=> B) => C,
        f3: (=> C) => D,
        f4: (=> D) => (Any < (Emit[Chunk[V1]] & S1))
    )(using Frame): Stream[V1, S1] = Stream(f4(f3(f2(f1(emit)))).unit)

    /** Applies five transformations to this stream's underlying computation. */
    def handle[A >: (Unit < (Emit[Chunk[V]] & S)), B, C, D, E, V1, S1](
        f1: (=> A) => B,
        f2: (=> B) => C,
        f3: (=> C) => D,
        f4: (=> D) => E,
        f5: (=> E) => (Any < (Emit[Chunk[V1]] & S1))
    )(using Frame): Stream[V1, S1] = Stream(f5(f4(f3(f2(f1(emit))))).unit)

    /** Applies six transformations to this stream's underlying computation. */
    def handle[A >: (Unit < (Emit[Chunk[V]] & S)), B, C, D, E, F, V1, S1](
        f1: (=> A) => B,
        f2: (=> B) => C,
        f3: (=> C) => D,
        f4: (=> D) => E,
        f5: (=> E) => F,
        f6: (=> F) => (Any < (Emit[Chunk[V1]] & S1))
    )(using Frame): Stream[V1, S1] = Stream(f6(f5(f4(f3(f2(f1(emit)))))).unit)

    /** Applies seven transformations to this stream's underlying computation. */
    def handle[A >: (Unit < (Emit[Chunk[V]] & S)), B, C, D, E, F, G, V1, S1](
        f1: (=> A) => B,
        f2: (=> B) => C,
        f3: (=> C) => D,
        f4: (=> D) => E,
        f5: (=> E) => F,
        f6: (=> F) => G,
        f7: (=> G) => (Any < (Emit[Chunk[V1]] & S1))
    )(using Frame): Stream[V1, S1] = Stream(f7(f6(f5(f4(f3(f2(f1(emit))))))).unit)

    /** Applies eight transformations to this stream's underlying computation. */
    def handle[A >: (Unit < (Emit[Chunk[V]] & S)), B, C, D, E, F, G, H, V1, S1](
        f1: (=> A) => B,
        f2: (=> B) => C,
        f3: (=> C) => D,
        f4: (=> D) => E,
        f5: (=> E) => F,
        f6: (=> F) => G,
        f7: (=> G) => H,
        f8: (=> H) => (Any < (Emit[Chunk[V1]] & S1))
    )(using Frame): Stream[V1, S1] = Stream(f8(f7(f6(f5(f4(f3(f2(f1(emit)))))))).unit)

    /** Applies nine transformations to this stream's underlying computation. */
    def handle[A >: (Unit < (Emit[Chunk[V]] & S)), B, C, D, E, F, G, H, I, V1, S1](
        f1: (=> A) => B,
        f2: (=> B) => C,
        f3: (=> C) => D,
        f4: (=> D) => E,
        f5: (=> E) => F,
        f6: (=> F) => G,
        f7: (=> G) => H,
        f8: (=> H) => I,
        f9: (=> I) => (Any < (Emit[Chunk[V1]] & S1))
    )(using Frame): Stream[V1, S1] = Stream(f9(f8(f7(f6(f5(f4(f3(f2(f1(emit))))))))).unit)

    /** Applies ten transformations to this stream's underlying computation. */
    def handle[A >: (Unit < (Emit[Chunk[V]] & S)), B, C, D, E, F, G, H, I, J, V1, S1](
        f1: (=> A) => B,
        f2: (=> B) => C,
        f3: (=> C) => D,
        f4: (=> D) => E,
        f5: (=> E) => F,
        f6: (=> F) => G,
        f7: (=> G) => H,
        f8: (=> H) => I,
        f9: (=> I) => J,
        f10: (=> J) => (Any < (Emit[Chunk[V1]] & S1))
    )(using Frame): Stream[V1, S1] = Stream(f10(f9(f8(f7(f6(f5(f4(f3(f2(f1(emit)))))))))).unit)
end Stream

object Stream:
    @nowarn("msg=anonymous")
    inline def apply[V, S](inline v: => Unit < (Emit[Chunk[V]] & S)): Stream[V, S] =
        new Stream[V, S]:
            def emit: Unit < (Emit[Chunk[V]] & S) = v

    private val _empty = Stream(())

    /** A stream that emits no elements and does nothing * */
    def empty[V]: Stream[V, Any] = _empty

    /** The default chunk size for streams. */
    inline def DefaultChunkSize: Int = 4096

    /** Creates a stream from a sequence of values.
      *
      * @param v
      *   The effect returning a sequence of values
      * @param chunkSize
      *   The size of chunks to emit (default: 4096). Supplying a negative value will result in a chunk size of 1.
      * @return
      *   A stream of values from the sequence
      */
    def init[V, S](v: => Seq[V] < S, chunkSize: Int = DefaultChunkSize)(using tag: Tag[Emit[Chunk[V]]], frame: Frame): Stream[V, S] =
        Stream[V, S]:
            v.map { seq =>
                val chunk: Chunk[V] = Chunk.from(seq)
                val _chunkSize      = chunkSize max 1
                Loop(chunk) { (c) =>
                    if _chunkSize >= c.length then
                        Emit.valueWith(c)(Loop.done)
                    else
                        Emit.valueWith(c.take(_chunkSize))(Loop.continue(c.dropLeft(_chunkSize)))
                }
            }

    /** Creates a stream by repeatedly calling a lazily evaluated function, until the return is absent.
      *
      * @param v
      *   The effect that might return a sequence of values
      * @param chunkSize
      *   The size of chunks to emit (default: 4096). Supplying a negative value will result in a chunk size of 1.
      * @return
      *   A stream of values from the sequence
      */
    def repeatPresent[V, S](v: => Maybe[Seq[V]] < S, chunkSize: Int = DefaultChunkSize)(using
        tag: Tag[Emit[Chunk[V]]],
        frame: Frame
    ): Stream[V, S] =
        Stream[V, S]:
            Loop.foreach:
                v.map {
                    case Maybe.Present(seq) => Emit.valueWith(Chunk.from(seq))(Loop.continue)
                    case Maybe.Absent       => Emit.valueWith(Chunk.empty[V])(Loop.done)
                }
        .rechunk(chunkSize)

    /** Creates a stream of integers from start (inclusive) to end (exclusive).
      *
      * @param start
      *   The starting value (inclusive)
      * @param end
      *   The ending value (exclusive)
      * @param step
      *   The step size (default: 1)
      * @param chunkSize
      *   The size of chunks to emit (default: 4096)
      * @return
      *   A stream of integers within the specified range
      */
    def range[S](start: Int, end: Int, step: Int = 1, chunkSize: Int = DefaultChunkSize)(using
        tag: Tag[Emit[Chunk[Int]]],
        frame: Frame
    ): Stream[Int, S] =
        if step == 0 || (start < end && step < 0) || (start > end && step > 0) then empty
        else
            Stream[Int, S]:
                val _chunkSize = chunkSize max 1
                Emit.valueWith(Chunk.empty[Int]) {
                    Loop(start) { (current) =>
                        val continue =
                            if step > 0 then current < end
                            else current > end
                        if !continue then Loop.done
                        else
                            val remaining =
                                if step > 0 then
                                    ((end - current - 1) / step).abs + 1
                                else
                                    ((current - end - 1) / step.abs).abs + 1
                            val size  = _chunkSize min remaining
                            val chunk = Chunk.from(Range(current, current + size * step, step))
                            Emit.valueWith(chunk)(Loop.continue(current + step * size))
                        end if
                    }
                }

    /** Creates a stream by repeatedly applying a function to accumulate values.
      *
      * @tparam A
      *   The type of the accumulator
      * @tparam V
      *   The type of values in the resulting stream
      * @tparam S
      *   The type of effects in the stream
      * @param acc
      *   The initial accumulator value
      * @param chunkSize
      *   The target size for each chunk (must be positive)
      * @param f
      *   A function that takes the current accumulator and returns Maybe of next value and accumulator, where `Absent` will signal the end
      *   of the stream.
      * @return
      *   A stream containing the unfolded values
      */
    def unfold[A, V, S](acc: A, chunkSize: Int = DefaultChunkSize)(f: A => (Maybe[(V, A)] < S))(using
        tag: Tag[Emit[Chunk[V]]],
        frame: Frame
    ): Stream[V, S] =
        Stream[V, S]:
            val _chunkSize = chunkSize max 1
            Loop(Chunk.empty[V], acc): (curChunk, curAcc) =>
                if curChunk.length == _chunkSize then
                    Emit.valueWith(curChunk)(Loop.continue(Chunk.empty[V], curAcc))
                else
                    f(curAcc).map:
                        case Present(value -> nextAcc) => Loop.continue(curChunk.append(value), nextAcc)
                        case Absent                    => Emit.valueWith(curChunk)(Loop.done(()))

<<<<<<< HEAD
    // TODO: Name?
    def embed[V, S1, S2](stream: Stream[V, S1] < S2)(using Frame): Stream[V, S1 & S2] =
        Stream(stream.map(_.emit))

=======
    /** Takes a Stream[V, S] in the context of S2 (i.e. Stream[V, S] < S2) and returns a Stream that fuses together both effect contexts S
      * and S2 into a single Stream[V, S & S2].
      *
      * @param stream
      *   The stream to unwrap
      * @return
      *   A new stream that fuses together both effect contexts S and S2 into a single Stream[V, S & S2]
      */
    inline def unwrap[V, S, S2](stream: Stream[V, S] < S2)(using Frame): Stream[V, S & S2] = Stream(stream.map(_.emit))
>>>>>>> eec7cf6c
end Stream<|MERGE_RESOLUTION|>--- conflicted
+++ resolved
@@ -955,12 +955,6 @@
                         case Present(value -> nextAcc) => Loop.continue(curChunk.append(value), nextAcc)
                         case Absent                    => Emit.valueWith(curChunk)(Loop.done(()))
 
-<<<<<<< HEAD
-    // TODO: Name?
-    def embed[V, S1, S2](stream: Stream[V, S1] < S2)(using Frame): Stream[V, S1 & S2] =
-        Stream(stream.map(_.emit))
-
-=======
     /** Takes a Stream[V, S] in the context of S2 (i.e. Stream[V, S] < S2) and returns a Stream that fuses together both effect contexts S
       * and S2 into a single Stream[V, S & S2].
       *
@@ -970,5 +964,4 @@
       *   A new stream that fuses together both effect contexts S and S2 into a single Stream[V, S & S2]
       */
     inline def unwrap[V, S, S2](stream: Stream[V, S] < S2)(using Frame): Stream[V, S & S2] = Stream(stream.map(_.emit))
->>>>>>> eec7cf6c
 end Stream