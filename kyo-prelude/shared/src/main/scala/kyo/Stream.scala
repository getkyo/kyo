--- conflicted
+++ resolved
@@ -693,13 +693,8 @@
       * @return
       *   An effect producing a value of sink's output type `A`
       */
-<<<<<<< HEAD
-    def into[VV >: V, A, S2](sink: Sink[VV, A, S2])(using t1: Tag[Poll[Chunk[VV]]], t2: Tag[Emit[Chunk[VV]]], f: Frame): A < (S & S2) =
+    def into[VV >: V, A, S2](sink: Sink[VV, A, S2])(using Tag[Poll[Chunk[VV]]], Tag[Emit[Chunk[VV]]], Frame): A < (S & S2) =
         sink.drain[VV, S](this)
-=======
-    def into[VV >: V, A, S2](sink: Sink[VV, A, S2])(using Tag[Poll[Chunk[VV]]], Tag[Emit[Chunk[VV]]], Frame): A < (S & S2) =
-        sink.drain(this)
->>>>>>> 23e42613
     end into
 
     /** Applies a transformation to this stream's underlying computation. This provides a convenient way to handle effects included in the
