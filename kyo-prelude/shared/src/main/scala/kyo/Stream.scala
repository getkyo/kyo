--- conflicted
+++ resolved
@@ -286,13 +286,8 @@
       * @return
       *   A new stream containing elements that satisfy the predicate
       */
-<<<<<<< HEAD
     def takeWhilePure[VV >: V](f: VV => Boolean)(using
         tag: Tag[Emit[Chunk[VV]]],
-=======
-    def takeWhile(f: V => Boolean)(using
-        tag: Tag[Emit[Chunk[V]]],
->>>>>>> 617018d4
         frame: Frame
     ): Stream[VV, S] =
         Stream(
@@ -315,11 +310,7 @@
       * @return
       *   A new stream containing elements that satisfy the predicate
       */
-<<<<<<< HEAD
     def takeWhile[VV >: V, S2](f: VV => Boolean < S2)(using tag: Tag[Emit[Chunk[VV]]], frame: Frame): Stream[VV, S & S2] =
-=======
-    def takeWhile[S2](f: V => Boolean < S2)(using tag: Tag[Emit[Chunk[V]]], discr: Discriminator, frame: Frame): Stream[V, S & S2] =
->>>>>>> 617018d4
         Stream(
             ArrowEffect.handleLoop(tag, true, emit)(
                 [C] =>
@@ -689,7 +680,7 @@
       * @return
       *   A new stream of transformed element type `A`
       */
-    def into[A, S2](pipe: Pipe[V, A, S2])(using Tag[Poll[Chunk[V]]], Tag[Emit[Chunk[V]]], Frame): Stream[A, S & S2] =
+    def into[VV >: V, A, S2](pipe: Pipe[VV, A, S2])(using Tag[Poll[Chunk[VV]]], Tag[Emit[Chunk[VV]]], Frame): Stream[A, S & S2] =
         pipe.transform(this)
 
     /** Process with a [[Sink]] of corresponding streaming element type.
