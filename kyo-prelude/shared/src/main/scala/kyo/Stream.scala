--- conflicted
+++ resolved
@@ -760,13 +760,6 @@
                     }
                 }
 
-<<<<<<< HEAD
-    // TODO: Name?
-    def embed[V, S1, S2](stream: Stream[V, S1] < S2)(using Frame): Stream[V, S1 & S2] =
-        Stream(stream.map(_.emit))
-
-    /** A dummy type that can be used as implicit evidence to help the compiler discriminate between overloaded methods.
-=======
     /** Creates a stream by repeatedly applying a function to accumulate values.
       *
       * @tparam A
@@ -784,7 +777,6 @@
       *   of the stream.
       * @return
       *   A stream containing the unfolded values
->>>>>>> 934098b6
       */
     def unfoldKyo[A, V, S](acc: A, chunkSize: Int = DefaultChunkSize)(f: A => (Maybe[(V, A)] < S))(using
         tag: Tag[Emit[Chunk[V]]],
@@ -800,4 +792,8 @@
                         case Present(value -> nextAcc) => Loop.continue(curChunk.append(value), nextAcc)
                         case Absent                    => Emit.valueWith(curChunk)(Loop.done(()))
 
+    // TODO: Name?
+    def embed[V, S1, S2](stream: Stream[V, S1] < S2)(using Frame): Stream[V, S1 & S2] =
+        Stream(stream.map(_.emit))
+
 end Stream