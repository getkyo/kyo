--- conflicted
+++ resolved
@@ -712,31 +712,13 @@
                                     else
                                         // Successfully parsed a value with remaining text.
                                         // Emit the parsed value and continue with unconsumed text
-<<<<<<< HEAD
-                                        Emit.andMap(Chunk(value)) { ack =>
-                                            state.remaining
-=======
-                                        Emit.valueWith(Chunk(value)) { ack =>
-                                            (state.remaining, ack)
->>>>>>> 733323e4
-                                        }
+                                        Emit.valueWith(Chunk(value))(state.remaining)
                                 case seq =>
                                     Parse.fail(seq.map(_._1), "Ambiguous parse - multiple results found")
                             }
                         end if
                 }
-<<<<<<< HEAD
-            }.map { (text, _) => run(text)(repeat(v)).map(Emit(_)) }
-=======
-            }.map { (text, ack) =>
-                // Handle any remaining text after input stream ends
-                ack match
-                    case Ack.Stop => Ack.Stop
-                    case _        =>
-                        // Try to parse any complete results from remaining text
-                        run(text)(repeat(v)).map(Emit.value(_))
-            }
->>>>>>> 733323e4
+            }.map { (text, _) => run(text)(repeat(v)).map(Emit.value(_)) }
         }
 
     private def result[A](seq: Seq[A])(using Frame): Maybe[A] < Parse =
