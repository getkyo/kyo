package kyo

import kyo.kernel.ArrowEffect

/** Represents polling values from a data source with backpressure control.
  *
  * Poll is used to consume values while maintaining flow control through acknowledgements. Each poll operation takes an Ack that determines
  * how many values can be consumed, and returns Maybe[V] indicating whether a value was available.
  *
  * Key behaviors:
  *   - Each poll operation requires an Ack value that signals the consumer's readiness to receive more data
  *   - Poll returns Maybe[V], where:
  *     - Present(v) indicates a successful poll with value v
  *     - Absent indicates the end of the stream (no more values will be available)
  *   - Once Absent is received, the consumer should stop polling as the stream has terminated
  *   - Backpressure is maintained through the Ack responses:
  *     - Continue signals readiness to receive more values
  *     - Stop indicates the consumer wants to pause receiving values
  *
  * The effect enables building streaming data pipelines with controlled consumption rates. Handlers can process values at their own pace by
  * returning appropriate Ack responses, while respecting stream termination signals.
  *
  * @tparam V
  *   The type of values being polled from the data source.
  */
sealed trait Poll[V] extends ArrowEffect[Const[Unit], Const[Maybe[V]]]

object Poll:

    /** Attempts to poll a single value.
      *
      * @return
      *   A computation that produces Maybe containing the polled value if available
      */
    inline def one[V](
        using
        inline tag: Tag[Poll[V]],
        inline frame: Frame
    ): Maybe[V] < Poll[V] =
        ArrowEffect.suspend[Unit](tag, ())

    final class ValuesOps[V](dummy: Unit) extends AnyVal:

        /** Processes polled values with a function. Values are processed until n is reached or the stream completes.
          *
          * @param n
          *   Maximum number of values to process
          * @param f
          *   Function to apply to each value
          * @return
          *   A computation that processes values until completion or limit reached
          */
        def apply[S](n: Int)(f: V => Unit < S)(using tag: Tag[Poll[V]], frame: Frame): Unit < (Poll[V] & S) =
            Loop.indexed { idx =>
                if idx == n then Loop.done
                else
                    Poll.andMap[V] {
                        case Present(v) => f(v).map(Loop.continue)
                        case Absent     => Loop.done
                    }
            }

        /** Processes polled values with a function until the stream completes.
          *
          * @param f
          *   Function to apply to each value
          * @return
          *   A computation that processes values until completion
          */
        def apply[S](f: V => Unit < S)(using tag: Tag[Poll[V]], frame: Frame): Unit < (Poll[V] & S) =
            Loop(()) { _ =>
                Poll.andMap[V] {
                    case Present(v) => f(v).map(Loop.continue)
                    case Absent     => Loop.done
                }
            }
    end ValuesOps

    inline def values[V]: ValuesOps[V] = ValuesOps(())

    final case class AndMapOps[V](dummy: Unit) extends AnyVal:

        /** Applies a function to the result of polling.
          *
          * @param f
          *   Function to apply to the polled result
          * @return
          *   A computation that applies the function to the polled result
          */
        inline def apply[A, S](f: Maybe[V] => A < S)(
            using
            inline tag: Tag[Poll[V]],
            inline frame: Frame
        ): A < (Poll[V] & S) =
<<<<<<< HEAD
            ArrowEffect.suspendAndMap[Unit](tag, ())(f)
=======
            apply(Ack.Continue())(f)

        /** Applies a function to the result of polling with the given acknowledgement.
          *
          * @param ack
          *   The acknowledgement controlling value emission
          * @param f
          *   Function to apply to the polled result
          * @return
          *   A computation that applies the function to the polled result
          */
        inline def apply[A, S](inline ack: Ack)(f: Maybe[V] => A < S)(
            using
            inline tag: Tag[Poll[V]],
            inline frame: Frame
        ): A < (Poll[V] & S) =
            ArrowEffect.suspendWith[Unit](tag, ack)(f)
>>>>>>> 733323e4
    end AndMapOps

    def andMap[V]: AndMapOps[V] = AndMapOps(())

    final class FoldOps[V](dummy: Unit) extends AnyVal:

        /** Folds over polled values with an accumulator.
          *
          * Processes values from the stream by combining them with an accumulator value. Continues until the stream ends, allowing stateful
          * processing of the sequence.
          *
          * @param acc
          *   Initial accumulator value
          * @param f
          *   Function to combine accumulator with each value
          * @return
          *   Final accumulator value after processing all values
          */
        def apply[A, S](acc: A)(f: (A, V) => A < S)(
            using
            tag: Tag[Poll[V]],
            frame: Frame
        ): A < (Poll[V] & S) =
            Loop(acc) { state =>
                Poll.andMap[V] {
                    case Absent     => Loop.done(state)
                    case Present(v) => f(state, v).map(Loop.continue(_))
                }
            }
    end FoldOps

    inline def fold[V]: FoldOps[V] = FoldOps(())

    /** Runs a Poll effect using the provided sequence of values.
      *
      * The Poll effect will consume values from the input chunk sequentially. Once all elements in the chunk have been consumed, subsequent
      * polls will receive Maybe.Absent, signaling the end of the stream.
      *
      * @param inputs
      *   The sequence of values to provide to the Poll effect
      * @param v
      *   The computation requiring Poll values
      * @return
      *   The result of running the Poll computation with the provided values
      */
    def run[V, A: Flat, S](inputs: Chunk[V])(v: A < (Poll[V] & S))(
        using
        tag: Tag[Poll[V]],
        frame: Frame
    ): A < S =
        ArrowEffect.handleState(tag, inputs, v)(
            [C] =>
                (unit, state, cont) => (state.drop(1), cont(state.headMaybe))
        )

    final case class RunFirstOps[V](dummy: Unit) extends AnyVal:

        /** Runs a Poll effect with a single input value, stopping after the first poll operation.
          *
          * This method provides a single input value to the Poll effect and stops after the first poll. It returns a tuple containing:
          *   - An Ack value indicating whether to continue or stop
          *   - A continuation function that can process the Maybe[V] result of the poll
          *
          * @param v
          *   The computation requiring Poll values
          * @return
          *   A tuple containing the acknowledgement and a continuation function that processes the poll result
          */
        def apply[A: Flat, S](v: A < (Poll[V] & S))(
            using
            tag: Tag[Poll[V]],
            frame: Frame
        ): (Maybe[V] => A < (Poll[V] & S)) < S =
            ArrowEffect.handleFirst(tag, v)(
                handle = [C] =>
                    (input, cont) =>
                        // Effect found, return the input an continuation
                    cont,
                done = r =>
                    // Effect not found, return empty input and a placeholder continuation
                    // that returns the result of the computation
                    (_: Maybe[V]) => r: A < (Poll[V] & S)
            )
    end RunFirstOps

    def runFirst[V]: RunFirstOps[V] = RunFirstOps(())

    /** Connects an emitting source to a polling consumer with flow control.
      *
      * The emitting source produces values that are consumed by the polling computation in a demand-driven way. The polling consumer
      * controls the flow rate by sending requests to indicate readiness for more data. The emitter responds to these signals to implement
      * backpressure.
      *
      * The flow continues until either:
      *   - The emitter completes, signaling end-of-stream to the consumer via Maybe.Absent
      *   - The consumer completes, terminating consumption
      *   - Both sides complete naturally
      *
      * @param emit
      *   The emitting computation that produces values
      * @param poll
      *   The polling computation that consumes values
      * @return
      *   A tuple containing results from both the emitter and poller
      */
    def run[V, A: Flat, B: Flat, S, S2](emit: A < (Emit[V] & S))(poll: B < (Poll[V] & S2))(
        using
        emitTag: Tag[Emit[V]],
        pollTag: Tag[Poll[V]],
        frame: Frame
    ): (A, B) < (S & S2) =
        // Start by handling the first emission
        Loop(emit, poll) { (emit, poll) =>
            ArrowEffect.handleFirst(emitTag, emit)(
                handle = [C] =>
                    (emitted, emitCont) =>
                        // Once we have an emitted value, handle the first poll operation
                        // This creates the demand-driven cycle between emit and poll
                        ArrowEffect.handleFirst(pollTag, poll)(
                            handle = [C2] =>
                                (unit, pollCont) =>
                                    // Continue the emit-poll cycle:
                                    // 1. Pass the ack back to emitter to control flow
                                    // 2. Pass the emitted value to poller for consumption
                                    // 3. Recursively continue the cycle
                                    Loop.continue(emitCont(unit), pollCont(Maybe(emitted))),
                            // Poll.run(emitCont(ack))(pollCont(Maybe(emitted))),
                            done = b =>
                                // Poller completed early (e.g., received all needed values)
                                // Discard remaining emit operations
                                Emit.runDiscard(emitCont(())).map(a => Loop.done((a, b)))
                    ),
                done = a =>
                    // Emitter completed (no more values to emit)
                    // Run remaining poll operations with empty chunk to signal completion
                    Poll.run(Chunk.empty)(poll).map(b => Loop.done((a, b)))
            )
        }
    end run

end Poll<|MERGE_RESOLUTION|>--- conflicted
+++ resolved
@@ -92,27 +92,7 @@
             inline tag: Tag[Poll[V]],
             inline frame: Frame
         ): A < (Poll[V] & S) =
-<<<<<<< HEAD
-            ArrowEffect.suspendAndMap[Unit](tag, ())(f)
-=======
-            apply(Ack.Continue())(f)
-
-        /** Applies a function to the result of polling with the given acknowledgement.
-          *
-          * @param ack
-          *   The acknowledgement controlling value emission
-          * @param f
-          *   Function to apply to the polled result
-          * @return
-          *   A computation that applies the function to the polled result
-          */
-        inline def apply[A, S](inline ack: Ack)(f: Maybe[V] => A < S)(
-            using
-            inline tag: Tag[Poll[V]],
-            inline frame: Frame
-        ): A < (Poll[V] & S) =
-            ArrowEffect.suspendWith[Unit](tag, ack)(f)
->>>>>>> 733323e4
+            ArrowEffect.suspendWith[Unit](tag, ())(f)
     end AndMapOps
 
     def andMap[V]: AndMapOps[V] = AndMapOps(())
