--- conflicted
+++ resolved
@@ -22,11 +22,7 @@
       * @return
       *   An effect that emits the given value
       */
-<<<<<<< HEAD
-    inline def apply[V](inline value: V)(using inline tag: Tag[Emit[V]], inline frame: Frame): Unit < Emit[V] =
-=======
-    inline def value[V](inline value: V)(using inline tag: Tag[Emit[V]], inline frame: Frame): Ack < Emit[V] =
->>>>>>> 733323e4
+    inline def value[V](inline value: V)(using inline tag: Tag[Emit[V]], inline frame: Frame): Unit < Emit[V] =
         ArrowEffect.suspend[Any](tag, value)
 
     /** Emits a single value and maps the resulting Ack.
@@ -38,16 +34,12 @@
       * @return
       *   The result of applying f to the Ack
       */
-<<<<<<< HEAD
-    inline def andMap[V, A, S](inline value: V)(inline f: Unit => A < S)(
-=======
-    inline def valueWith[V, A, S](inline value: V)(inline f: Ack => A < S)(
->>>>>>> 733323e4
+    inline def valueWith[V, A, S](inline value: V)(inline f: => A < S)(
         using
         inline tag: Tag[Emit[V]],
         inline frame: Frame
     ): A < (S & Emit[V]) =
-        ArrowEffect.suspendWith[Any](tag, value)(f(_))
+        ArrowEffect.suspendWith[Any](tag, value)(_ => f)
 
     final class RunOps[V](dummy: Unit) extends AnyVal:
         /** Runs an Emit effect, collecting all emitted values into a Chunk.
@@ -195,14 +187,7 @@
                     Loop(state: Seq[V]) {
                         case Seq() => Loop.done
                         case head +: tail =>
-<<<<<<< HEAD
-                            Emit.andMap(head)(_ => Loop.continue(tail))
-=======
-                            Emit.valueWith(head) {
-                                case Ack.Stop => Loop.done
-                                case _        => Loop.continue(tail)
-                            }
->>>>>>> 733323e4
+                            Emit.valueWith(head)(Loop.continue(tail))
                     }.andThen(v)
                 end restore
 
