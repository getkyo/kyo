package kyo

import kyo.Tag
import kyo.kernel.*

/** The Emit effect allows producing multiple values alongside the main result of a computation.
  *
  * Emit implements a push-based model where values of type V are actively emitted from a producer without waiting for consumer readiness.
  * This makes it useful for event emission, logging, or any scenario where values need to be produced during computation regardless of
  * downstream consumption patterns.
  *
  * As a low-level primitive in Kyo's streaming architecture, Emit provides fundamental capabilities but lacks many conveniences. For most
  * streaming use cases, prefer the higher-level Stream abstraction which offers richer transformation capabilities, automatic chunking, and
  * better composition. Direct use of Emit should generally be reserved for specialized scenarios.
  *
  * Values are emitted using methods like `value` and collected with various run handlers such as `run`, `runFold`, or `runForeach`. The
  * effect follows a clean separation between emission and consumption, allowing for functional composition of streaming operations.
  *
  * Unlike Poll, which implements a pull-based model with backpressure, Emit is a simpler model where the producer drives the flow. When
  * sophisticated flow control is needed, Emit and Poll can be connected using `Poll.run` to establish backpressure.
  *
  * @tparam V
  *   The type of values that can be emitted
  *
  * @see
  *   [[kyo.Emit.value]], [[kyo.Emit.valueWith]] for emitting values
  * @see
  *   [[kyo.Emit.run]], [[kyo.Emit.runFold]], [[kyo.Emit.runForeach]] for handling emitted values
  * @see
  *   [[kyo.Poll]] for pull-based streaming with backpressure
  * @see
  *   [[kyo.Stream]] for higher-level streaming operations (preferred for most use cases)
  */
sealed trait Emit[V] extends ArrowEffect[Const[V], Const[Unit]]

object Emit:

    /** Emits a single value.
      *
      * @param value
      *   The value to emit
      * @return
      *   An effect that emits the given value
      */
    inline def value[V](inline value: V)(using inline tag: Tag[Emit[V]], inline frame: Frame): Unit < Emit[V] =
        ArrowEffect.suspend[Any](tag, value)

    /** Emits a single value and maps the resulting Ack.
      *
      * @param value
      *   The value to emit
      * @param f
      *   A function to apply to the resulting Ack
      * @return
      *   The result of applying f to the Ack
      */
    inline def valueWith[V, A, S](inline value: V)(inline f: => A < S)(
        using
        inline tag: Tag[Emit[V]],
        inline frame: Frame
    ): A < (S & Emit[V]) =
        ArrowEffect.suspendWith[Any](tag, value)(_ => f)

    /** Runs an Emit effect, collecting all emitted values into a Chunk.
      *
      * @param v
      *   The computation with Emit effect
      * @return
      *   A tuple of the collected values and the result of the computation
      */
<<<<<<< HEAD
    def run[V](using Frame)[A: Flat, S](v: A < (Emit[V] & S))(using tag: Tag[Emit[V]]): (Chunk[V], A) < S =
        ArrowEffect.handleLoop(tag, Chunk.empty[V], v)(
            handle = [C] => (input, state, cont) => Loop.continue(state.append(input), cont(())),
=======
    def run[V](using Frame)[A, S](v: A < (Emit[V] & S))(using tag: Tag[Emit[V]]): (Chunk[V], A) < S =
        ArrowEffect.handleState(tag, Chunk.empty[V], v)(
            handle = [C] => (input, state, cont) => (state.append(input), cont(())),
>>>>>>> 612f30ee
            done = (state, res) => (state, res)
        )

    /** Runs an Emit effect, folding over the emitted values.
      *
      * @param acc
      *   The initial accumulator value
      * @param f
      *   The folding function that takes the current accumulator and emitted value, and returns an updated accumulator
      * @param v
      *   The computation with Emit effect
      * @return
      *   A tuple of the final accumulator value and the result of the computation
      */
    def runFold[V](
        using Frame
<<<<<<< HEAD
    )[A, S, B: Flat, S2](acc: A)(f: (A, V) => A < S)(v: B < (Emit[V] & S2))(using tag: Tag[Emit[V]]): (A, B) < (S & S2) =
        ArrowEffect.handleLoop(tag, acc, v)(
=======
    )[A, S, B, S2](acc: A)(f: (A, V) => A < S)(v: B < (Emit[V] & S2))(using tag: Tag[Emit[V]]): (A, B) < (S & S2) =
        ArrowEffect.handleState(tag, acc, v)(
>>>>>>> 612f30ee
            handle = [C] =>
                (input, state, cont) =>
                    f(state, input).map(a => Loop.continue(a, cont(()))),
            done = (state, res) => (state, res)
        )

    /** Runs an Emit effect, discarding all emitted values.
      *
      * @param v
      *   The computation with Emit effect
      * @return
      *   The result of the computation, discarding emitted values
      */
    def runDiscard[V](
        using Frame
    )[A, S](v: A < (Emit[V] & S))(using tag: Tag[Emit[V]]): A < S =
        ArrowEffect.handle(tag, v)(
            handle = [C] => (input, cont) => cont(())
        )

    /** Runs an Emit effect, allowing custom handling of each emitted value.
      *
      * @param v
      *   The computation with Emit effect
      * @param f
      *   A function to process each emitted value
      * @return
      *   The result of the computation
      */
    def runForeach[V](
        using Frame
    )[A, S, S2](v: A < (Emit[V] & S))(f: V => Any < S2)(using tag: Tag[Emit[V]]): A < (S & S2) =
        ArrowEffect.handle(tag, v)(
            [C] => (input, cont) => f(input).map(_ => cont(()))
        )

    /** Runs an Emit effect, allowing custom handling of each emitted value with a boolean result determining whether to continue.
      *
      * @param v
      *   The computation with Emit effect
      * @param f
      *   A function to process each emitted value
      * @return
      *   The result of the computation
      */
<<<<<<< HEAD
    def runWhile[V](using Frame)[A: Flat, S, S2](v: A < (Emit[V] & S))(f: V => Boolean < S2)(using tag: Tag[Emit[V]]): A < (S & S2) =
        ArrowEffect.handleLoop(tag, true, v)(
            [C] =>
                (input, cond, cont) =>
                    if cond then
                        f(input).map(c => Loop.continue(c, cont(())))
                    else
                        Loop.continue(cond, cont(()))
=======
    def runWhile[V](using Frame)[A, S, S2](v: A < (Emit[V] & S))(f: V => Boolean < S2)(using tag: Tag[Emit[V]]): A < (S & S2) =
        ArrowEffect.handleState(tag, true, v)(
            [C] => (input, cond, cont) => if cond then f(input).map(c => (c, cont(()))) else (cond, cont(()))
>>>>>>> 612f30ee
        )

    /** Runs an Emit effect, capturing only the first emitted value and returning a continuation.
      *
      * @param v
      *   The computation with Emit effect
      * @return
      *   A tuple containing:
      *   - Maybe[V]: The first emitted value if any (None if no values were emitted)
      *   - A continuation function that returns the remaining computation
      */
    def runFirst[V](using Frame)[A, S](v: A < (Emit[V] & S))(using tag: Tag[Emit[V]]): (Maybe[V], () => A < (Emit[V] & S)) < S =
        ArrowEffect.handleFirst(tag, v)(
            handle = [C] =>
                (input, cont) =>
                    // Effect found, return the input an continuation
                    (Maybe(input), () => cont(())),
            done = r =>
                // Effect not found, return empty input and a placeholder continuation
                // that returns the result of the computation
                (Maybe.empty[V], () => r: A < (Emit[V] & S))
        )

    object isolate:

        /** Creates an isolate that includes emitted values from isolated computations.
          *
          * When the isolation ends, appends all values emitted during the isolated computation to the outer context. The values are emitted
          * in their original order.
          *
          * @tparam V
          *   The type of values being emitted
          * @return
          *   An isolate that preserves emitted values
          */
        def merge[V: Tag]: Isolate.Stateful[Emit[V], Any] =
            new Isolate.Stateful[Emit[V], Any]:

                type State = Chunk[V]

                type Transform[A] = (Chunk[V], A)

                def capture[A, S](f: State => A < S)(using Frame) =
                    f(Chunk.empty)

                def isolate[A, S](state: Chunk[V], v: A < (S & Emit[V]))(using Frame) =
                    Emit.run(v)

                def restore[A, S](v: (Chunk[V], A) < S)(using Frame) =
                    v.map { (state, result) =>
                        Loop(state: Seq[V]) {
                            case Seq() => Loop.done(result)
                            case head +: tail =>
                                Emit.valueWith(head)(Loop.continue(tail))
                        }
                    }
                end restore

        /** Creates an isolate that ignores emitted values.
          *
          * Allows the isolated computation to emit values freely, but discards all emissions when the isolation ends. Useful when you want
          * to prevent emissions from propagating to the outer context.
          *
          * @tparam V
          *   The type of values being emitted
          * @return
          *   An isolate that discards emitted values
          */
        def discard[V: Tag]: Isolate.Stateful[Emit[V], Any] =
            new Isolate.Stateful[Emit[V], Any]:

                type State = Chunk[V]

                type Transform[A] = A

                def capture[A, S](f: State => A < S)(using Frame) =
                    f(Chunk.empty)

                def isolate[A, S](state: Chunk[V], v: A < (S & Emit[V]))(using Frame) =
                    Emit.runDiscard(v)

                def restore[A, S](v: A < S)(using Frame) =
                    v
    end isolate

end Emit<|MERGE_RESOLUTION|>--- conflicted
+++ resolved
@@ -68,15 +68,9 @@
       * @return
       *   A tuple of the collected values and the result of the computation
       */
-<<<<<<< HEAD
-    def run[V](using Frame)[A: Flat, S](v: A < (Emit[V] & S))(using tag: Tag[Emit[V]]): (Chunk[V], A) < S =
+    def run[V](using Frame)[A, S](v: A < (Emit[V] & S))(using tag: Tag[Emit[V]]): (Chunk[V], A) < S =
         ArrowEffect.handleLoop(tag, Chunk.empty[V], v)(
             handle = [C] => (input, state, cont) => Loop.continue(state.append(input), cont(())),
-=======
-    def run[V](using Frame)[A, S](v: A < (Emit[V] & S))(using tag: Tag[Emit[V]]): (Chunk[V], A) < S =
-        ArrowEffect.handleState(tag, Chunk.empty[V], v)(
-            handle = [C] => (input, state, cont) => (state.append(input), cont(())),
->>>>>>> 612f30ee
             done = (state, res) => (state, res)
         )
 
@@ -93,13 +87,8 @@
       */
     def runFold[V](
         using Frame
-<<<<<<< HEAD
-    )[A, S, B: Flat, S2](acc: A)(f: (A, V) => A < S)(v: B < (Emit[V] & S2))(using tag: Tag[Emit[V]]): (A, B) < (S & S2) =
+    )[A, S, B, S2](acc: A)(f: (A, V) => A < S)(v: B < (Emit[V] & S2))(using tag: Tag[Emit[V]]): (A, B) < (S & S2) =
         ArrowEffect.handleLoop(tag, acc, v)(
-=======
-    )[A, S, B, S2](acc: A)(f: (A, V) => A < S)(v: B < (Emit[V] & S2))(using tag: Tag[Emit[V]]): (A, B) < (S & S2) =
-        ArrowEffect.handleState(tag, acc, v)(
->>>>>>> 612f30ee
             handle = [C] =>
                 (input, state, cont) =>
                     f(state, input).map(a => Loop.continue(a, cont(()))),
@@ -145,8 +134,7 @@
       * @return
       *   The result of the computation
       */
-<<<<<<< HEAD
-    def runWhile[V](using Frame)[A: Flat, S, S2](v: A < (Emit[V] & S))(f: V => Boolean < S2)(using tag: Tag[Emit[V]]): A < (S & S2) =
+    def runWhile[V](using Frame)[A, S, S2](v: A < (Emit[V] & S))(f: V => Boolean < S2)(using tag: Tag[Emit[V]]): A < (S & S2) =
         ArrowEffect.handleLoop(tag, true, v)(
             [C] =>
                 (input, cond, cont) =>
@@ -154,11 +142,6 @@
                         f(input).map(c => Loop.continue(c, cont(())))
                     else
                         Loop.continue(cond, cont(()))
-=======
-    def runWhile[V](using Frame)[A, S, S2](v: A < (Emit[V] & S))(f: V => Boolean < S2)(using tag: Tag[Emit[V]]): A < (S & S2) =
-        ArrowEffect.handleState(tag, true, v)(
-            [C] => (input, cond, cont) => if cond then f(input).map(c => (c, cont(()))) else (cond, cont(()))
->>>>>>> 612f30ee
         )
 
     /** Runs an Emit effect, capturing only the first emitted value and returning a continuation.
