### Please visit https://getkyo.io for an indexed version of this documentation.
##

<img src="https://raw.githubusercontent.com/getkyo/kyo/master/kyo.png" width="200" alt="Kyo">

## Introduction

[![Build Status](https://github.com/getkyo/kyo/workflows/build/badge.svg)](https://github.com/getkyo/kyo/actions)
[![Discord](https://img.shields.io/discord/1087005439859904574)](https://discord.gg/KxxkBbW8bq)
[![Version](https://img.shields.io/maven-central/v/io.getkyo/kyo-core_3)](https://search.maven.org/search?q=g:io.getkyo)
[![javadoc](https://javadoc.io/badge2/io.getkyo/kyo-core_3/javadoc.svg)](https://javadoc.io/doc/io.getkyo/kyo-core_3)

Kyo is a toolkit for Scala development, spanning from browser-based apps in ScalaJS to high-performance backends on the JVM. It introduces a novel approach based on algebraic effects to deliver straightforward APIs in the pure Functional Programming paradigm. Unlike similar solutions, Kyo achieves this without inundating developers with concepts from Category Theory and avoiding the use of symbolic operators, resulting in a development experience that is both intuitive and robust.

Drawing inspiration from [ZIO](https://zio.dev/)'s [effect rotation](https://degoes.net/articles/rotating-effects), Kyo takes a more generalized approach. While ZIO restricts effects to two channels, dependency injection and short-circuiting, Kyo allows for an arbitrary number of effectful channels. This enhancement gives developers greater flexibility in effect management, while also simplifying Kyo's internal codebase through more principled design patterns.

### Getting Started

Kyo is available on Maven Central in multiple modules:

| Module             | Scala 2 | Scala 3 |    JS    |  Native  | Standalone | Description                       |
| ------------------ | ------- | ------- | -------- | -------- | ---------- | --------------------------------- |
| kyo-prelude        |         | ✅      | ✅       | ✅       |            | Effects without `IO`              |
| kyo-core           |         | ✅      | ✅       | ✅       |            | `Async` and `IO`-based effects    |
| kyo-direct         |         | ✅      | ✅       | ✅       |            | Direct syntax support             |
| kyo-combinators    |         | ✅      | ✅       |          |            | ZIO-like effect composition       |
| kyo-sttp           |         | ✅      | ✅       |          |            | Sttp HTTP Client                  |
| kyo-tapir          |         | ✅      |          |          |            | Tapir HTTP Server                 |
| kyo-zio            |         | ✅      |          |          |            | ZIO integration                   |
| kyo-caliban        |         | ✅      |          |          |            | Caliban GraphQL Server            |
| kyo-cache          |         | ✅      |          |          |            | Caffeine caching                  |
| kyo-stats-otel     | ✅      | ✅      |          |          |            | Stats exporter for OpenTelemetry  |
| kyo-data           |         | ✅      | ✅       | ✅       | ✅         | Low-allocation data types         |
| kyo-scheduler      | ✅      | ✅      |          | ✅       | ✅         | Reusable adaptive scheduler       |
| kyo-scheduler-zio  | ✅      | ✅      |          |          | ✅         | Adaptive scheduler for ZIO apps   |

> Scala JS and Scala Native artifacts are available only in Scala 3.

The modules marked as `Standalone` are designed to be used independently, without requiring the full Kyo effect system. These modules provide specific functionalities that can be integrated into any Scala project, regardless of whether it uses Kyo's effect system or not. 

Example sbt configurations:

```scala 
libraryDependencies += "io.getkyo" %% "kyo-prelude"       % "<version>"
libraryDependencies += "io.getkyo" %% "kyo-core"          % "<version>"
libraryDependencies += "io.getkyo" %% "kyo-direct"        % "<version>"
libraryDependencies += "io.getkyo" %% "kyo-combinators"   % "<version>"
libraryDependencies += "io.getkyo" %% "kyo-sttp"          % "<version>"
libraryDependencies += "io.getkyo" %% "kyo-tapir"         % "<version>"
libraryDependencies += "io.getkyo" %% "kyo-zio"           % "<version>"
libraryDependencies += "io.getkyo" %% "kyo-caliban"       % "<version>"
libraryDependencies += "io.getkyo" %% "kyo-cache"         % "<version>"
libraryDependencies += "io.getkyo" %% "kyo-stats-otel"    % "<version>"
libraryDependencies += "io.getkyo" %% "kyo-data"          % "<version>"
libraryDependencies += "io.getkyo" %% "kyo-scheduler"     % "<version>"
libraryDependencies += "io.getkyo" %% "kyo-scheduler-zio" % "<version>"
```

For ScalaJS (applicable only to to specific modules):

```scala 
libraryDependencies += "io.getkyo" %%% "kyo-prelude"     % "<version>"
libraryDependencies += "io.getkyo" %%% "kyo-core"        % "<version>"
libraryDependencies += "io.getkyo" %%% "kyo-direct"      % "<version>"
libraryDependencies += "io.getkyo" %%% "kyo-combinators" % "<version>"
libraryDependencies += "io.getkyo" %%% "kyo-sttp"        % "<version>"
libraryDependencies += "io.getkyo" %%% "kyo-data"        % "<version>"
```

For Scala Native (applicable only to to specific modules):

```scala 
libraryDependencies += "io.getkyo" %%% "kyo-prelude"   % "<version>"
libraryDependencies += "io.getkyo" %%% "kyo-core"      % "<version>"
libraryDependencies += "io.getkyo" %%% "kyo-direct"    % "<version>"
libraryDependencies += "io.getkyo" %%% "kyo-data"      % "<version>"
libraryDependencies += "io.getkyo" %%% "kyo-scheduler" % "<version>"
```

Replace `<version>` with the latest version: ![Version](https://img.shields.io/maven-central/v/io.getkyo/kyo-core_3).

## IDE Support

Kyo utilizes features from the latest Scala 3 versions that are not yet properly supported by IntelliJ IDEA. For the best development experience, we recommend using a [Metals-based](https://scalameta.org/metals/) IDE with the SBT BSP server for improved stability. See the Metals [instructions](https://scalameta.org/metals/docs/build-tools/sbt/#sbt-build-server) to switch from Bloop to sbt BSP.

## Recommended Compiler Flags

We strongly recommend enabling these Scala compiler flags when working with Kyo to catch common mistakes and ensure proper effect handling:

1. `-Wvalue-discard`: Warns when non-Unit expression results are unused.
2. `-Wnonunit-statement`: Warns when non-Unit expressions are used in statement position.
3. `-Wconf:msg=(unused.*value|discarded.*value|pure.*statement):error`: Elevates the warnings from the previous flags to compilation errors.
4. `-language:strictEquality`: Enforces type-safe equality comparisons by requiring explicit evidence that types can be safely compared.

Add these to your `build.sbt`:

```scala 
scalacOptions ++= Seq(
    "-Wvalue-discard", 
    "-Wnonunit-statement", 
    "-Wconf:msg=(unused.*value|discarded.*value|pure.*statement):error",
    "-language:strictEquality"
)
```

These flags help catch two common issues in Kyo applications:

1. **A pure expression does nothing in statement position**: Often suggests that a Kyo computation is being discarded and will never execute, though it can also occur with other pure expressions. Common fixes include using `map` to chain transformations or explicitly handling the result.

2. **Unused/Discarded non-Unit value**: Most commonly occurs when you pass a computation to a method that can only handle some of the effects that your computation requires. For example, passing a computation that needs both `IO` and `Abort[Exception]` effects as a method parameter that only accepts `IO` can trigger this warning. While this warning can appear in other scenarios (like ignoring any non-Unit value), in Kyo applications it typically signals that you're trying to use a computation in a context that doesn't support all of its required effects.

3. **Values cannot be compared with == or !=**: The strict equality flag ensures type-safe equality comparisons by requiring that compared types are compatible. This is particularly important for Kyo's opaque types like `Maybe`, where comparing values of different types could lead to inconsistent behavior. The flag helps catch these issues at compile-time, ensuring you only compare values that can be meaningfully compared. For example, you cannot accidentally compare a `Maybe[Int]` with an `Option[Int]` or a raw `Int`, preventing subtle bugs. To disable the check for a specific scope, introduce an unsafe evidence: `given [A, B]: CanEqual[A, B] = CanEqual.derived`

> Note: You may want to selectively disable these warnings in test code, where it's common to assert side effects without using their returned values: `Test / scalacOptions --= Seq(options, to, disable)`

### The "Pending" type: `<`

In Kyo, computations are expressed via the infix type `<`, known as "Pending". It takes two type parameters:

1. The type of the expected output.
2. The pending effects that need to be handled, represented as an unordered type-level set via a type intersection.

```scala 
import kyo.*

// 'Int' pending 'Abort[Absent]'
// 'Absent' is Kyo's equivalent of 'None' via the 'Maybe' type
Int < Abort[Absent]

// 'String' pending 'Abort[Absent]' and 'IO'
String < (Abort[Absent] & IO)
```

Any type `T` is automatically considered to be of type `T < Any`, where `Any` denotes an absence of pending effects. In simpler terms, this means that every value in Kyo is automatically a computation, but one without any effects that you need to handle. 

This design choice streamlines your code by removing the necessity to differentiate between pure values and computations that may have effects. So, when you're dealing with a value of type `T < Any`, you can safely `eval` the pure value directly, without worrying about handling any effects.

```scala
import kyo.*

// An 'Int' is also an 'Int < Any'
val a: Int < Any = 1

// Since there are no pending effects,
// the computation can produce a pure value
val b: Int = a.eval
```

> Note: This README provides explicit type declarations for clarity. However, Scala's type inference is generally able to infer Kyo types properly.

This unique property removes the need to juggle between `map` and `flatMap`. All values are automatically promoted to a Kyo computation with zero pending effects, enabling you to focus on your application logic rather than the intricacies of effect handling.

```scala
import kyo.*

// Kyo still supports both `map`
// and `flatMap`.
def example1(
    a: Int < IO,
    b: Int < Abort[Exception]
): Int < (IO & Abort[Exception]) =
    a.flatMap(v => b.map(_ + v))

// But using only `map` is recommended
// since it functions like `flatMap` due
// to effect widening.
def example2(
    a: Int < IO,
    b: Int < Abort[Exception]
): Int < (IO & Abort[Exception]) =
    a.map(v => b.map(_ + v))
```

The `map` method automatically updates the set of pending effects. When you apply `map` to computations that have different pending effects, Kyo reconciles these into a new computation type that combines all the unique pending effects from both operands.

When a computation produces a `Unit` value, Kyo also offers an `andThen` method for more fluent code:

```scala
import kyo.*

// An example computation that
// produces 'Unit'.
val a: Unit < IO =
    IO(println("hello"))

// Use 'andThen'.
val b: String < IO =
    a.andThen("test")
```

The `pipe` method allows for chaining effect handlers without nesting parentheses. It's particularly useful when dealing with multiple effects.

```scala
import kyo.*

val a: Int < (Abort[String] & Env[Int]) =
    for
        v <- Abort.get(Right(42))
        e <- Env.get[Int]
    yield v + e

// Handle effects using `pipe`
val b: Result[String, Int] =
    a.pipe(Abort.run(_))   // Handle Abort
     .pipe(Env.run(10))    // Handle Env
     .eval                 // Evaluate the computation

// Equivalent without `pipe`
val c: Result[String, Int] =
    Env.run(10)(Abort.run(a)).eval

// `pipe` also supports multiple functions
val d: Result[String, Int] =
    a.pipe(Abort.run(_), Env.run(10)).eval

// Mixing effect handling, 'map' transformation, and 'eval'
val e: Int =
    a.pipe(
        Abort.run(_),
        Env.run(10),
        _.map(_.getOrElse(24)), // Convert Result to Int
        _.eval
    )
```

### Effect widening

Kyo's set of pending effects is a contravariant type parameter. This encoding permits computations to be widened to encompass a larger set of effects.

```scala
import kyo.*

// An 'Int' with an empty effect set (`Any`)
val a: Int < Any =
    1

// Widening the effect set from empty (`Any`)
// to include `IO`
val b: Int < IO =
    a

// Further widening the effect set to include
// both `IO` and `Abort[Exception]`
val c: Int < (IO & Abort[Exception]) =
    b

// Directly widening a pure value to have
// `IO` and `Abort[Exception]`
val d: Int < (IO & Abort[Exception]) =
    42
```

This characteristic enables a fluent API for effectful code. Methods can accept parameters with a specific set of pending effects while also permitting those with fewer or no effects.

```scala
import kyo.*

// The function expects a parameter with both
// 'IO' and 'Abort' effects pending
def example1(v: Int < (IO & Abort[Exception])) =
    v.map(_ + 1)

// A value with only the 'Abort' effect can be
// automatically widened to include 'IO'
def example2(v: Int < Abort[Exception]) =
    example1(v)

// A pure value can also be automatically widened
def example3 = example1(42)
```

Here, `example1` is designed to accept an `Int < (Options & Abort[Exception])`. However, thanks to the contravariant encoding of the type-level set of effects, `example2` and `example3` demonstrate that you can also pass in computations with a smaller set of effects—or even a pure value—and they will be automatically widened to fit the expected type.

### Using effects

Effects follow a naming convention for common operations:

- `init*`: Initializes an instance of the container type handled by the effect. For instance, `Async.run` returns a new `Fiber`.
- `get*`: Allows the "extraction" of the value of the container type. `Async.get` returns a `T < Async` for a `Fiber[T]`.
- `run*`: Handles the effect.

Though named `run`, effect handling doesn't necessarily execute the computation immediately, as the effect handling itself can also be suspended if another effect is pending.

```scala
import kyo.*

val a: Int < Abort[Exception] = 42

// Handle the 'Options' effect
// 'Result' is similar to 'Either'
val b: Result[Exception, Int] < Any =
    Abort.run(a)

// Retrieve pure value as there are no more pending effects
val c: Result[Exception, Int] =
    b.eval
```

The order in which you handle effects in Kyo can significantly influence both the type and value of the result. Since effects are unordered at the type level, the runtime behavior depends on the sequence in which effects are processed.

```scala
import kyo.*

def abortStringFirst(a: Int < (Abort[String] & Abort[Exception])): Result[Exception, Result[String, Int]] =
    val b: Result[String, Int] < Abort[Exception] =
        Abort.run[String](a)
    val c: Result[Exception, Result[String, Int]] < Any =
        Abort.run[Exception](b)
    c.eval
end abortStringFirst

// Note how 'Abort' supports type unions. This method's parameter is equivalent to 'abortStringFirst'.
def abortExceptionFirst(a: Int < Abort[String | Exception]): Result[String, Result[Exception, Int]] =
    val b: Result[Exception, Int] < Abort[String] =
        Abort.run[Exception](a)
    val c: Result[String, Result[Exception, Int]] < Any =
        Abort.run[String](b)
    c.eval
end abortExceptionFirst

// The sequence in which effects are handled has a significant impact on the outcome.
// This is especially true for effects that can short-circuit the computation.

val ex = new Exception

// If the computation doesn't short-circuit, only the order of nested types in the result changes.
// This code uses a pure value as the computation as an example.
val a: Result[Exception, Result[String, Int]] = abortStringFirst(1)    // Result.Success(Result.Success(1))
val b: Result[String, Result[Exception, Int]] = abortExceptionFirst(1) // Result.Success(Result.Success(1))

// If there's short-circuiting, the resulting value can be different depending on the handling order.
abortStringFirst(Abort.fail("test"))    // Result.Success(Result.Fail("test"))
abortStringFirst(Abort.fail(ex))        // Result.Fail(ex)

abortExceptionFirst(Abort.fail("test")) // Result.Fail("test")
abortExceptionFirst(Abort.fail(ex))     // Result.Success(Result.Fail(ex))
```

### Direct Syntax

Kyo provides direct syntax for a more intuitive and concise way to express computations, especially when dealing with multiple effects. This syntax leverages three constructs: `defer`, `.now`, and `.later`.

The `.now` operator sequences an effect immediately, making its result available for use, while `.later` (advanced API) preserves an effect without immediate sequencing for more controlled composition.

```scala
import kyo.*

// Use the direct syntax
val a: String < (Abort[Exception] & IO) =
    defer {
        val b: String =
            IO("hello").now
        val c: String =
            Abort.get(Right("world")).now
        b + " " + c
    }

// Equivalent desugared
val b: String < (Abort[Exception] & IO) =
    IO("hello").map { b =>
        Abort.get(Right("world")).map { c =>
            b + " " + c
        }
    }
```

The `defer` macro translates the `defer` and `.now`/`.later` constructs by virtualizing control flow. It modifies value definitions, conditional branches, loops, and pattern matching to express computations in terms of `map`. 

For added safety, the direct syntax enforces effectful hygiene. Within a `defer` block, values of the `<` type must be explicitly handled using either `.now` or `.later`. This approach ensures all effectful computations are explicitly processed, reducing the potential for missed effects or operation misalignment.

```scala 
import kyo.*

// This code fails to compile
val a: Int < IO =
    defer {
        // Incorrect usage of a '<' value
        // without '.now' or '.later'
        IO(println(42))
        42
    }
```

> Note: In the absence of effectful hygiene, the side effect `IO(println(42))` would be overlooked and never executed. With the hygiene in place, such code results in a compilation error.

The `.now` operator is used when you need the effect's result immediately, while `.later` is an advanced operation that preserves the effect without sequencing it:

```scala
import kyo.*

// Using .now for immediate sequencing
val immediate = defer {
    val x: Int = IO(1).now      // Get result here
    val y: Int = IO(2).now      // Then get this result
    x + y                       // Use both results
}

// Using .later for preserved effects
val preserved = defer {
    val effect1: Int < IO = IO(1).later   // Effect preserved
    val effect2: Int < IO = IO(2).later   // Effect preserved
    effect1.now + effect2.now             // Sequence effects
}

// Combining both approaches
val combined = defer {
    val effect1: Int < IO = IO(1).later   // Effect preserved
    val effect2: Int = IO(2).now          // Effect sequenced
    effect1.now + effect2                 // Combine results
}
```

The direct syntax supports a variety of constructs to handle effectful computations. These include pure expressions, value definitions, control flow statements like `if`-`else`, logical operations (`&&` and `||`), `while`, and pattern matching.

```scala
import kyo.*

defer {
    // Pure expression
    val a: Int = 5

    // Effectful value
    val b: Int = IO(10).now

    // Control flow
    val c: String =
        if IO(true).now then "True branch" else "False branch"

    // Logical operations
    val d: Boolean =
        IO(true).now && IO(false).now

    val e: Boolean =
        IO(true).now || IO(true).now

    // Loop (for demonstration; this loop
    // won't execute its body)
    while IO(false).now do "Looping"

    // Pattern matching
    val matchResult: String =
        IO(1).now match
            case 1 => "One"
            case _ => "Other"
}
```

The `defer` method in Kyo mirrors Scala's `for`-comprehensions in providing a constrained yet expressive syntax. In `defer`, features like nested `defer` blocks, `var` declarations, `return` statements, `lazy val`, `lambda` and `def` with `.now`, `try`/`catch` blocks, methods and constructors accepting by-name parameters, `throw` expressions, as well as `class`, `for`-comprehension, `trait`, and `object`s are disallowed. This design allows clear virtualization of control flow, eliminating potential ambiguities or unexpected results.

The `kyo-direct` module is constructed as a wrapper around [dotty-cps-async](https://github.com/rssh/dotty-cps-async).

### Defining an App

`KyoApp` offers a structured approach similar to Scala's `App` for defining application entry points. However, it comes with added capabilities, handling a suite of default effects. As a result, the `run` method within `KyoApp` can accommodate various effects, such as IO, Async, Resource, Clock, Console, Random, Timer, and Aspect.

```scala
import kyo.*

object MyApp extends KyoApp:
    // Use 'run' blocks to execute Kyo computations.
    // The execution of the run block is lazy to avoid
    // field initialization issues.
    run {
        for
            _            <- Console.printLine(s"Main args: $args")
            currentTime  <- Clock.now
            _            <- Console.printLine(s"Current time is: $currentTime")
            randomNumber <- Random.nextInt(100)
            _            <- Console.printLine(s"Generated random number: $randomNumber")
        yield
        // The produced value can be of any type and is
        // automatically printed to the console.
        "example"
    }
end MyApp
```

While the companion object of `KyoApp` provides a utility method to run isolated effectful computations, it's crucial to approach it with caution. Direct handling the `IO` effect through this method compromises referential transparency, an essential property for functional programming.

```scala
import kyo.*

// An example computation
val a: Int < IO =
    IO(Math.cos(42).toInt)

// Avoid! Run the application with a timeout
val b: Result[Throwable, Int] =
    import AllowUnsafe.embrace.danger
    KyoApp.Unsafe.runAndBlock(2.minutes)(a)
```

### Displaying Kyo types

Due to the extensive use of opaque types in Kyo, logging Kyo values can lead to confusion, as the output of `toString` will often leave out type information we are used to seeing in boxed types. For instance, when a pure value is lifted to a pending computation, you will see only that value when you print it.

```scala
import kyo.*

val a: Int < Any = 23
Console.printLine(s"Kyo effect: $a")
// Ouput: Kyo effect: 23
```

This can be jarring to new Kyo users, since we would expect a Kyo computation to be something more than just a pure value. In fact, Kyo's ability to treat pure values as effects is part of what makes it so performant. Nevetheless, the string representations can mislead us about the types of values we log, which can make it harder to interpret our logs. To make things clearer, Kyo provides an `Render` utility to generate clearer string representation of types:

```scala
import kyo.*

val a: Int < Any = 23

val aStr: Text = Render.asText(a)

Console.printLine(s"Kyo effect: $aStr")
// Output: Kyo effect: Kyo(23)
```

We can still see the pure value (23) in the output, but now we can also see that it is a `Kyo`. This will work similarly for other unboxed types like `Maybe` and `Result` (see below). 

Note that `Render` does not convert to string but to `Text`--an enriched `String` alternative provided and used internally by Kyo. Kyo methods for displaying strings all accept `Text` values (see `Console` and `Log`, below). Converting values using `Render` directly can be cumbersome, however, so Kyo also provides a string interpolator to construct properly formatted `Text`s automatically. To use this interpolater, prefix your interpolated strings with `t` instead of `s`.

```scala
import kyo.*

val a: Int < Any = 23

Console.printLine(t"Kyo effect: $a, Kyo maybe: ${Maybe(23)}")
// Output: Kyo effect: Kyo(23), Kyo maybe: Present(23)
```

We recommend using `txt` as the default string interpolator in Kyo applications for the best developer experience.

## Core Effects

Kyo's core effects act as the essential building blocks that power your application's various functionalities. Unlike other libraries that might require heavy boilerplate or specialized knowledge, Kyo's core effects are designed to be straightforward and flexible. These core effects not only simplify the management of side-effects, dependencies, and several other aspects but also allow for a modular approach to building maintainable systems.

### Abort: Short Circuiting

The `Abort` effect is a generic implementation for short-circuiting effects. It's equivalent to ZIO's failure channel.

```scala
import kyo.*

// The 'get' method "extracts" the value
// from an 'Either' (right projection)
val a: Int < Abort[String] =
    Abort.get(Right(1))

// short-circuiting via 'Left'
val b: Int < Abort[String] =
    Abort.get(Left("failed!"))

// short-circuiting via 'Fail'
val c: Int < Abort[String] =
    Abort.fail("failed!")

// 'catching' automatically catches exceptions
val d: Int < Abort[Exception] =
    Abort.catching(throw new Exception)
```

To handle a potentially aborting effect, you can use `Abort.run`. This will produce a `Result`, a high-performance Kyo type equivalent to `Either`:

```scala
import kyo.*

// The 'get' method "extracts" the value
// from an 'Either' (right projection)
val a: Int < Abort[String] =
    Abort.get(Right(1))

// short-circuiting via 'Left'
val b: Int < Abort[String] =
    Abort.get(Left("failed!"))

val aRes: Result[String, Int] < Any = Abort.run(a)
val bRes: Result[String, Int] < Any = Abort.run(b)

// Note we use a t-string since Result is an unboxed type
println(t"A: ${aRes.eval}, B: ${bRes.eval}")
// Output: A: Success(1), B: Fail(failed!)
```

> Note that the `Abort` effect has a type parameter and its methods can only be accessed if the type parameter is provided.

### IO: Side Effects

Kyo is unlike traditional effect systems since its base type `<` does not assume that the computation can perform side effects. The `IO` effect is introduced whenever a side effect needs to be performed.

```scala
import kyo.*

def aSideEffect = 1 // placeholder

// 'apply' is used to suspend side effects
val a: Int < IO =
    IO(aSideEffect)
```

Users shouldn't typically handle the `IO` effect directly since it triggers the execution of side effects, which breaks referential transparency. Prefer `KyoApp` instead.

In some specific cases where Kyo isn't used as the main effect system of an application, it might be necessary to handle the IO effect directly. However, this requires explicit acknowledgment of the unsafe nature of the operation using `AllowUnsafe.embrace.danger`. The `run` method can only be used if `IO` is the only pending effect.

```scala
import kyo.*

val a: Int < IO =
    IO(42)

// ** Avoid 'IO.Unsafe.run', use 'KyoApp' instead. **
val b: Int < Abort[Nothing] =
    import AllowUnsafe.embrace.danger // Required for unsafe operations
    IO.Unsafe.run(a)
// ** Avoid 'IO.Unsafe.run', use 'KyoApp' instead. **
```

> IMPORTANT: Avoid handling the `IO` effect directly since it breaks referential transparency. Use `KyoApp` instead.

### Env: Dependency Injection

`Env` is similar to ZIO's environment feature but offers more granular control. Unlike ZIO, which has built-in layering for dependencies, `Env` allows you to inject individual services directly. However, it lacks ZIO's structured dependency management; you manage and initialize your services yourself.

```scala
import kyo.*

// Given an interface
trait Database:
    def count: Int < IO

// The 'Env' effect can be used to summon an instance.
// Note how the computation produces a 'Database' but at the
// same time requires a 'Database' from its environment
val a: Database < Env[Database] =
    Env.get[Database]

// Use the 'Database' to obtain the count
val b: Int < (Env[Database] & IO) =
    a.map(_.count)

// A 'Database' mock implementation
val db = new Database:
    def count = 1

// Handle the 'Env' effect with the mock database
val c: Int < IO =
    Env.run(db)(b)

// Additionally, a computation can require multiple values
// from its environment.

// A second interface to be injected
trait Cache:
    def clear: Unit < IO

// A computation that requires two values
val d: Unit < (Env[Database] & Env[Cache] & IO) =
    Env.get[Database].map { db =>
        db.count.map {
            case 0 =>
                Env.get[Cache].map(_.clear)
            case _ =>
                ()
        }
    }
```

### Layer: Dependency Management

The Layer effect builds upon `Env` to provide a more structured approach to dependency management. It allows you to define, compose, and provide dependencies in a modular and reusable way.

`Layer` is defined with two type parameters: `Layer[Out, S]`

1. `Out`: This represents the output type of the layer, which is the type of the dependency or service that the layer provides. It can be a single type or a combination of types using `&` as a type intersection.
2. `S`: This represents the set of effects that the layer requires to build its output. It includes any effects needed to construct the `Out` type.

For example, `Layer[Database, IO]` represents a layer that provides a `Database` service and has the `IO` effect to construct it.

Now, let's look at how to create and use layers:

```scala
import kyo.*

// Define some services
trait Database:
    def query: String < IO

trait Cache:
    def get: Int < IO

trait Logger:
    def log(msg: String): Unit < IO

// Create layers for each service
val dbLayer: Layer[Database, Any] =
    Layer {
        new Database:
            def query = IO("DB result")
    }

val cacheLayer: Layer[Cache, Any] =
    Layer {
        new Cache:
            def get = IO(42)
    }

val loggerLayer: Layer[Logger, Any] =
    Layer {
        new Logger:
            def log(msg: String) = IO(println(msg))
    }

// The `Layer.init` method provides a way to create a layer from multiple sub-layers, automatically 
// resolving dependencies between them. It can be used for more complex compositions as well
val appLayer: Layer[Database & Cache & Logger, Any] =
    Layer.init[Database & Cache & Logger](dbLayer, cacheLayer, loggerLayer)

// Use the composed layer in a computation
val computation: String < (Env[Database] & Env[Cache] & Env[Logger] & IO) =
    for
        db     <- Env.get[Database]
        cache  <- Env.get[Cache]
        logger <- Env.get[Logger]
        _      <- logger.log("Starting query")
        result <- db.query
        _      <- logger.log(s"Query result: $result")
        cached <- cache.get
        _      <- logger.log(s"Cached value: $cached")
    yield result

// Run the computation with the composed layer
val result: String < (IO & Memo) =
    Env.runLayer(appLayer)(computation)

// The 'Memo' effect is used by Layer to ensure components are initialized only once
val result2: String < IO =
    Memo.run(result)
```

The `Layer` type provides instance methods for manually composing layers:

1. `to`: Combines two layers sequentially, where the output of the first layer is used as input for the second layer.
2. `and`: Combines two layers in parallel, producing a layer that provides both outputs.
3. `using`: Combines a layer with another layer that depends on its output, similar to `to` but keeps both outputs.

Here's an example that demonstrates the differences between these methods:

```scala
import kyo.*

trait Database:
    def query: String < IO

trait UserService:
    def getUser(id: Int): String < IO

trait EmailService:
    def sendEmail(to: String, content: String): Unit < IO

// Define layers
val dbLayer: Layer[Database, IO] = Layer {
    new Database:
        def query = IO("DB result")
}

val userServiceLayer: Layer[UserService, Env[Database] & IO] =
    Layer.from { (db: Database) =>
        new UserService:
            def getUser(id: Int) = db.query.map(result => s"User $id: $result")
    }

val emailServiceLayer: Layer[EmailService, IO] = Layer {
    new EmailService:
        def sendEmail(to: String, content: String) =
            IO(println(s"Email sent to $to: $content"))
}

// Example of `to`: Output of dbLayer is used as input for userServiceLayer
val dbToUserService: Layer[UserService, IO] =
    dbLayer.to(userServiceLayer)

// Example of `and`: Combines dbLayer and emailServiceLayer in parallel
val dbAndEmail: Layer[Database & EmailService, IO] =
    dbLayer.and(emailServiceLayer)

// Example of `using`: Similar to `to`, but keeps both Database and UserService
val dbUsingUserService: Layer[Database & UserService, IO] =
    dbLayer.using(userServiceLayer)

// Complex composition
val fullAppLayer: Layer[Database & UserService & EmailService, IO] =
    dbLayer.using(userServiceLayer).and(emailServiceLayer)

// Use the full app layer
val computation: Unit < (Env[Database] & Env[UserService] & Env[EmailService] & IO) =
    for
        db           <- Env.get[Database]
        userService  <- Env.get[UserService]
        emailService <- Env.get[EmailService]
        _            <- db.query
        user         <- userService.getUser(1)
        _            <- emailService.sendEmail("user@example.com", s"User data: $user")
    yield ()

val result: Unit < (IO & Memo) =
    Env.runLayer(fullAppLayer)(computation)
```

### Local: Scoped Values

The `Local` effect operates on top of `IO` and enables the definition of scoped values. This mechanism is typically used to store contextual information of a computation. For example, in request processing, locals can be used to store information about the user who initiated the request. In a library for database access, locals can be used to propagate transactions.

```scala
import kyo.*

// Local need to be initialized with a default value
val myLocal: Local[Int] =
    Local.init(42)

// The 'get' method returns the current value of the local
val a: Int < IO =
    myLocal.get

// The 'let' method assigns a value to a local within the
// scope of a computation. This code produces 43 (42 + 1)
val b: Int < IO =
    myLocal.let(42)(a.map(_ + 1))
```

> Note: Kyo's effects are designed so locals are properly propagated. For example, they're automatically inherited by forked computations in `Async`.

### Resource: Resource Safety

The `Resource` effect handles the safe use of external resources like network connections, files, and any other resource that needs to be freed once the computation finalizes. It serves as a mechanism similar to ZIO's `Scope`.

```scala
import java.io.Closeable
import kyo.*

class Database extends Closeable:
    def count: Int < IO = 42
    def close()          = {}

// The `acquire` method accepts any object that
// implements Java's `Closeable` interface
val db: Database < (Resource & Async) =
    Resource.acquire(new Database)

// Use `run` to handle the effect, while also
// closing the resources utilized by the
// computationation
val b: Int < Async =
    Resource.run(db.map(_.count))

// The `ensure` method provides a low-level API to handle the finalization of
// resources directly. The `acquire` method is implemented in terms of `ensure`.

// Example method to execute a function on a database
def withDb[T](f: Database => T < Async): T < (Resource & Async) =
    // Initializes the database ('new Database' is a placeholder)
    IO(new Database).map { db =>
        // Registers `db.close` to be finalized
        Resource.ensure(db.close).map { _ =>
            // Invokes the function
            f(db)
        }
    }

// Execute a function
val c: Int < (Resource & Async) =
    withDb(_.count)

// Close resources
val d: Int < Async =
    Resource.run(c)
```

### Batch: Efficient Data Processing

The `Batch` effect provides a mechanism for efficient processing of data in batches, allowing for optimized handling of datasets. It includes a type parameter `S` that represents the possible effects that can occur in the data sources.

```scala
import kyo.*

// Using 'Batch.sourceSeq' for processing the entire sequence at once, returning a 'Seq'
val source1 = Batch.sourceSeq[Int, String, Any] { seq =>
    seq.map(i => i.toString)
}

// Using 'Batch.sourceMap' for processing the entire sequence at once, returning a 'Map'
val source2 = Batch.sourceMap[Int, String, IO] { seq =>
    // Source functions can perform arbitrary effects like 'IO' before returning the results
    IO {
        seq.map(i => i -> i.toString).toMap
    }
}

// Using 'Batch.source' for individual effect suspensions
// This is a more generic method that allows effects for each of the inputs
val source3 = Batch.source[Int, String, IO] { seq =>
    val map = seq.map { i =>
        i -> IO((i * 2).toString)
    }.toMap
    (i: Int) => map(i)
}

// Example usage
val result =
    for
        a <- Batch.eval(Seq(1, 2, 3))
        b1 <- source1(a)
        b2 <- source2(a)
        b3 <- source3(a)
    yield (a, b1, b2, b3)

// Handle the effect
val finalResult: Seq[(Int, String, String, String)] < IO =
    Batch.run(result)
```

When creating a source, it's important to note that the returned sequence must have the same number of elements as the input sequence. This restriction ensures consistent behavior and allows for proper batching of operations.

```scala
import kyo.*

// This is valid
val validSource = Batch.sourceSeq[Int, String, Any] { seq =>
    seq.map(_.toString)
}

// This would cause a runtime error
val invalidSource = Batch.sourceSeq[Int, Int, Any] { seq =>
    seq.filter(_ % 2 == 0)
}
```

It's crucial to understand that the batching is done based on the identity of the provided source function. To ensure proper batching, it's necessary to reuse the function returned by `Batch.source`. Creating a new source for each operation will prevent effective batching. For example:

```scala
import kyo.*

// Correct usage: reusing the source
val source = Batch.sourceSeq[Int, Int, IO] { seq => 
    IO(seq.map(_ * 2))
}

val goodBatch = for
    a <- Batch.eval(1 to 1000)
    b <- source(a)  // This will be batched
    c <- source(b)  // This will also be batched
yield c

// Incorrect usage: creating new sources inline
val badBatch = for
    a <- Batch.eval(1 to 1000)
    b <- Batch.sourceSeq[Int, Int, IO](seq => IO(seq.map(_ * 2)))(a)  // This won't be batched
    c <- Batch.sourceSeq[Int, Int, IO](seq => IO(seq.map(_ * 2)))(b)  // This also won't be batched
yield c
```

### Choice: Exploratory Branching

The `Choice` effect is designed to aid in handling and exploring multiple options, pathways, or outcomes in a computation. This effect is particularly useful in scenario where you're dealing with decision trees, backtracking algorithms, or any situation that involves dynamically exploring multiple options.

```scala
import kyo.*

// Evaluate each of the provided `Seq`s.
// Note how 'get' takes a 'Seq[T]'
// and returns a 'T < Choice'
val a: Int < Choice =
    Choice.get(Seq(1, 2, 3, 4))

// 'dropIf' discards the current element if
// a condition is not met. Produces a 'Seq(1, 2)'
// since values greater than 2 are dropped
val b: Int < Choice =
    a.map(v => Choice.dropIf(v > 2).map(_ => v))

// 'drop' unconditionally discards the
// current choice. Produces a 'Seq(42)'
// since only the value 1 is transformed
// to 42 and all other values are dropped
val c: Int < Choice =
    b.map {
        case 1 => 42
        case _ => Choice.drop
    }

// Handle the effect to evaluate all elements
// and return a 'Seq' with the results
val d: Seq[Int] < Any =
    Choice.run(c)
```

The `Choice` effect becomes exceptionally powerful when combined with other effects. This allows you not just to make decisions or explore options in isolation but also to do so in contexts that may involve factors such as asynchronicity, resource management, or even user interaction.


### Loop: Efficient Recursion

`Loop` provides a solution for efficient recursion in Kyo. It offers a set of methods to transform input values through repeated applications of a function until a termination condition is met, allowing for safe and efficient recursive computations without the need for explicit effect suspensions.

```scala
import kyo.*
import java.io.IOException

// Iteratively increment an 'Int' value
// until it reaches 5
val a: Int < Any =
    Loop(1)(i =>
        if i < 5 then Loop.continue(i + 1)
        else Loop.done(i)
    )

// Transform with multiple input values
val b: Int < Any =
    Loop(1, 1)((i, j) =>
        if i + j < 5 then Loop.continue(i + 1, j + 1)
        else Loop.done(i + j)
    )

// Mixing 'IO' with 'Loop'
val d: Int < IO =
    Loop(1)(i =>
        if i < 5 then
            IO(println(s"Iteration: $i")).map(_ => Loop.continue(i + 1))
        else
            Loop.done(i)
    )

// Mixing 'Console' with 'Loop'
val e: Int < (IO & Abort[IOException]) =
    Loop(1)(i =>
        if i < 5 then
            Console.printLine(s"Iteration: $i").map(_ => Loop.continue(i + 1))
        else
            Loop.done(i)
    )
```

The `transform` method takes an initial input value and a function that accepts this value. The function should return either `Loop.continue` with the next input value or `Loop.done` with the final result. The computation continues until `Loop.done` is returned. Similarly, `transform2` and `transform3` allow transformations with multiple input values. 

Here's an example showing three versions of the same computation:

```scala
import kyo.*

// Version 1: Regular while loop
def whileLoop: Int =
    var i   = 0
    var sum = 0
    while i < 10 do
        sum += i
        i += 1
    sum
end whileLoop

// Version 2: Recursive method loop
def recursiveLoop(i: Int = 0, sum: Int = 0): Int =
    if i < 10 then
        recursiveLoop(i + 1, sum + i)
    else
        sum

// Version 3: Using Loop
def loopsVersion: Int < Any =
    Loop(0, 0)((i, sum) =>
        if i < 10 then
            Loop.continue(i + 1, sum + i)
        else
            Loop.done(sum)
    )
```

In addition to the transform methods, Loop also provides indexed variants that pass the current iteration index to the transformation function. This can be useful when the logic of the loop depends on the iteration count, such as performing an action every nth iteration or terminating the loop after a certain number of iterations. The indexed methods are available with one, two, or three input values.

```scala
import kyo.*
import java.io.IOException

// Print a message every 3 iterations
val a: Int < (IO & Abort[IOException]) =
    Loop.indexed(1)((idx, i) =>
        if idx < 10 then
            if idx % 3 == 0 then
                Console.printLine(s"Iteration $idx").map(_ => Loop.continue(i + 1))
            else
                Loop.continue(i + 1)
        else
            Loop.done(i)
    )

// Terminate the loop after 5 iterations
val b: Int < Any =
    Loop.indexed(1, 1)((idx, i, j) =>
        if idx < 5 then Loop.continue(i + 1, j + 1)
        else Loop.done(i + j)
    )

// Use the index to calculate the next value
val c: Int < Any =
    Loop.indexed(1, 1, 1)((idx, i, j, k) =>
        if idx < 5 then Loop.continue(i + idx, j + idx, k + idx)
        else Loop.done(i + j + k)
    )
```

### Memo: Function Memoization

The `Memo` effect in Kyo provides a mechanism for memoizing (caching) the results of function calls. It's implemented as a specialized `Var` effect that manages a cache of function results.

```scala
import kyo.*

val fibonacci: Int => Int < Memo = 
    Memo { n =>
        if (n <= 1) n
        else
            for
                a <- fibonacci(n - 1)
                b <- fibonacci(n - 2)
            yield a + b
    }

val result: (Int, Int) < Memo = 
    Memo.run {
        for
            fib10 <- fibonacci(10)
            fib11 <- fibonacci(11)
        yield (fib10, fib11)
    }

val result2: (Int, Int) < Any =
    Memo.run(result)
```

Key points about `Memo`:

- `Memo` memoizes function results based on both the function's input and a unique internal `MemoIdentity` for each memoized function.
- Memoization is scoped to the `Memo.run` block. A new cache is created at the start of the block and discarded at the end.
- `Memo` works seamlessly with other Kyo effects, allowing memoization of effectful computations.
- The memoization cache uses structural equality for keys, making it effective with immutable data structures.
- Each memoized function has its own cache space, even if created with identical code at different call sites.

For optimizing frequently called functions or computations in performance-critical sections of your code, the Cache effect would be more appropriate. `Memo` is designed for automatic memoization within a specific computation scope, while `Cache` provides more fine-grained control over caching behavior and better performance.

### Chunk: Efficient Sequences

`Chunk` is an efficient mechanism for processing sequences of data in a purely functional manner. It offers a wide range of operations optimized for different scenarIO, ensuring high performance without compromising functional programming principles.

`Chunk` is designed as a lightweight wrapper around arrays, allowing for efficient random access and transformation operations. Its internal representation is carefully crafted to minimize memory allocation and ensure stack safety. Many of its operations have an algorithmic complexity of `O(1)`, making them highly performant for a variety of use cases.

```scala
import kyo.*

// Construct chunks
val a: Chunk[Int] = Chunk(1, 2, 3)
val b: Chunk[Int] = Chunk.from(Seq(4, 5, 6))

// Perform O(1) operations
val c = a.append(4)
val d = b.take(2)
val e = c.dropLeft(1)

// Perform O(n) operations
val f = d.map(_.toString)
val g = e.filter(_ % 2 == 0)
```

`Chunk` provides two main subtypes: `Chunk` for regular chunks and `Chunk.Indexed` for indexed chunks. The table below summarizes the time complexity of various operations for each type:

| Description              | Operations                                           | Regular Chunk | Indexed Chunk |
| ------------------------ | ---------------------------------------------------- | ------------- | ------------- |
| Creation                 | `Chunk`, `Chunk.from`                                | O(n)          | O(n)          |
| Size and emptiness       | `size`, `isEmpty`                                    | O(1)          | O(1)          |
| Take and drop            | `take`, `dropLeft`, `dropRight`, `slice`             | O(1)          | O(1)          |
| Append and last          | `append`, `last`                                     | O(1)          | O(1)          |
| Element access           | `apply`, `head`, `tail`                              | N/A           | O(1)          |
| Concatenation            | `concat`                                             | O(n)          | O(n)          |
| Effectful map and filter | `map`, `filter`, `collect`, `takeWhile`, `dropWhile` | O(n)          | O(n)          |
| Effectful side effects   | `foreach`, `collectUnit`                             | O(n)          | O(n)          |
| Effectful fold           | `foldLeft`                                           | O(n)          | O(n)          |
| Copying to arrays        | `toArray`, `copyTo`                                  | O(n)          | O(n)          |
| Other operations         | `flatten`, `changes`, `toSeq`, `toIndexed`           | O(n)          | O(n)          |

When deciding between `Chunk` and `Chunk.Indexed`, consider the primary operations you'll be performing on the data. If you mainly need to `append` elements, `take` slices, or `drop` elements from the beginning or end of the sequence, `Chunk` is a good choice. Its `O(1)` complexity for these operations makes it efficient for such tasks.

```scala
import kyo.*

val a: Chunk[Int] = Chunk(1, 2, 3, 4, 5)

// Efficient O(1) operations with Chunk
val b: Chunk[Int] = a.append(6)
val c: Chunk[Int] = a.take(3)
val d: Chunk[Int] = a.dropLeft(2)
```

On the other hand, if you frequently need to access elements by index, `Chunk.Indexed` is the better option. It provides `O(1)` element access and supports `head` and `tail` operations, which are not available in `Chunk`.

```scala
import kyo.*

val a: Chunk.Indexed[Int] =
    Chunk(1, 2, 3, 4, 5).toIndexed

// Efficient O(1) operations with Chunk.Indexed
val b: Int                 = a(2)
val c: Int                 = a.head
val d: Chunk.Indexed[Int] = a.tail
```

Keep in mind that converting between `Chunk` and `Chunk.Indexed` is an `O(n)` operation, so it's best to choose the appropriate type upfront based on your usage patterns. However, calling `toIndexed` on a chunk that is already internally indexed is a no-op and does not incur any additional overhead.

Here's an overview of the main APIs available in Chunk:

```scala
import kyo.*

// Creation
val a: Chunk[Int] = Chunk(1, 2, 3)
val b: Chunk[Int] = Chunk.from(Seq(4, 5, 6))

// Size and emptiness
val c: Int     = a.size
val d: Boolean = a.isEmpty

// Take and drop
val e: Chunk[Int] = a.take(2)
val f: Chunk[Int] = a.dropLeft(1)

// Append and last
val g: Chunk[Int] = a.append(4)
val h: Int        = a.last

// Concatenation
val i: Chunk[Int] = a.concat(b)

// Copying to arrays
val n: Array[Int] = a.toArray

// Flatten a nested chunk
val o: Chunk[Int] =
    Chunk(a, b).flattenChunk

// Obtain sequentially distict elements.
// Outputs: Chunk(1, 2, 3, 1)
val p: Chunk[Int] =
    Chunk(1, 1, 2, 3, 3, 1, 1).changes
```

### Stream: Composable Data Processing

The Stream effect provides a powerful mechanism for processing sequences of data in a memory-conscious and composable manner. It offers a rich set of operations for transforming, filtering, and combining streams of data, all while maintaining laziness and ensuring stack safety.

```scala
import kyo.*
import java.io.IOException

// Create a stream from a sequence
val a: Stream[Int, Any] =
    Stream.init(Seq(1, 2, 3, 4, 5))

// Map over stream elements
val b: Stream[String, Any] =
    a.map(_.toString)

// Filter stream elements
val c: Stream[Int, Any] =
    a.filter(_ % 2 == 0)

// Take a limited number of elements
val d: Stream[Int, Any] =
    a.take(3)

// Drop elements from the beginning
val e: Stream[Int, Any] =
    a.drop(2)

// Concatenate streams
val f: Stream[Int, Any] =
    a.concat(Stream.init(Seq(6, 7, 8)))

// FlatMap over stream elements
val g: Stream[Int, Any] =
    a.flatMap(x => Stream.init(Seq(x, x * 2)))

// Collect stream results into a Chunk
val h: Chunk[Int] < Any =
    a.run

// Process stream elements without collecting results
val i: Unit < Any =
    a.runDiscard

// Fold over stream elements
val j: Int < Any =
    a.runFold(0)(_ + _)

// Process each element with side effects
val k: Unit < (IO & Abort[IOException]) =
    a.runForeach(Console.printLine(_))
```

Streams can be combined with other effects, allowing for powerful and flexible data processing pipelines:

```scala
import kyo.*

case class Config(someConfig: String)

// Stream with IO effect
val a: Stream[String, IO] =
    Stream.init(Seq("file1.txt", "file2.txt"))
        .map(fileName => IO(scala.io.Source.fromFile(fileName).mkString))

// Stream with Abort effect
val b: Stream[Int, Abort[NumberFormatException]] =
    Stream.init(Seq("1", "2", "abc", "3"))
        .map(s => Abort.catching[NumberFormatException](s.toInt))

def fetchUserData(config: Config, username: String): Seq[String] < Async =
    Seq(s"user data for $username") // mock implementation

// Combining multiple effects
val c: Stream[String, Env[Config] & Async] =
    Stream.init(Seq("user1", "user2", "user3"))
        .flatMap { username =>
            Stream.init {
                for
                    config <- Env.get[Config]
                    result <- fetchUserData(config, username)
                yield result
            }
        }

// Run the stream and handle effects
val result: Chunk[String] < (Env[Config] & Async) =
    c.run
```

The `Stream` effect is useful for processing large amounts of data in a memory-efficient manner, as it allows for lazy evaluation and only keeps a small portion of the data in memory at any given time. It's also composable, allowing you to build complex data processing pipelines by chaining stream operations.

### Var: Stateful Computations

The `Var` effect allows for stateful computations, similar to the `State` monad. It enables the management of state within a computation in a purely functional manner.

```scala
import kyo.*

// Get the current value
val a: Int < Var[Int] =
    Var.get[Int]

// Set a new value and return the previous one
val b: Int < Var[Int] =
    Var.set(10)

// Update the state and return the new value
val c: Int < Var[Int] =
    Var.update[Int](v => v + 1)

// Use in a computation
val d: String < Var[Int] =
    Var.use[Int](v => v.toString)

// Handle the effect and discard state
val e: String < Any =
    Var.run(10)(d)
```

`Var` is particularly useful when you need to maintain and manipulate state across multiple steps of a computation.

```scala
import kyo.*

// A computation that uses `Var` to maintain a counter
def counter[S](n: Int): Int < (Var[Int] & S) =
    if n <= 0 then
        Var.get[Int]
    else
        for
            _      <- Var.update[Int](_ + 1)
            result <- counter(n - 1)
        yield result

// Initialize the counter with an initial state
val a: Int < Any =
    Var.run(0)(counter(10))
```

By combining Var with other effects like Async, you can create stateful computations that can be safely executed concurrently.

### Emit: Accumulating Values

The `Emit` effect is designed to accumulate values throughout a computation, similar to the `Writer` monad. It collects a `Chunk` of values alongside the main result of a computation.

```scala
import kyo.*

// Add a value
<<<<<<< HEAD
val a: Unit < Emit[Int] =
    Emit(42)
=======
val a: Ack < Emit[Int] =
    Emit.value(42)
>>>>>>> 733323e4

// Add multiple values
val b: String < Emit[Int] =
    for
        _ <- Emit.value(1)
        _ <- Emit.value(2)
        _ <- Emit.value(3)
    yield "r"

// Handle the effect to obtain the
// accumulated log and the result.
// Evaluates to `(Chunk(1, 2, 3), "r")`
val c: (Chunk[Int], String) < Any =
    Emit.run(b)

```

When running `Emit`, the accumulated values are returned in a `Chunk`. The collected values and the result are returned as a tuple by `Emit.run`, with the `Chunk` as the first element. A computation can also use multiple `Emit` of different types.

```scala
import kyo.*

val a: String < (Emit[Int] & Emit[String]) =
    for
        _ <- Emit.value(1)
        _ <- Emit.value("log")
        _ <- Emit.value(2)
    yield "result"

// Note how `run` requires an explicit type
// parameter when a computation has multiple
// pending `Sum`s.
val b: (Chunk[Int], (Chunk[String], String)) < Any =
    Emit.run[Int](Emit.run[String](a))
```

The `Emit` effect is useful for collecting diagnostic information, accumulating intermediate results, or building up data structures during a computation.

### Aspect: Aspect-Oriented Programming

The `Aspect` effect provides a way to modify or intercept behavior across multiple points in a program without directly changing the affected code. It works by allowing users to provide implementations for abstract operations at runtime, similar to dependency injection but with more powerful composition capabilities.

Aspects are created using `Aspect.init` and are typically stored as vals at module level. Once initialized, an aspect can be used to wrap computations that need to be modified, and its behavior can be customized using the `let` method to provide specific implementations within a given scope. This pattern allows for clean separation between the definition of interceptable operations and their actual implementations.

An aspect is parameterized by two type constructors, `Input[_]` and `Output[_]`, along with an effect type `S`. These type constructors define the shape of values that can be processed and produced by the aspect. The underscore in `Input[_]` and `Output[_]` indicates that these are higher-kinded types - they each take a type parameter. This allows aspects to work with generic data structures while preserving type information throughout the transformation chain.

The simplest way to work with aspects is to use `Const[A]`, which represents a plain value of type `A`. This is useful when you want to transform values directly without additional context or metadata. As you'll see in the more advanced example later, you can also create custom type constructors when you need to carry additional information through the transformation pipeline.

Here's a basic example using `Const`:

```scala
import kyo.*

case class Invalid(reason: String) extends Exception

// Simple aspect that transforms integers
val numberAspect = Aspect.init[Const[Int], Const[Int], Abort[Throwable] & IO]

// Basic processing function
def process(n: Int): Int < (Abort[Throwable] & IO) =
    numberAspect(n)(x => x * 2)

// Add validation via a Cut
val validationCut =
    Aspect.Cut[Const[Int], Const[Int], Abort[Throwable] & IO](
        [C] =>
            (input, cont) =>
                if input > 0 then cont(input)
                else Abort.fail(Invalid("negative number"))
    )

// Add logging via another Cut
val loggingCut =
    Aspect.Cut[Const[Int], Const[Int], Abort[Throwable] & IO](
        [C] =>
            (input, cont) =>
                for
                    _      <- Console.printLine(s"Processing: $input")
                    result <- cont(input)
                    _      <- Console.printLine(s"Result: $result")
                yield result
    )

// Compose both cuts into one
val composedCut =
    Aspect.Cut.andThen(validationCut, loggingCut)

// Success case
val successExample: Unit < (Abort[Throwable] & IO) =
    for
        result <-
            numberAspect.let(composedCut) {
                process(5) // Will succeed: 5 * 2 -> 10
            }
        _ <- Console.printLine(s"Success result: $result")
    yield ()

// Failure case
val failureExample: Unit < (Abort[Throwable] & IO) =
    for
        result <-
            numberAspect.let(composedCut) {
                process(-3) // Will fail with Invalid("negative number")
            }
        _ <- Console.printLine("This won't be reached due to Abort")
    yield ()
```

Aspects support multi-shot continuations, meaning that cut implementations can invoke the continuation function multiple times or not at all. This enables control flow modifications like retry logic, fallback behavior, or conditional execution. Internally, aspects function as a form of reified ArrowEffect that can be stored, passed around, and modified at runtime. They maintain state through a `Local` map of active implementations, allowing them to be dynamically activated and deactivated through operations like `let` and `sandbox`.

The following example demonstrates these capabilities with generic type constructors:

```scala
import kyo.*

// Define wrapper types that preserve the generic parameter
case class Request[+A](value: A, metadata: Map[String, String])
case class Response[+A](value: A, status: Int)

// Initialize aspect that can transform any Request to Response
val serviceAspect = Aspect.init[Request, Response, IO & Abort[Throwable]]

// Example service using the aspect
def processRequest[A](request: Request[A]): Response[A] < (IO & Abort[Throwable]) =
    serviceAspect(request) { req =>
        Response(req.value, status = 200)
    }

// Add authentication via a Cut
val authCut =
    Aspect.Cut[Request, Response, IO & Abort[Throwable]](
        [C] =>
            (input, cont) =>
                input.metadata.get("auth-token") match
                    case Some("valid-token") => cont(input)
                    case _                   => IO(Response(input.value, status = 401))
    )

// Add logging via another Cut
val loggingCut =
    Aspect.Cut[Request, Response, IO & Abort[Throwable]](
        [C] =>
            (input, cont) =>
                for
                    _      <- Console.printLine(s"Processing request: ${input}")
                    result <- cont(input)
                    _      <- Console.printLine(s"Response: ${result}")
                yield result
    )

// Compose both cuts into one
val composedCut =
    Aspect.Cut.andThen(authCut, loggingCut)

// Example requests
val req1 = Request("hello", Map("auth-token" -> "valid-token"))
val req2 = Request(42, Map("auth-token" -> "invalid"))

// Use the service with both aspects
val example: Unit < (IO & Abort[Throwable]) =
    for
        r1 <-
            serviceAspect.let(composedCut) {
                processRequest(req1)
            }
        r2 <-
            serviceAspect.let(composedCut) {
                processRequest(req2)
            }
        _ <- Console.printLine(s"Results: $r1, $r2")
    yield ()
```

### Check: Runtime Assertions

The `Check` effect provides a mechanism for runtime assertions and validations. It allows you to add checks throughout your code that can be handled in different ways, such collecting failures or discarding them.

```scala
import kyo.*

// Create a simple check
val a: Unit < Check =
    Check.require(1 + 1 == 2, "Basic math works")

// Checks can be composed with other effects
val b: Int < (Check & IO) =
    for
        value <- IO(42)
        _     <- Check.require(value > 0, "Value is positive")
    yield value

// Handle checks by converting the first failed check to Abort
val c: Int < (Abort[CheckFailed] & IO) =
    Check.runAbort(b)

// Discard check failures and continue execution
val e: Int < IO =
    Check.runDiscard(b)
```

The `CheckFailed` exception class, which is used to represent failed checks, includes both the failure message and the source code location (via `Frame`) where the check failed, making it easier to locate and debug issues.

### Console: Console Interaction

```scala
import kyo.*
import java.io.IOException

// Read a line from the console
val a: String < (IO & Abort[IOException]) =
    Console.readLine

// Print to stdout
val b: Unit < (IO & Abort[IOException]) =
    Console.print("ok")

// Print to stdout with a new line
val c: Unit < (IO & Abort[IOException]) =
    Console.printLine("ok")

// Print to stderr
val d: Unit < (IO & Abort[IOException]) =
    Console.printErr("fail")

// Print to stderr with a new line
val e: Unit < (IO & Abort[IOException]) =
    Console.printLineErr("fail")

// Explicitly specifying the 'Console' implementation
val f: Unit < (IO & Abort[IOException]) =
    Console.let(Console.live)(e)
```

Note that `Console.printX` methods accept `Text` values. `Text` is a super-type of `String`, however, so you can just pass regular strings. You can also pass `Text` instances generated from the `txt` string interpolator ([see above](#displaying-kyo-types)).

### Clock: Time Management and Scheduled Tasks

The `Clock` effect provides utilities for time-related operations, including getting the current time, creating stopwatches, and managing deadlines.

```scala
import kyo.*

// Obtain the current time
val a: Instant < IO =
    Clock.now

// Create a stopwatch
val b: Clock.Stopwatch < IO =
    Clock.stopwatch

// Measure elapsed time with a stopwatch
val c: Duration < IO =
    for
        sw      <- Clock.stopwatch
        elapsed <- sw.elapsed
    yield elapsed

// Create a deadline
val d: Clock.Deadline < IO =
    Clock.deadline(5.seconds)

// Check time left until deadline
val e: Duration < IO =
    for
        deadline <- Clock.deadline(5.seconds)
        timeLeft <- deadline.timeLeft
    yield timeLeft

// Check if a deadline is overdue
val f: Boolean < IO =
    for
        deadline <- Clock.deadline(5.seconds)
        isOverdue <- deadline.isOverdue
    yield isOverdue

// Run with an explicit `Clock` implementation
val g: Instant < IO =
    Clock.let(Clock.live)(Clock.now)
```

`Clock` both safe (effectful) and unsafe (non-effectful) versions of its operations. The safe versions are suspended in `IO` and should be used in most cases. The unsafe versions are available through the `unsafe` property and should be used with caution, typically only in performance-critical sections or when integrating with non-effectful code.

`Clock` also offers methods to schedule background tasks:

```scala
import kyo.*

// An example computation to
// be scheduled
val a: Unit < IO =
    IO(())

// Recurring task with a delay between
// executions
val b: Fiber[Nothing, Unit] < IO =
    Clock.repeatWithDelay(
        startAfter = 1.minute,
        delay = 1.minute
    )(a)

// Without an initial delay
val c: Fiber[Nothing, Unit] < IO =
    Clock.repeatWithDelay(1.minute)(a)

// Schedule at a specific interval, regarless
// of the duration of each execution
val d: Fiber[Nothing, Unit] < IO =
    Clock.repeatAtInterval(
        startAfter = 1.minute,
        interval = 1.minute
    )(a)

// Without an initial delay
val e: Fiber[Nothing, Unit] < IO =
    Clock.repeatAtInterval(1.minute)(a)
```

Use the returned `Fiber` to control scheduled tasks.

```scala
import kyo.*

// Example task
val a: Fiber[Nothing, Unit] < IO =
    Clock.repeatAtInterval(1.second)(())

// Try to cancel a task
def b(task: Fiber[Nothing, Unit]): Boolean < IO =
    task.interrupt

// Check if a task is done
def c(task: Fiber[Nothing, Unit]): Boolean < IO =
    task.done
```


### System: Environment Variables and System Properties

The `System` effect provides a safe and convenient way to access environment variables and system properties. It offers methods to retrieve values with proper type conversion and fallback options.

```scala
import kyo.*

// Get an environment variable as a String
val a: Maybe[String] < IO =
    System.env[String]("PATH")

// Get an environment variable with a default value
val b: String < IO =
    System.env[String]("CUSTOM_VAR", "default")

// Get a system property as an Int.
val c: Maybe[Int] < (Abort[NumberFormatException] & IO) =
    System.property[Int]("java.version")

// Get a system property with a default value
val d: Int < (Abort[NumberFormatException] & IO) =
    System.property[Int]("custom.property", 42)

// Get the line separator for the current platform
val e: String < IO =
    System.lineSeparator

// Get the current user's name
val f: String < IO =
    System.userName

// Use a custom System implementation
val g: String < IO =
    System.let(System.live)(System.userName)
```

The `System` effect provides built-in parsers for common types like `String`, `Int`, `Boolean`, `Double`, `Long`, `Char`, `Duration`, and `UUID`. Custom parsers can be implemented by providing an implicit `System.Parser[E, A]` instance.

### Random: Random Values

```scala
import kyo.*

// Generate a random 'Int'
val a: Int < IO = Random.nextInt

// Generate a random 'Int' within a bound
val b: Int < IO = Random.nextInt(42)

// A few method variants
val c: Long < IO    = Random.nextLong
val d: Double < IO  = Random.nextDouble
val e: Boolean < IO = Random.nextBoolean
val f: Float < IO   = Random.nextFloat
val g: Double < IO  = Random.nextGaussian

// Obtain a random value from a sequence
val h: Int < IO =
    Random.nextValue(List(1, 2, 3))

// Explicitly specify the `Random` implementation
val k: Int < IO =
    Random.let(Random.live)(h)
```

### Log: Logging

`Log` is designed to streamline the logging process without requiring the instantiation of a `Logger`. Log messages automatically include source code position information (File, Line, Column), enhancing the clarity and usefulness of the logs.

```scala 
import kyo.*

// Log provide trace, debug, info,
// warn, and error method variants.
val a: Unit < IO =
    Log.error("example")

// Each variant also has a method overload
// that takes a 'Throwable' as a second param
val d: Unit < IO =
    Log.error("example", new Exception)
```

Note that like `Console`, `Log` methods accept `Text` values. This means they can also accept regular strings as well as outputs of `txt`-interpolation ([see above](#displaying-kyo-types)).

### Stat: Observability

`Stat` is a pluggable implementation that provides counters, histograms, gauges, and tracing. It uses Java's [service loading](https://docs.oracle.com/javase/8/docs/api/java/util/ServiceLoader.html) to locate exporters. 

The module [`kyo-stats-otel`](https://central.sonatype.com/artifact/io.getkyo/kyo-stats-otel_3) provides exporters for [OpenTelemetry](https://opentelemetry.io/).

```scala
import kyo.*
import kyo.stats.*

// Initialize a Stat instance
// for a scope path
val stats: Stat =
    Stat.initScope("my_application", "my_module")

// Initialize a counter
val a: Counter =
    stats.initCounter("my_counter")

// It's also possible to provide
// metadata when initializing
val b: Histogram =
    stats.initHistogram(
        name = "my_histogram",
        description = "some description"
    )

// Gauges take a by-name function to
// be observed periodically
val c: Gauge =
    stats.initGauge("free_memory") {
        Runtime.getRuntime().freeMemory().toDouble
    }
```

Metrics are automatically garbage collected once no strong references to them are present anymore.

> Note: Although stats initialization perform side effects, Kyo chooses to consider the operation pure since stats are meant to be initialized in a static scope for optimal performance.

Tracing can be performed via the `traceSpan` method. It automatically initializes the span and closes it at the end of the traced computation even in the presence of failures or asynchronous operations. Nested traces are bound to their parent span via `Local`.

```scala
import kyo.*

val stats2: Stat =
    Stat.initScope("my_application", "my_module")

// Some example computation
val a: Int < IO =
    IO(42)

// Trace the execution of the
// `a` example computation
val b: Int < IO =
    stats2.traceSpan("my_span")(a)
```

### Path: File System Utilities

`Path` provides utilities for interacting with the file system. It offers methods for reading, writing, and manipulating files and directories in a purely functional manner.

```scala
import kyo.*

// Create a Path instance representing a path
val path: Path = Path("tmp", "file.txt")

// Read the entire contents of a file as a String
val content: String < IO =
    path.read

// Write a String to a file
val writeResult: Unit < IO =
    path.write("Hello, world!")

// Check if a path exists
val exists: Boolean < IO =
    path.exists

// Create a directory
val createDir: Unit < IO =
    Path("tmp", "test").mkDir
```

`Path` instances are created by providing a list of path segments, which can be either `String`s or other `Path` instances. This allows for easy composition of paths. `Path` also provides methods for other common file operations:

- Reading: `read`, `readBytes`, `readLines`, `readStream`, `readLinesStream`, `readBytesStream`
- Writing: `write`, `writeBytes`, `writeLines`, `append`, `appendBytes`, `appendLines`
- Directory operations: `list`, `walk`
- File metadata: `exists`, `isDir`, `isFile`, `isLink`
- File manipulation: `mkDir`, `mkFile`, `move`, `copy`, `remove`, `removeAll`

All methods that perform side effects are suspended using the `IO` effect, ensuring referential transparency. Methods that work with streams of data, such as `readStream` and `walk`, return a `Stream` of the appropriate type, suspended using the `Resource` effect to ensure proper resource handling.

```scala
import kyo.*
import java.io.IOException

val path: Path = Path("tmp", "file.txt")

// Read a file as a stream of lines
val lines: Stream[String, Resource & IO] =
    path.readLinesStream()

// Process the stream
val result: Unit < (Resource & Console & Async & Abort[IOException]) =
    lines.map(line => Console.printLine(line)).runDiscard

// Walk a directory tree
val tree: Stream[Path, IO] =
    Path("tmp").walk

// Process each file in the tree
val processedTree: Unit < (Console & Async & Abort[IOException]) =
    tree.map(file => file.read.map(content => Console.printLine(s"File: ${file}, Content: $content"))).runDiscard
```

`Path` integrates with Kyo's `Stream` API, allowing for efficient processing of file contents using streams. The `sink` and `sinkLines` extension methods on `Stream` enable writing streams of data back to files.

```scala
import kyo.*

// Create a stream of bytes
val bytes: Stream[Byte, IO] = Stream.init(Seq[Byte](1, 2, 3))

// Write the stream to a file
val sinkResult: Unit < (Resource & IO) =
    bytes.sink(Path("path", "to", "file.bin"))
```

### Process: Process Execution

`Process` provides a way to spawn and interact with external processes from within Kyo. It offers a purely functional interface for process creation, execution, and management.

```scala
import kyo.*

// Create a simple command
val command: Process.Command = Process.Command("echo", "Hello, World!")

// Spawn the process and obtain the result
val result: String < IO = command.text
```

The core of `Process` is the `Process.Command` type, which represents a command to be executed. It can be created using the `Process.Command.apply` method, which takes a variable number of arguments representing the command and its arguments.

The `Process` object also provides a `jvm` sub-object for spawning JVM processes directly.

```scala
import kyo.*

class MyClass extends KyoApp:
    run {
        Console.printLine(s"Executed with args: $args")
    }
end MyClass

// Spawn a new JVM process
val jvmProcess: Process < IO =
    Process.jvm.spawn(classOf[MyClass], List("arg1", "arg2"))
```

Once a `Process.Command` is created, it can be executed using various methods:

- `spawn`: Spawns the process and returns a `Process` instance.
- `text`: Spawns the process, waits for it to complete, and returns the standard output as a string.
- `stream`: Spawns the process and returns an `InputStream` of the standard output.
- `exitValue`: Spawns the process, waits for it to complete, and returns the exit code.
- `waitFor`: Spawns the process, waits for it to complete, and returns the exit code.

`Process.Command` instances can be transformed and combined using methods like `pipe`, `andThen`, `+`, `map`, and `cwd`, `env`, `stdin`, `stdout`, `stderr` for modifying the process's properties.

```scala
import java.io.File
import java.nio.file.Path
import kyo.*

// Create a piped command
val pipedCommand = Process.Command("echo", "Hello, World!").pipe(Process.Command("wc", "-w"))

// Modify the command's environment and working directory
val modifiedCommand = pipedCommand.env(Map("VAR" -> "value")).cwd(Path.of("/path/to/dir"))

// Spawn the modified command
val modifiedResult: String < IO = modifiedCommand.text
```

`Process` also provides `Input` and `Output` types for fine-grained control over the process's standard input, output, and error streams.

```scala
import java.io.File
import kyo.*

// Create a command with custom input and output
val command = Process.Command("my-command")
    .stdin(Process.Input.fromString("input data"))
    .stdout(Process.Output.FileRedirect(new File("output.txt")))
    .stderr(Process.Output.Inherit)
```

The `Process` type returned by `spawn` provides methods for interacting with the spawned process, such as `waitFor`, `exitValue`, `destroy`, and `isAlive`.

## Concurrent Effects

The `kyo.concurrent` package provides utilities for dealing with concurrency in Scala applications. It's a powerful set of effects designed for easier asynchronous programming, built on top of other core functionalities provided by the `kyo` package.

### Async: Green Threads

The `Async` effect allows for the asynchronous execution of computations via a managed thread pool. The core function, `run`, spawns a new "green thread," also known as a fiber, to handle the given computation. This provides a powerful mechanism for parallel execution and efficient use of system resources. Moreover, fibers maintain proper propagation of `Local`, ensuring that context information is carried along during the forking process.

```scala
import kyo.*

// Fork a computation. The parameter is
// taken by reference and automatically
// suspended with 'IO'
val a: Fiber[Nothing, Int] < IO =
    Async.run(Math.cos(42).toInt)

// It's possible to "extract" the value of a
// 'Fiber' via the 'get' method. This is also
// referred as "joining the fiber"
val b: Int < Async =
    a.map(_.get)
```

The `parallel` methods fork multiple computations in parallel, join the fibers, and return their results.

```scala
import kyo.*

// An example computation
val a: Int < IO =
    IO(Math.cos(42).toInt)

// There are method overloadings for up to four
// parallel computations. Paramters taken by
// reference
val b: (Int, String) < Async =
    Async.parallel(a, "example")

// Run with unlimited concurrency - starts all
// computations immediately
val c: Seq[Int] < Async =
    Async.parallelUnbounded(Seq(a, a.map(_ + 1)))

// Run with controlled concurrency (max 2 tasks)
val d: Seq[Int] < Async =
    Async.parallel(2)(Seq(a, a.map(_ + 1)))

// The 'Fiber.parallel' method is similar but
// it doesn't automatically join the fibers and
// produces a 'Fiber[Seq[T]]'
val e: Fiber[Nothing, Seq[Int]] < IO =
    Fiber.parallel(2)(Seq(a, a.map(_ + 1)))
```

For better resource management, prefer `Async.parallel(n)(seq)` to control the maximum number of concurrent computations. If any computation fails or is interrupted, all other computations are automatically interrupted.

The `race` methods are similar to `parallel` but they return the first computation to complete with either a successful result or a failure. Once the first result is produced, the other computations are automatically interrupted.

```scala
import kyo.*

// An example computation
val a: Int < IO =
    IO(Math.cos(42).toInt)

// There are method overloadings for up to four
// computations. Pameters taken by reference
val b: Int < Async =
    Async.race(a, a.map(_ + 1))

// It's also possible to to provide a 'Seq'
// of computations
val c: Int < Async =
    Async.race(Seq(a, a.map(_ + 1)))

// 'Fiber.race' produces a 'Fiber' without
// joining it
val d: Fiber[Nothing, Int] < IO =
    Fiber.race(Seq(a, a.map(_ + 1)))
```

The `sleep` and `timeout` methods pause a computation or time it out after a duration.

```scala
import kyo.*

// A computation that sleeps for 1s
val a: Unit < Async =
    Async.sleep(1.second)

// Times out and interrupts the provided
// computation in case it doesn't produce
// a result within 1s
val b: Int < (Abort[Timeout] & Async) =
    Async.timeout(1.second)(Math.cos(42).toInt)
```

The `fromFuture` method sprovide interoperability with Scala's `Future`.

```scala
import kyo.*
import scala.concurrent.Future

// An example 'Future' instance
val a: Future[Int] = Future.successful(42)

// Transform a 'Future' into a 'Fiber'
val b: Fiber[Throwable, Int] < IO =
    Fiber.fromFuture(a)
```

> Important: Keep in mind that Scala's Future lacks built-in support for interruption. As a result, any computations executed through Future will run to completion, even if they're involved in a race operation where another computation finishes first.

A `Fiber` instance also provides a few relevant methods.

```scala
import kyo.*
import scala.concurrent.*

// An example fiber
val a: Fiber[Nothing, Int] = Fiber.success(42)

// Check if the fiber is done
val b: Boolean < IO =
    a.done

// Instance-level version of 'Async.get'
val c: Int < Async =
    a.get

// Avoid this low-level API to attach a
// a callback to a fiber
val d: Unit < IO =
    a.onComplete(println(_))

// A variant of `get` that returns a `Result`
// with the failed or successful result
val e: Result[Nothing, Int] < Async =
    a.getResult

// Try to interrupt/cancel a fiber
val f: Boolean < IO =
    a.interrupt

// Transforms a fiber into a Scala 'Future'
val h: Future[Int] < IO =
    a.toFuture

// 'Fiber' provides a monadic API with both
// 'map' and 'flatMap'
val i: Fiber[Nothing, Int] < IO =
    a.flatMap(v => Fiber.success(v + 1))
```

Similarly to `IO`, users should avoid handling the `Async` effect directly and rely on `KyoApp` instead. If strictly necessary, there are two methods to handle the `Async` effect:

1. `run` takes a computation that has only the `Async` effect pending and returns a `Fiber` instance without blocking threads.
2. `runAndBlock` accepts computations with arbitrary pending effects but it handles asynchronous operations by blocking the current thread.

```scala
import kyo.*

// An example computation with fibers
val a: Int < Async =
    Async.run(Math.cos(42).toInt).map(_.get)

// Avoid handling 'Async' directly
val b: Fiber[Nothing, Int] < IO =
    Async.run(a)

// The 'runAndBlock' method accepts
// arbitrary pending effects but relies
// on thread blocking and requires a timeout
val c: Int < (Abort[Timeout] & IO) =
    Async.runAndBlock(5.seconds)(a)
```

> Note: Handling the `Async` effect doesn't break referential transparency as with `IO` but its usage is not trivial due to the limitations of the pending effects. Prefer `KyoApp` instead.

The `Async` effect also offers a low-level API to create `Promise`s as way to integrate external async operations with fibers. These APIs should be used only in low-level integration code.

```scala
import kyo.*

// Initialize a promise
val a: Promise[Nothing, Int] < IO =
    Promise.init[Nothing, Int]

// Try to fulfill a promise
val b: Boolean < IO =
    a.map(_.complete(Result.success(42)))

// Fullfil the promise with
// another fiber
val c: Boolean < IO =
    a.map(fiber => Async.run(1).map(fiber.become(_)))
```

> A `Promise` is basically a `Fiber` with all the regular functionality plus the `complete` and `become` methods to manually fulfill the promise.

## Retry: Automatic Retries

`Retry` provides a mechanism for retrying computations that may fail, with configurable policies for backoff and retry limits. This is particularly useful for operations that might fail due to transient issues, such as network requests or database operations.

```scala
import kyo.*
import scala.concurrent.duration.*

// Define a computation that might fail
val unreliableComputation: Int < Abort[Exception] =
    Abort.catching[Exception](throw new Exception("Temporary failure"))

// Customize retry schedule
val shedule = 
    Schedule.exponentialBackoff(initial = 100.millis, factor = 2, maxBackoff = 5.seconds)
        .take(5)

val a: Int < (Abort[Exception] & Async) =
    Retry[Exception](shedule)(unreliableComputation)

```

The `Retry` effect automatically adds the `Async` effect to handle the provided `Schedule`. `Retry` will continue attempting the computation until it succeeds, the retry schedule is done, or an unhandled exception is thrown. If all retries fail, the last failure is propagated.

### Queue: Concurrent Queuing

The `Queue` effect operates atop of `IO` and provides thread-safe queue data structures based on the high-performance [JCTools](https://github.com/JCTools/JCTools) library on the JVM. For ScalaJS, a simple `ArrayQueue` is used.

> Warning: The actual capacity of a `Queue` is rounded up to the next power of two for performance reasons. For example, if you specify a capacity of `10`, the actual capacity will be `16`.

**Bounded queues**
```scala
import kyo.*

// A bounded queue that rejects new
// elements once full
val a: Queue[Int] < IO =
    Queue.init(capacity = 42)

// Obtain the number of items in the queue
// via the method 'size' in 'Queue'
val b: Int < (IO & Abort[Closed]) =
    a.map(_.size)

// Get the queue capacity
val c: Int < IO =
    a.map(_.capacity)

// Try to offer a new item
val d: Boolean < (IO & Abort[Closed]) =
    a.map(_.offer(42))

// Try to poll an item
val e: Maybe[Int] < (IO & Abort[Closed]) =
    a.map(_.poll)

// Try to 'peek' an item without removing it
val f: Maybe[Int] < (IO & Abort[Closed]) =
    a.map(_.peek)

// Check if the queue is empty
val g: Boolean < (IO & Abort[Closed]) =
    a.map(_.empty)

// Check if the queue is full
val h: Boolean < (IO & Abort[Closed]) =
    a.map(_.full)

// Drain the queue items
val i: Seq[Int] < (IO & Abort[Closed]) =
    a.map(_.drain)

// Close the queue. If successful,
// returns a Some with the drained
// elements
val j: Maybe[Seq[Int]] < IO =
    a.map(_.close)
```

**Unbounded queues**
```scala
import kyo.*

// Avoid `Queue.unbounded` since if queues can
// grow without limits, the GC overhead can make
// the system fail
val a: Queue.Unbounded[Int] < IO =
    Queue.Unbounded.init()

// A 'dropping' queue discards new entries
// when full
val b: Queue.Unbounded[Int] < IO =
    Queue.Unbounded.initDropping(capacity = 42)

// A 'sliding' queue discards the oldest
// entries if necessary to make space for new
// entries
val c: Queue.Unbounded[Int] < IO =
    Queue.Unbounded.initSliding(capacity = 42)

// Note how 'dropping' and 'sliding' queues
// return 'Queue.Unbounded`. It provides
// an additional method to 'add' new items
// unconditionally
val d: Unit < IO =
    c.map(_.add(42))
```

**Concurrent access policies**

It's also possible to specify a concurrent `Access` policy as the second parameter of the `Queue.init` methods. This configuration has an effect only on the JVM and is ignored in ScalaJS.

| Policy | Full Form                              | Description                                                                                                                                                                                                          |
| ------ | -------------------------------------- | -------------------------------------------------------------------------------------------------------------------------------------------------------------------------------------------------------------------- |
| Mpmc   | Multiple Producers, Multiple Consumers | Supports multiple threads/fibers simultaneously enqueuing and dequeuing elements. This is the most flexible but may incur the most overhead due to the need to synchronize between multiple producers and consumers. |
| Mpsc   | Multiple Producers, Single Consumer    | Allows multiple threads/fibers to enqueue elements but restricts dequeuing to a single consumer. This can be more efficient than `Mpmc` when only one consumer is needed.                                            |
| Spmc   | Single Producer, Multiple Consumers    | Allows only a single thread/fiber to enqueue elements, but multiple threads/fibers can dequeue elements. Useful when only one source is generating elements to be processed by multiple consumers.                   |
| Spsc   | Single Producer, Single Consumer       | The most restrictive but potentially fastest policy. Only one thread/fiber can enqueue elements, and only one thread/fiber can dequeue elements.                                                                     |

Each policy is suitable for different scenarIO and comes with its own trade-offs. For example, `Mpmc` is highly flexible but can be slower due to the need for more complex synchronization. `Spsc`, being the most restrictive, allows for optimizations that could make it faster for specific single-producer, single-consumer scenarIO.

You can specify the access policy when initializing a queue, and it is important to choose the one that aligns with your application's needs for optimal performance.

```scala
import kyo.*

// Initialize a bounded queue with a
// Multiple Producers, Multiple
// Consumers policy
val a: Queue[Int] < IO =
    Queue.init(
        capacity = 42,
        access = Access.MultiProducerMultiConsumer
    )
```

### Channel: Backpressured Communication

The `Channel` effect serves as an advanced concurrency primitive, designed to facilitate seamless and backpressured data transfer between various parts of your application. Built upon the `Async` effect, `Channel` not only ensures thread-safe communication but also incorporates a backpressure mechanism. This mechanism temporarily suspends fibers under specific conditions—either when waiting for new items to arrive or when awaiting space to add new items.

> Warning: The actual capacity of a `Channel` is rounded up to the next power of two for performance reasons. For example, if you specify a capacity of `10`, the actual capacity will be `16`.

```scala    
import kyo.*

// A 'Channel' is initialized
// with a fixed capacity
val a: Channel[Int] < IO =
    Channel.init(capacity = 42)

// It's also possible to specify
// an 'Access' policy
val b: Channel[Int] < IO =
    Channel.init(
        capacity = 42,
        access = Access.MultiProducerMultiConsumer
    )
```

While `Channel` share similarities with `Queue`—such as methods for querying size (`size`), adding an item (`offer`), or retrieving an item (`poll`)—they go a step further by offering backpressure-sensitive methods, namely `put` and `take`.

```scala
import kyo.*

// An example channel
val a: Channel[Int] < IO =
    Channel.init(capacity = 42)

// Adds a new item to the channel.
// If there's no capacity, the fiber
// is automatically suspended until
// space is made available
val b: Unit < (Async & Abort[Closed]) =
    a.map(_.put(42))

// Takes an item from the channel.
// If the channel is empty, the fiber
// is suspended until a new item is
// made available
val c: Int < (Async & Abort[Closed]) =
    a.map(_.take)

// 'putFiber' returns a `Fiber` that
// will complete once the put completes
val d: Fiber[Closed, Unit] < IO =
    a.map(_.putFiber(42))

// 'takeFiber' also returns a fiber
val e: Fiber[Closed, Int] < IO =
    a.map(_.takeFiber)

// Closes the channel. If successful,
// returns a Some with the drained
// elements. All pending puts and takes
// are automatically interrupted
val f: Maybe[Seq[Int]] < IO =
    a.map(_.close)
```

The ability to suspend fibers during `put` and `take` operations allows `Channel` to provide a more controlled form of concurrency. This is particularly beneficial for rate-sensitive or resource-intensive tasks where maintaining system balance is crucial.

> Important: While a `Channel` comes with a predefined item capacity, it's crucial to understand that there is no upper limit on the number of fibers that can be suspended by it. In scenarIO where your application spawns an unrestricted number of fibers—such as an HTTP service where each incoming request initiates a new fiber—this can lead to significant memory consumption. The channel's internal queue for suspended fibers could grow indefinitely, making it a potential source of unbounded queuing and memory issues. Exercise caution in such use-cases to prevent resource exhaustion.

### Hub: Broadcasting with Backpressure

`Hub` provide a broadcasting mechanism where messages are sent to multiple listeners simultaneously. They are similar to `Channel`, but they are uniquely designed for scenarIO involving multiple consumers. The key feature of `Hub` is their ability to apply backpressure automatically. This means if the `Hub` and any of its listeners' buffers are full, the `Hub` will pause both the producers and consumers to prevent overwhelming the system. Unlike `Channel`, `Hub` don't offer customization in concurrent access policy as they are inherently meant for multi-producer, multi-consumer environments.

```scala
import kyo.*
import kyo.Hub.Listener

// Initialize a Hub with a buffer
val a: Hub[Int] < IO =
    Hub.init[Int](3)

// Hub provide APIs similar to
// channels: size, offer, isEmpty,
// isFull, putFiber, put
val b: Boolean < (IO & Abort[Closed]) =
    a.map(_.offer(1))

// But reading from hubs can only
// happen via listener. Listeners
// only receive messages sent after
// their cration. To create call
// `listen`:
val c: Listener[Int] < (IO & Abort[Closed] & Resource) =
    a.map(_.listen)

// Each listener can have an
// additional message buffer
val d: Listener[Int] < (IO & Abort[Closed] & Resource) =
    a.map(_.listen(bufferSize = 3))

// Listeners provide methods for
// receiving messages similar to
// channels: size, isEmpty, isFull,
// poll, takeFiber, take
val e: Int < (Async & Abort[Closed] & Resource) =
    d.map(_.take)

// A listener can be closed
// individually. If successful,
// a Some with the backlog of
// pending messages is returned
val f: Maybe[Seq[Int]] < (IO & Abort[Closed] & Resource) =
    d.map(_.close)

// Listeners are also managed
// resources. They are closed 
// when their `Resource` effect
// is handled
val g: Int < (Async & Abort[Closed]) =
    Resource.run(e)

// If the Hub is closed, all
// listeners are automatically
// closed. The returned backlog
// only include items pending in
// the hub's buffer. The listener
// buffers are discarded
val h: Maybe[Seq[Int]] < IO =
    a.map(_.close)
```

Hub are implemented with an internal structure that efficiently manages message distribution. At their core, Hub utilize a single channel for incoming messages. This central channel acts as the primary point for all incoming data. For each listener attached to a Hub, a separate channel is created. These individual channels are dedicated to each listener, ensuring that messages are distributed appropriately.

The functioning of Hub is orchestrated by a dedicated fiber. This fiber continuously monitors the main incoming channel. Whenever a new message arrives, it takes this message and concurrently distributes it to all the listener channels. This process involves submitting the message to each listener's channel in parallel, ensuring simultaneous delivery of messages.

After distributing a message, the fiber waits until all the listener channels have successfully received it. This waiting mechanism is crucial for maintaining the integrity of message distribution, ensuring that each listener gets the message before the fiber proceeds to the next one and backpressure is properly applied.

### Meter: Computational Limits

The `Meter` effect offers utilities to regulate computational execution, be it limiting concurrency or managing rate. It is equipped with a range of pre-set limitations, including mutexes, semaphores, and rate limiters, allowing you to apply fine-grained control over task execution.

```scala
import kyo.*

// 'mutex': One computation at a time
val a: Meter < IO =
    Meter.initMutex

// 'semaphore': Limit concurrent tasks
val b: Meter < IO =
    Meter.initSemaphore(concurrency = 42)

// 'rateLimiter': Tasks per time window
val c: Meter < IO =
    Meter.initRateLimiter(
        rate = 10,
        period = 1.second
    )

// 'pipeline': Combine multiple 'Meter's
val d: Meter < IO =
    Meter.pipeline(a, b, c)
```

The `Meter` class comes with a handful of methods designed to provide insights into and control over computational execution.

```scala
import kyo.*

// An example 'Meter'
val a: Meter < IO =
    Meter.initMutex

// Get the number available permits
val b: Int < (Async & Abort[Closed]) =
    a.map(_.availablePermits)

// Get the number of waiting fibers
val c: Int < (Async & Abort[Closed]) =
    a.map(_.pendingWaiters)

// Use 'run' to execute tasks
// respecting meter limits
val d: Int < (Async & Abort[Closed]) =
    a.map(_.run(Math.cos(42).toInt))

// 'tryRun' executes if a permit is
// available; returns 'None' otherwise
val e: Maybe[Int] < (Async & Abort[Closed]) =
    a.map(_.tryRun(Math.cos(42).toInt))
```

### Latch: Countdown Synchronization

The `Latch` effect serves as a coordination mechanism for fibers in a concurrent environment, primarily used for task synchronization. It provides a low-level API for controlling the flow of execution and ensuring certain tasks are completed before others, all while maintaining thread safety.

```scala
import kyo.*

// Initialize a latch with 'n' permits
val a: Latch < IO =
    Latch.init(3)

// Await until the latch releases
val b: Unit < Async =
    a.map(_.await)

// Release a permit from the latch
val c: Unit < IO =
    a.map(_.release)

// Get the number of pending permits
val d: Int < IO =
    a.map(_.pending)
```

### Barrier: Multi-party Rendezvous

The `Barrier` effect provides a synchronization primitive that allows a fixed number of parties to wait for each other to reach a common point of execution. It's particularly useful in scenarios where multiple fibers need to synchronize their progress.

```scala
import kyo.*

// Initialize a barrier for 3 parties
val a: Barrier < IO =
    Barrier.init(3)

// Wait for the barrier to be released
val b: Unit < Async =
    a.map(_.await)

// Get the number of parties still waiting
val c: Int < IO =
    a.map(_.pending)

// Example usage with multiple fibers
val d: Unit < Async =
    for
        barrier <- Barrier.init(3)
        _       <- Async.parallel(
                     barrier.await,
                     barrier.await,
                     barrier.await
                   )
    yield ()

// Fibers can join the barrier at different points of the computation
val e: Unit < Async =
    for
        barrier <- Barrier.init(3)
        fiber1  <- Async.run(Async.sleep(1.second))
        fiber2  <- Async.run(Async.sleep(2.seconds))
        _       <- Async.parallel(
                     fiber1.get.map(_ => barrier.await),
                     fiber2.get.map(_ => barrier.await),
                     Async.run(barrier.await).map(_.get)
                   )
    yield ()
```

The `Barrier` is initialized with a specific number of parties. Each party calls `await` when it reaches the barrier point. The barrier releases all waiting parties when the last party arrives. After all parties have been released, the barrier cannot be reset or reused.

### Atomic: Concurrent State

The `Atomic` effect provides a set of thread-safe atomic variables to manage mutable state in a concurrent setting. Available atomic types include Int, Long, Boolean, and generic references.

```scala
import kyo.*

// Initialize atomic variables
val aInt: AtomicInt < IO =
    AtomicInt.init(0)
val aLong: AtomicLong < IO =
    AtomicLong.init(0L)
val aBool: AtomicBoolean < IO =
    AtomicBoolean.init(false)
val aRef: AtomicRef[String] < IO =
    AtomicRef.init("initial")

// Fetch values
val b: Int < IO =
    aInt.map(_.get)
val c: Long < IO =
    aLong.map(_.get)
val d: Boolean < IO =
    aBool.map(_.get)
val e: String < IO =
    aRef.map(_.get)

// Update values
val f: Unit < IO =
    aInt.map(_.set(1))
val g: Unit < IO =
    aLong.map(_.lazySet(1L))
val h: Boolean < IO =
    aBool.map(_.compareAndSet(false, true))
val i: String < IO =
    aRef.map(_.getAndSet("new"))
```

### Adder: Concurrent Accumulation

The `Adder` effect offers thread-safe variables for efficiently accumulating numeric values. The two primary classes, `LongAdder` and `DoubleAdder`, are optimized for high-throughput scenarIO where multiple threads update the same counter.

```scala
import kyo.*

// Initialize Adder
val longAdder: LongAdder < IO =
    LongAdder.init
val doubleAdder: DoubleAdder < IO =
    DoubleAdder.init

// Adding values
val a: Unit < IO =
    longAdder.map(_.add(10L))
val b: Unit < IO =
    doubleAdder.map(_.add(10.5))

// Increment and Decrement LongAdder
val c: Unit < IO =
    longAdder.map(_.increment)
val d: Unit < IO =
    longAdder.map(_.decrement)

// Fetch summed values
val e: Long < IO =
    longAdder.map(_.get)
val f: Double < IO =
    doubleAdder.map(_.get)

// Resetting the adders
val g: Unit < IO =
    longAdder.map(_.reset)
val h: Unit < IO =
    doubleAdder.map(_.reset)
```

### Debug: Interactive Development

The `Debug` effect is a powerful tool for developers during the development process. Unlike other effects in Kyo, `Debug` intentionally performs side effects (printing to the console) without effect suspensions to provide immediate, visible feedback to developers. This makes it a valuable tool for debugging and understanding code behavior, but it's crucial to use it only in development environments and remove it before moving to production.

```scala
import kyo.*

// Note that 'Debug' requires a separate import
import kyo.debug.*

// Wraps a computation, printing the source code location,
// and the result (or exception) of the computation
val a: Int < IO =
    Debug {
        IO(42)
    }

// Similar to `apply`, but also prints intermediate steps
// of the computation, providing a trace of execution
val b: Int < IO =
    Debug.trace {
        IO(41).map(_ + 1)
    }

// Allows printing of specific values along with their 
// variable names, useful for inspecting particular states.
// The return type of 'values' is 'Unit', not an effectful
// computation.
val c: Unit < IO =
    IO {
        val x = 42
        val y = "Hello"
        Debug.values(x, y)
    }
```

## Data Types

### Maybe: Allocation-free Optional Values

`Maybe` provides an allocation-free alternative to Scala's standard `Option` type. It is designed to be a drop-in replacement for `Option`, offering similar functionality while minimizing memory allocation.

```scala
import kyo._

// Create a 'Maybe' value
val a: Maybe[Int] = Maybe(42)

// 'Absent' represents the absence of a value
val b: Maybe[Int] = Absent

// 'Maybe.when' conditionally creates a 'Maybe' value
val c: Maybe[Int] = Maybe.when(true)(42)

// 'Maybe.fromOption' converts an 'Option' to a 'Maybe'
val d: Maybe[Int] = Maybe.fromOption(Some(42))

// 'isEmpty' checks if the 'Maybe' is empty
val e: Boolean = a.isEmpty

// 'isDefined' checks if the 'Maybe' has a value
val f: Boolean = a.isDefined

// 'get' retrieves the value, throwing if empty
val g: Int = a.get

// 'getOrElse' provides a default value if empty
val h: Int = b.getOrElse(0)

// 'fold' applies a function based on emptiness
val i: String = a.fold("Empty")(_.toString)

// 'map' transforms the value if present
val j: Maybe[String] = a.map(_.toString)

// 'flatMap' allows chaining 'Maybe' operations
val k: Maybe[Int] = a.flatMap(v => Maybe(v + 1))

// 'filter' conditionally keeps or discards the value
val l: Maybe[Int] = a.filter(_ > 0)

// 'contains' checks if the 'Maybe' contains a value
val m: Boolean = a.contains(42)

// 'exists' checks if a predicate holds for the value
val n: Boolean = a.exists(_ > 0)

// 'foreach' applies a side-effecting function if non-empty
a.foreach(println)

// 'collect' applies a partial function if defined
val o: Maybe[String] = a.collect { case 42 => "forty-two" }

// 'orElse' returns an alternative if empty
val p: Maybe[Int] = b.orElse(Maybe(0))

// 'zip' combines two 'Maybe' values into a tuple
val q: Maybe[(Int, String)] = a.zip(Maybe("hello"))

// 'toOption' converts a 'Maybe' to an 'Option'
val r: Option[Int] = a.toOption

// Using 'Maybe' in a for-comprehension
val s: Maybe[Int] = for {
  x <- Maybe(1)
  y <- Maybe(2)
  if x < y
} yield x + y

// Nesting 'Maybe' values
val nested: Maybe[Maybe[Int]] = Maybe(Maybe(42))
val flattened: Maybe[Int] = nested.flatten

// Pattern matching with 'Present' and 'Absent'
val result: String = 
    flattened match
        case Present(value) => s"Value: $value"
        case Absent        => "No value"
```

`Maybe`'s high performance is due to the fact that it is unboxed. Accordingly, we recommend using t-string interpolation when logging `Maybe`s:

```scala
import kyo.*

val maybe: Maybe[Maybe[Int]] = Maybe(Maybe(42))
val maybeNot: Maybe[Maybe[Int]] = Maybe(Maybe.Absent)

println(s"s-string nested maybes: $maybe, $maybeNot")
// Output: s-string nested maybes: 42, Absent

println(t"t-string nested maybes: $maybe, $maybeNot")
// Output: t-string nested maybes: Present(Present(42)), Present(Absent)
```

### Duration: Time Representation

`Duration` provides a convenient and efficient way to represent and manipulate time durations. It offers a wide range of operations and conversions, making it easy to work with time intervals in various units.

```scala
import kyo.*
import kyo.Duration.Units.*

// Create durations using convenient extension methods
val a: Duration = 5.seconds
val b: Duration = 100.millis
val c: Duration = 1.hour

// Perform arithmetic operations
val d: Duration = a + b
val e: Duration = c * 2

// Compare durations
val f: Boolean = a > b
val g: Boolean = c <= 60.minutes

// Convert to different time units
val h: Long = c.toMinutes // 60
val i: Long = a.toMillis  // 5000

// Create durations from various units
val j: Duration = Duration.fromNanos(1000000)
val k: Duration = Duration.fromUnits(2, Weeks)

// Convert to and from Java and Scala durations
import java.time.Duration as JavaDuration
import scala.concurrent.duration.Duration as ScalaDuration

val l: Duration = Duration.fromJava(JavaDuration.ofSeconds(30))
val m: Duration = Duration.fromScala(ScalaDuration(1, "day"))

val n: JavaDuration = c.toJava
val o: ScalaDuration = b.toScala

// Special durations
val p: Duration = Duration.Zero
val q: Duration = Duration.Infinity

// Render duration as a string
val r: String = a.show // "Duration(5000000000 ns)"
```

`Duration` is implemented as an `opaque type` alias for `Long`, representing nanoseconds internally. This design ensures type safety while maintaining high performance.

### Result: Typed Failure Handling

`Result` is a type that combines features of Scala's `Try` and `Either` types, designed to represent the result of a computation that may either succeed with a value or fail with an exception. It provides a flexible way to handle both successful outcomes and typed failures.

```scala
import kyo._
import scala.util.Try

// Create a 'Result' from a value
val a: Result[Nothing, Int] = Result.success(42)

// Create a 'Result' from an failure
val b: Result[Exception, Int] = Result.fail(new Exception("Oops"))

// Use 'apply' to create a 'Result' from a block of code
val c: Result[Nothing, Int] = Result(42 / 0)

// 'isSuccess' checks if the 'Result' is a success
val d: Boolean = a.isSuccess

// 'isFail' checks if the 'Result' is a failure
val e: Boolean = b.isFail

// 'get' retrieves the value if successful, otherwise throws
val f: Int = a.get

// 'getOrElse' provides a default value for failures
val g: Int = b.getOrElse(0)

// 'fold' applies a function based on success or failure
val h: String = a.fold(e => "failure " + e)(_.toString)

// 'map' transforms the value if successful
val i: Result[Nothing, String] = a.map(_.toString)

// 'flatMap' allows chaining 'Result' operations
val j: Result[Nothing, Int] = a.flatMap(v => Result.success(v + 1))

// 'flatten' removes one level of nesting from a 'Result[Result[T]]'
val k: Result[Nothing, Result[Nothing, Int]] = Result.success(a)
val l: Result[Nothing, Int] = k.flatten

// 'filter' conditionally keeps or discards the value
val m: Result[NoSuchElementException, Int] = a.filter(_ > 0)

// 'recover' allows handling failures with a partial function
val n: Result[Exception, Int] = b.recover { case Result.Fail(_: ArithmeticException) => 0 }

// 'recoverWith' allows handling failures with a partial function returning a 'Result'
val o: Result[Exception, Int] = b.recoverWith { case Result.Fail(_: ArithmeticException) => Result.success(0) }

// 'toEither' converts a 'Result' to an 'Either'
val p: Either[Throwable, Int] = a.toEither

// 'toTry' converts a 'Result' to a 'Try'
val q: Try[Int] = a.toTry
```

Under the hood, `Result` is defined as an opaque type that is a supertype of `Success[T]` and `Failure[T]`. Success[T] represents a successful result and is encoded as either the value itself (`T`) or a special SuccessFailure[`T`] case class. The `SuccessFailure[T]` case class is used to handle the rare case where a `Failure[T]` needs to be wrapped in a `Success[T]`. On the other hand, a failed `Result` is always represented by a `Failure[T]` case class, which contains the exception that caused the failure. This means that creating a `Failure[T]` does incur an allocation cost. Additionally, some methods on `Result`, such as `fold`, `map`, and `flatMap`, may allocate in certain cases due to the need to catch and handle exceptions.

Since `Result.Success` is unboxed, we recommend using t-string interpolation when logging `Result`s:

```scala
import kyo.*

val success: Result[String, Result[String, Int]] = Result.success(Result.success(42))
val failure: Result[String, Result[String, Int]] = Result.success(Result.fail("failure!"))

println(s"s-string nested results: $success, $failure")
// Output: s-string nested results: 42, Fail(failure!)

println(t"t-string nested results: $success, $failure")
// Output: t-string nested results: Success(Success(42)), Success(Fail(failure!))
```

### TypeMap: Type-Safe Heterogeneous Maps

`TypeMap` provides a type-safe heterogeneous map implementation, allowing you to store and retrieve values of different types using their types as keys. This is particularly useful for managing multiple types of data in a single structure with type safety.

```scala
import kyo.*

// Create an empty TypeMap
val empty: TypeMap[Any] = TypeMap.empty

// Constructors for up to 4 elements
val map1: TypeMap[String] = TypeMap("Hello")
val map2: TypeMap[String & Int] = TypeMap("Hello", 42)
val map3: TypeMap[String & Int & Boolean] = TypeMap("Hello", 42, true)
val map4: TypeMap[String & Int & Boolean & Double] = TypeMap("Hello", 42, true, 3.14)

// Add a value to an existing TypeMap
val mapWithNewValue: TypeMap[String & Int] = map1.add(42)

// Retrieve a value from the TypeMap
val str: String = map2.get[String]
val num: Int = map2.get[Int]

// Combine two TypeMaps
val combined: TypeMap[String & Int & Boolean] = map2.union(TypeMap(true))

// Filter the TypeMap to only include subtypes of a given type
val pruned: TypeMap[String] = map2.prune[String]

// Check if the TypeMap is empty and get its size
val isEmpty: Boolean = map2.isEmpty
val size: Int = map2.size

// Get a string representation of the TypeMap
val representation: String = map2.show
```

The type parameter `A` in `TypeMap[A]` represents the intersection type of all stored values, ensuring type safety when retrieving values.

### Ansi: Text Color and Formatting

The `Ansi` object provides utilities for adding ANSI color and formatting to strings, as well as a code highlighting feature. This can be useful for creating colorful console output or formatting text for better readability.

```scala
import kyo.*

// The 'String' extension methods require a separate import
import kyo.Ansi.*

// Add colors to strings
val redText: String = "Error".red
val blueText: String = "Info".blue

// Add text formatting
val boldText: String = "Important".bold
val underlinedText: String = "Underlined".underline

// Combine colors and formatting
val importantError: String = "Critical Error".red.bold

// Strip ANSI codes from a string
val plainText: String = "\u001b[31mColored\u001b[0m".stripAnsi

// Highlight code snippets
val code = """
def hello(name: String): Unit =
println(s"Hello, $name!")
"""
lazy val highlightedCode: String = Ansi.highlight(code)

// Highlight code with custom header and trailer
lazy val customHighlight: String = 
    Ansi.highlight(
        header = "// File: example.scala",
        code = code,
        trailer = "// End of file",
        startLine = 1
    )
```

The `Ansi` object provides the following color extensions for strings:
- `black`, `red`, `green`, `yellow`, `blue`, `magenta`, `cyan`, `white`, `grey`

And the following formatting extensions:
- `bold`, `dim`, `italic`, `underline`

The code highlighting feature supports basic syntax highlighting for Scala keywords, string literals, and comments.

## Integrations

### Cache: Memoized Functions via Caffeine

Kyo provides caching through memoization. A single `Cache` instance can be reused by multiple memoized functions. This allows for flexible scoping of caches, enabling users to use the same cache for various operations.

```scala
import kyo.*

val a: Int < Async =
    for

        // The initialization takes a
        // builder function that mirrors
        // Caffeine's builder
        cache <- Cache.init(_.maxSize(100))

        // Create a memoized function
        fun = cache.memo { (v: String) =>
            // Note how the implementation
            // can use other effects
            IO(v.toInt)
        }

        // Use the function
        v <- fun("10")
    yield v
```

Although multiple memoized functions can reuse the same `Cache`, each function operates as an isolated cache and doesn't share any values with others. Internally, cache entries include the instance of the function as part of the key to ensure this separation. Only the cache space is shared, allowing for efficient use of resources without compromising the independence of each function's cache.

### Requests: HTTP Client via Sttp

`Requests` provides a simplified API for [Sttp 3](https://github.com/softwaremill/sttp) implemented on top of Kyo's concurrent package.

To perform a request, use the `apply` method. It takes a builder function based on Sttp's request building API.

```scala
import kyo.*
import kyo.Requests.Backend
import sttp.client3.*

// Perform a request using a builder function
val a: String < (Async & Abort[FailedRequest]) =
    Requests(_.get(uri"https://httpbin.org/get"))

// Alternatively, requests can be
// defined separately
val b: String < (Async & Abort[FailedRequest]) =
    Requests.request(Requests.basicRequest.get(uri"https://httpbin.org/get"))

// It's possible to use the default implementation or provide
// a custom `Backend` via `let`

// An example request
val c: String < (Async & Abort[FailedRequest]) =
    Requests(_.get(uri"https://httpbin.org/get"))

// Implementing a custom mock backend
val backend: Backend =
    new Backend:
        def send[T: Flat](r: Request[T, Any]) =
            Response.ok(Right("mocked")).asInstanceOf[Response[T]]

// Use the custom backend
val d: String < (Async & Abort[FailedRequest]) =
    Requests.let(backend)(a)
```

Please refer to Sttp's documentation for details on how to build requests. Streaming is currently unsupported.

Users are free to use any JSON libraries supported by Sttp; however, [zio-json](https://github.com/zio/zio-json) is recommended, as it is used in Kyo's tests and modules requiring HTTP communication, such as `AIs`.

### Routes: HTTP Server via Tapir

`Routes` integrates with the Tapir library to help set up HTTP servers. The method `Routes.add` is used for adding routes. This method requires the definition of a route, which can be an Tapir Endpoint instance or a builder function. Additionally, the method requires the implementation of the endpoint, which is provided as the second parameter group. To start the server, the `Routes` effect is handled, which initializes the HTTP server with the specified routes.

```scala
import kyo.*
import sttp.tapir.*
import sttp.tapir.server.netty.*

// A simple health route using an endpoint builder
val a: Unit < Routes =
    Routes.add(
        _.get.in("health")
            .out(stringBody)
    ) { _ =>
        "ok"
    }

// The endpoint can also be defined separately
val health2 = endpoint.get.in("health2").out(stringBody)

val b: Unit < Routes =
    Routes.add(health2)(_ => "ok")

// Starting the server by handling the effect
val c: NettyKyoServerBinding < Async =
    Routes.run(a.andThen(b))

// Alternatively, a customized server configuration can be used
val d: NettyKyoServerBinding < Async =
    Routes.run(NettyKyoServer().port(9999))(a.andThen(b))
```

The parameters for Tapir's endpoint type are aligned with Kyo effects as follows:

`Endpoint[SECURITY_INPUT, INPUT, ERROR_OUTPUT, OUTPUT, CAPABILITIES]`

This translates to the endpoint function format:

`INPUT => OUTPUT < (Env[SECURITY_INPUT] & Abort[ERROR_OUTPUT])`

Currently, the `CAPABILITIES` parameter is not supported in Kyo since streaming functionality is not available. An example of using these parameters is shown below:

```scala
import kyo.*
import sttp.model.*
import sttp.tapir.*

// An endpoint with an 'Int' path input and 'StatusCode' error output
val a: Unit < Routes =
    Routes.add(
        _.get.in("test" / path[Int]("id"))
            .errorOut(statusCode)
            .out(stringBody)
    ) { (id: Int) =>
        if id == 42 then "ok"
        else Abort.fail(StatusCode.NotFound)
        // returns a 'String < Abort[StatusCode]'
    }
```

For further examples, Kyo's [example ledger service](https://github.com/getkyo/kyo/tree/main/kyo-examples/jvm/src/main/scala/examples/ledger) provides practical applications of these concepts.

### ZIOs: Integration with ZIO

The `ZIOs` effect provides seamless integration between Kyo and the ZIO library. The effect is designed to enable gradual adoption of Kyo within a ZIO codebase. The integration properly suspends side effects and propagates fiber cancellations/interrupts between both libraries.

```scala
import kyo.*
import zio.*

// Use the 'get' method to extract a 'ZIO' effect
val a: Int < (Abort[Nothing] & Async) =
    ZIOs.get(ZIO.succeed(42))

// 'get' also supports error handling with 'Abort'
val b: Int < (Abort[String] & Async) =
    ZIOs.get(ZIO.fail("error"))

// Handle the 'ZIO' effect to obtain a 'ZIO' effect
val c: Task[Int] =
    ZIOs.run(a)
```

Kyo and ZIOs effects can be seamlessly mixed and matched within computations, allowing developers to leverage the power of both libraries. Here are a few examples showcasing this integration:

```scala
import kyo.*
import zio.*

// Note how ZIO includes the
// IO and Async effects
val a: Int < (Abort[Nothing] & Async) =
    for
        v1 <- ZIOs.get(ZIO.succeed(21))
        v2 <- IO(21)
        v3 <- Async.run(-42).map(_.get)
    yield v1 + v2 + v3

// Using fibers from both libraries
val b: Int < (Abort[Nothing] & Async) =
    for
        f1 <- ZIOs.get(ZIO.succeed(21).fork)
        f2 <- Async.run(IO(21))
        v1 <- ZIOs.get(f1.join)
        v2 <- f2.get
    yield v1 + v2

// Transforming ZIO effects within Kyo computations
val c: Int < (Abort[Nothing] & Async) =
    ZIOs.get(ZIO.succeed(21)).map(_ * 2)

// Transforming Kyo effects within ZIO effects
val d: Task[Int] =
    ZIOs.run(IO(21).map(_ * 2))
```

> Note: Support for ZIO environments (`R` in `ZIO[R, E, A]`) is currently in development. Once implemented, it will be possible to use ZIO effects with environments directly within Kyo computations.

### Cats: Integration with Cats Effect

The `Cats` effect provides seamless integration between Kyo and the Cats Effect library. This integration is designed to enable gradual adoption of Kyo within a Cats Effect codebase. The integration properly suspends side effects and propagates fiber cancellations/interrupts between both libraries.

```scala
import kyo.*
import cats.effect.IO as CatsIO

// Use the 'get' method to extract a 'IO' effect from Cats Effect:
val a: Int < (Abort[Throwable] & Async) =
    Cats.get(CatsIO.pure(42))

// Handle the 'Cats' effect to obtain a 'CatsIO' effect:
val b: CatsIO[Int] =
    Cats.run(a)
```

Kyo and Cats effects can be seamlessly mixed and matched within computations, allowing developers to leverage the power of both libraries. Here are a few examples showcasing this integration:

```scala
import kyo.*
import cats.effect.IO as CatsIO
import cats.effect.kernel.Outcome.Succeeded

// Note how Cats includes the IO, Async, and Abort[Nothing] effects:
val a: Int < (Abort[Nothing] & Async) =
    for
        v1 <- Cats.get(CatsIO.pure(21))
        v2 <- IO(21)
        v3 <- Async.run(-42).map(_.get)
    yield v1 + v2 + v3

// Using fibers from both libraries:
val b: Int < (Abort[Nothing] & Async) =
    for
        f1 <- Cats.get(CatsIO.pure(21).start)
        f2 <- Async.run(IO(21))
        v1 <- Cats.get(f1.joinWith(CatsIO(99)))
        v2 <- f2.get
    yield v1 + v2

// Transforming Cats Effect IO within Kyo computations:
val c: Int < (Abort[Nothing] & Async) =
    Cats.get(CatsIO.pure(21)).map(_ * 2)

// Transforming Kyo effects within Cats Effect IO:
val d: CatsIO[Int] =
    Cats.run(IO(21).map(_ * 2))
```

### Resolvers: GraphQL Server via Caliban

`Resolvers` integrates with the [Caliban](https://github.com/ghostdogpr/caliban) library to help setup GraphQL servers.

The first integration is that you can use Kyo effects inside your Caliban schemas by importing `kyo.given`.
- If your Kyo effects is `(Abort[Throwable] & ZIO)` or a subtype of it (`ZIO` includes `Async & IO`), a Caliban `Schema` can be derived automatically.
- If your Kyo effect is something else, a Caliban schema can be derived if it has a `Runner` for that effect as part of ZIO environment.

```scala
import caliban.schema.*
import kyo.*
import kyo.given

// this works by just importing kyo.*
case class Query(k: Int < Abort[Throwable]) derives Schema.SemiAuto

// for other effects, you need to extend `SchemaDerivation[Runner[YourCustomEffects]]`
type CustomEffects = Var[Int] & Env[String]
object schema extends SchemaDerivation[Runner[CustomEffects]]

case class Query2(k: Int < CustomEffects) derives schema.SemiAuto
```

Then, the `Resolvers` effect allows easily turning these schemas into a GraphQL server.
The method `Resolvers.get` is used for importing a `GraphQL` object from Caliban into Kyo.
You can then run this effect using `Resolvers.run` to get an HTTP server. This effect requires `ZIO` because Caliban uses ZIO internally to run.

```scala
import caliban.*
import caliban.schema.*
import kyo.*
import kyo.given
import sttp.tapir.server.netty.*
import zio.Task

case class Query(k: Int < Abort[Throwable]) derives Schema.SemiAuto
val api = graphQL(RootResolver(Query(42)))

val a: NettyKyoServerBinding < (Async & Abort[CalibanError]) =
    Resolvers.run { Resolvers.get(api) }

// similarly to the tapir integration, you can also pass a `NettyKyoServer` explicitly
val b: NettyKyoServerBinding < (Async & Abort[CalibanError]) =
    Resolvers.run(NettyKyoServer().port(9999)) { Resolvers.get(api) }

// you can turn this into a ZIO as seen in the ZIO integration
val c: Task[NettyKyoServerBinding] = ZIOs.run(b)
```

When using arbitrary Kyo effects, you need to provide the `Runner` for that effect when calling the `run` function.
```scala
import caliban.*
import caliban.schema.*
import kyo.*
import kyo.given
import zio.Task

type CustomEffects = Var[Int] & Env[String]
object schema extends SchemaDerivation[Runner[CustomEffects]]
case class Query(k: Int < CustomEffects) derives schema.SemiAuto

val api = graphQL(RootResolver(Query(42)))

// runner for our CustomEffects
val runner = new Runner[CustomEffects]:
    def apply[T: Flat](v: T < CustomEffects): Task[T] = ZIOs.run(Env.run("kyo")(Var.run(0)(v)))

val d = Resolvers.run(runner) { Resolvers.get(api) }
```

### AIs: LLM Abstractions via OpenAI

Coming soon..

## Restrictions

### Nested Effects

In addition recursion, Kyo's unboxed representation of computations in certain scenarIO introduces a restriction where it's not possible to handle effects of computations with nested effects like `Int < IO < IO`.

```scala
import kyo.*

// An example computation with
// nested effects
val a: Int < IO < Abort[Absent] =
    Abort.get(Some(IO(1)))

// Can't handle a effects of a
// computation with nested effects

// Abort.run(a)
// Compilation failure:
//   Method doesn't accept nested Kyo computations.
//   Cannot prove 'scala.Int < kyo.IO' isn't nested. This error can be reported an unsupported pending effect is passed to a method. If that's not the case, provide an implicit evidence 'kyo.Flat[scala.Int < kyo.IO]'.

// Use `flatten` before handling
Abort.run(a.flatten)
```

Kyo performs checks at compilation time to ensure that nested effects are not used. This includes generic methods where the type system cannot confirm whether the computation is nested:

```scala
import kyo.*

// def test[T](v: T < Abort[Absent]) =
//   Abort.run(v)
// Compilation failure:
//   Method doesn't accept nested Kyo computations.
//   Cannot prove 'T' isn't nested. This error can be reported an unsupported pending effect is passed to a method. If that's not the case, provide an implicit evidence 'kyo.Flat[T]'.

// It's possible to provide an implicit
// evidence of `Flat` to resolve
def test[T](v: T < Abort[Absent])(using Flat[T]) =
    Abort.run(v)
```

All APIs that trigger effect handling have this restriction, which includes not only methods that handle effects directly but also methods that use effect handling internally.

## ZIO-like Combinators

For ZIO users, Kyo's core API can be frustrating for three reasons:

1. It is minimal by design.

While its uncluttered namespaces make it more approachable for beginners, users addicted to ZIO's powerful and intuitive combinators may find it unwieldy and possibly not worth the effort.

2. Effects are handled by functions that take effects as arguments, rather than by methods on effects.

ZIO users are used to having a large menu of combinators on `ZIO` values that can be chained together to manipulate effects fluently. `kyo-core`, by contrast, requires nesting effects within method calls, inverting the order in which users handle effects and requiring them either to create deeply nested expressions or to break expressions up into many intermediate expressions.

3. Factory methods are distributed among different objects

Being more modular that ZIO, Kyo segregates its effect types more cleanly, placing its effect constructors in the companion objects to their corresponding types. This is not a problem given the minimal API that Kyo offers, but ZIO users will miss typing `ZIO.` and seeing a rich menu of factory methods pop up on their IDE.

`kyo-combinators` alleviates these frustrations by providing:
1. Factory methods on the `Kyo` object, styled after those found on `ZIO`, for many of the core Kyo effect types.
2. Extension methods on Kyo effects modeled on ZIO combinators.

Generally speaking, the names of `kyo-combinators` methods are the same as the corresponding methods in ZIO. When this is not possible or doesn't make sense, `kyo-combinators` tries to keep close to ZIO conventions.

### Simple example

```scala 3
import kyo.*
import scala.concurrent.duration.*
import java.io.IOException

trait HelloService:
    def sayHelloTo(saluee: String): Unit < (IO & Abort[Throwable])

object HelloService:
    val live = Layer(Live)

    object Live extends HelloService:
        override def sayHelloTo(saluee: String): Unit < (IO & Abort[Throwable]) =
            Kyo.suspendAttempt { // Introduces IO & Abort[Throwable] effect
                println(s"Hello $saluee!")
            }
    end Live
end HelloService

val keepTicking: Nothing < (Async & Emit[String]) =
    (Kyo.emit(".") *> Kyo.sleep(1.second)).forever

val effect: Unit < (Async & Resource & Abort[Throwable] & Env[HelloService]) =
    for
        nameService <- Kyo.service[HelloService]      // Introduces Env[NameService]
        _           <- keepTicking                    // Introduces Async and Emit[String]
            .foreachEmit(Console.print)               // Handles Emit[String] and introduces Abort[IOException]
            .forkScoped                               // Introduces Resource
        saluee      <- Console.readln
        _           <- Kyo.sleep(2.seconds)
        _           <- nameService.sayHelloTo(saluee) // Lifts Abort[IOException] to Abort[Throwable]
    yield ()
    end for
end effect

// There are no combinators for handling IO or blocking Async, since this should
// be done at the edge of the program
IO.Unsafe.run {                        // Handles IO
    Async.runAndBlock(Duration.Inf) {  // Handles Async
        Kyo.scoped {                   // Handles Resource
            Memo.run:                  // Handles Memo (introduced by .provide, below)
                effect
                    .catching((thr: Throwable) =>             // Handles Abort[Throwable]
                        Kyo.debug(s"Failed printing to console: ${throwable}")
                    )
                    .provide(HelloService.live)                 // Works like ZIO[R,E,A]#provide, but introduces Memo effect
        }
    }
}
```

### Error handling

Whereas ZIO has a single channel for describing errors, Kyo has different effect types that can describe failure in the basic sense of "short-circuiting": `Abort` and `Choice` (an empty `Seq` being equivalent to a short-circuit). `Abort[Absent]` can also be used like `Choice` to model short-circuiting an empty result.

For each of these, to handle the effect, lifting the result type to `Result`, `Seq`, and `Maybe`, use `.result`, `.handleChoice`, and `.maybe` respectively. Alternatively, you can convert between these different error types using methods usually in the form of `def effect1ToEffect2`, where `effect1` and `effect2` can be "abort" (`Abort[?]`), "absent" (`Abort[Absent]`), "empty" (`Choice`, when reduced to an empty sequence), and "throwable" (`Abort[Throwable]`).

Some examples:

```scala 
val abortEffect: Int < Abort[String] = 1

// Converts failures to empty failure
val maybeEffect: Int < Abort[Absent] = abortEffect.abortToAbsent

// Converts an aborted Absent to an empty "choice"
val choiceEffect: Int < Choice = maybeEffect.absentToEmpty

// Fails with exception if empty
val newAbortEffect: Int < (Choice & Abort[Throwable]) = choiceEffect.emptyToThrowable
```

To swallow errors à la ZIO's `orDie` and `resurrect` methods, you can use `orPanic` and `unpanic` respectively:

```scala
import kyo.*
import java.io.IOException

val abortEffect: Int < Abort[String | Throwable] = 1

// unsafeEffect will panic with a `PanicException(err)`
val unsafeEffect: Int < Any = abortEffect.orPanic

// Catch any suspended throws
val safeEffect: Int < Abort[Throwable] = unsafeEffect.unpanic

// Use orPanic after forAbort[E] to swallow only errors of type E
val unsafeForThrowables: Int < Abort[String] = abortEffect.forAbort[Throwable].orPanic
```

Other error-handling methods are as follows:

```scala
import kyo.*

trait A
trait B
trait C

val effect: Int < Abort[A | B | C] = 1

val handled: Result[A | B | C, Int] < Any = effect.result
val mappedError: Int < Abort[String] = effect.mapAbort(_.toString)
val caught: Int < Any = effect.catching(_.toString.size)
val partiallyCaught: Int < Abort[A | B | C] = effect.catchingSome { case err if err.toString.size > 5 => 0 }
val swapped: (A | B | C) < Abort[Int] = effect.swapAbort

// Manipulate single types from within the union
val handledA: Result[A, Int] < Abort[B | C] = effect.forAbort[A].result
val caughtA: Int < Abort[B | C] = effect.forAbort[A].catching(_.toString.size)
val partiallyCaughtA: Int < Abort[A | B | C] = effect.forAbort[A].catchingSome { case err if err.toString.size > 5 => 0 }
val aSwapped: A < Abort[Int | B | C] = effect.forAbort[A].swap
val aToAbsent: Int < Abort[Absent | B | C] = effect.forAbort[A].toAbsent
val aToEmpty: Int < (Choice & Abort[B | C]) = effect.forAbort[A].toEmpty
val aToThrowable: Int < Abort[Throwable | B | C] = effect.forAbort[A].toThrowable
```


## Acknowledgements

Kyo's development was originally inspired by the paper ["Do Be Do Be Do"](https://arxiv.org/pdf/1611.09259.pdf) and its implementation in the [Unison](https://www.unison-lang.org/learn/language-reference/abilities-and-ability-handlers/) programming language. Kyo's design evolved from using interface-based effects to suspending concrete values associated with specific effects, making it more efficient when executed on the JVM.

Additionally, Kyo draws inspiration from [ZIO](https://zio.dev/) in various aspects. The core mechanism for algebraic effects can be seen as a generalization of ZIO's effect rotation, and many of Kyo's effects are directly influenced by ZIO's mature set of primitives. For instance, `Env` and `Abort` correspond to ZIO's effect channels, `Resource` function similarly to `Scope`, and `Hub` was introduced based on ZIO.

Kyo's asynchronous primitives take several aspects from [Twitter's util](https://github.com/twitter/util) and [Finagle](https://github.com/twitter/finagle), including features like async root compression, to provide stack safety, and support for cancellations (interruptions in Kyo).

Lastly, the name "Kyo" is derived from the last character of Nam-myoho-renge-kyo, the mantra practiced in [SGI Buddhism](https://www.sokaglobal.org/). It literally translates to "Sutra," referring to a compiled teaching of Shakyamuni Buddha, and is also interpreted as the "threads" that weave the fundamental fabric of life's reality.

License
-------

See the [LICENSE](https://github.com/getkyo/kyo/blob/master/LICENSE.txt) file for details.
 <|MERGE_RESOLUTION|>--- conflicted
+++ resolved
@@ -1398,13 +1398,8 @@
 import kyo.*
 
 // Add a value
-<<<<<<< HEAD
 val a: Unit < Emit[Int] =
-    Emit(42)
-=======
-val a: Ack < Emit[Int] =
     Emit.value(42)
->>>>>>> 733323e4
 
 // Add multiple values
 val b: String < Emit[Int] =
