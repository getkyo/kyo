package kyo

class AsyncCombinatorsTest extends Test:

    "async" - {
        "construct" - {
            "should generate Async effect from async" in run {
                var state: Int = 0
                val effect = Kyo.async[Int, Nothing]((continuation) =>
                    val cont = Sync.defer { state = state + 1; state }
                    continuation(cont)
                )
                effect.map { v =>
                    assert(state == 1 && v == 1)
                }
            }

            "should generate failing Async effect from async" in run {
                var state: Int = 0
                val effect = Kyo.async[Int, String]((continuation) =>
                    continuation(Abort.fail("failed"))
                )
                Abort.run(effect).map:
                    case Result.Success(value) => fail(s"Unexpectedly succeeded with value $value")
                    case Result.Failure(err)   => assert(err == "failed")
                    case Result.Panic(thr)     => fail(s"Unexpectedly panic with exception $thr")
            }

            "should construct from Future" in run {
                val future = scala.concurrent.Future(100)
                val effect = Kyo.fromFuture(future)
                effect.map(v =>
                    assert(v == 100)
                )
            }

            "should construct from Promise" in run {
                val promise = scala.concurrent.Promise[Int]
                val effect  = Kyo.fromPromiseScala(promise)
                scala.concurrent.Future {
                    promise.complete(scala.util.Success(100))
                }
                effect.map(v => assert(v == 100))
            }

            "should construct from foreachPar" in run {
                val effect = Kyo.foreachPar(Seq(1, 2, 3))(v => v * 2)
                effect.map(v => assert(v == Seq(2, 4, 6)))
            }

            "should construct from collectAllPar" in run {
                val effect = Kyo.collectAllPar(Seq(Sync.defer(1), Sync.defer(2), Sync.defer(3)))
                effect.map(v => assert(v == Seq(1, 2, 3)))
            }

            "should generate a fiber that doesn't complete using never" in runJVM {
                val effect = Kyo.never
                Abort.run[Throwable] {
                    val r = KyoApp.runAndBlock(5.millis)(effect)
                    Abort.catching[Throwable](r)
                }.map { handledEffect =>
                    assert(handledEffect match
                        case Result.Failure(_: Timeout) => true
                        case _                          => false)
                }
            }
        }

        "forkUnscoped" - {
            "should fork a fibers effect" in run {
                val effect       = Async.sleep(100.millis) *> 10
                val forkedEffect = effect.forkUnscoped
                val joinedEffect = forkedEffect.map(_.get)
                joinedEffect.map(v => assert(v == 10))
            }

            "should join a forked effect" in run {
                val effect       = Async.sleep(100.millis) *> 10
                val forkedEffect = Fiber.initUnscoped(effect)
                val joinedEffect = forkedEffect.join
                joinedEffect.map(v => assert(v == 10))
            }
        }

        "zip par" - {
            "should zip right par" in run {
                val e1     = Sync.defer(1)
                val e2     = Sync.defer(2)
                val effect = e1 &> e2
                effect.map(v =>
                    assert(v == 2)
                )
            }

            "should zip left par" in run {
                val e1     = Sync.defer(1)
                val e2     = Sync.defer(2)
                val effect = e1 <& e2
                effect.map(v =>
                    assert(v == 1)
                )
            }

            "should zip par" in run {
                val e1     = Sync.defer(1)
                val e2     = Sync.defer(2)
                val effect = e1 <&> e2
                effect.map(v =>
                    assert(v == (1, 2))
                )
            }
        }
        "fork" - {
            "should fork a fiber and manage its lifecycle" in run {
                var state = 0
                val effect = Kyo.async[Int, Nothing]((continuation) =>
                    state = state + 1
                    continuation(state)
                )

                val program =
                    for
                        fiber  <- effect.fork
                        result <- fiber.join
                    yield result

<<<<<<< HEAD
                Fiber.init(Scope.run(program)).map(_.toFuture).map { handledEffect =>
                    handledEffect.map(v =>
                        assert(state == 1)
                        assert(v == 1)
                    )
                }
=======
                Scope.run(program).map(v =>
                    assert(state == 1 && v == 1)
                )
>>>>>>> 18e97563
            }

            "should clean up resources when scope is closed" in run {
                var cleanedUp = false
                val effect = Kyo.async[Int, Nothing]((continuation) =>
                    continuation(42)
                )

                val program =
                    for
<<<<<<< HEAD
                        fiber  <- effect.forkScoped
=======
                        fiber  <- effect.fork
>>>>>>> 18e97563
                        _      <- Scope.acquireRelease(())(_ => cleanedUp = true)
                        result <- fiber.join
                    yield result

<<<<<<< HEAD
                Fiber.init(Scope.run(program)).map(_.toFuture).map { handledEffect =>
                    handledEffect.map(v =>
                        assert(v == 42)
                        assert(cleanedUp)
                    )
=======
                Scope.run(program).map { v =>
                    assert(v == 42 && cleanedUp)
>>>>>>> 18e97563
                }
            }
        }

        "await" - {

            "should wait for fiber completion" in run {
                var completed = false
                val effect = Kyo.async[Int, Nothing](continuation =>
                    completed = true
                    continuation(42)
                )

                val program =
                    for
                        fiber  <- effect.forkUnscoped
                        result <- fiber.await
                    yield result

                program.map { v =>
                    assert(v == Result.succeed(42) && completed)
                }
            }
        }
    }
end AsyncCombinatorsTest<|MERGE_RESOLUTION|>--- conflicted
+++ resolved
@@ -124,18 +124,9 @@
                         result <- fiber.join
                     yield result
 
-<<<<<<< HEAD
-                Fiber.init(Scope.run(program)).map(_.toFuture).map { handledEffect =>
-                    handledEffect.map(v =>
-                        assert(state == 1)
-                        assert(v == 1)
-                    )
-                }
-=======
                 Scope.run(program).map(v =>
                     assert(state == 1 && v == 1)
                 )
->>>>>>> 18e97563
             }
 
             "should clean up resources when scope is closed" in run {
@@ -146,25 +137,13 @@
 
                 val program =
                     for
-<<<<<<< HEAD
-                        fiber  <- effect.forkScoped
-=======
                         fiber  <- effect.fork
->>>>>>> 18e97563
                         _      <- Scope.acquireRelease(())(_ => cleanedUp = true)
                         result <- fiber.join
                     yield result
 
-<<<<<<< HEAD
-                Fiber.init(Scope.run(program)).map(_.toFuture).map { handledEffect =>
-                    handledEffect.map(v =>
-                        assert(v == 42)
-                        assert(cleanedUp)
-                    )
-=======
                 Scope.run(program).map { v =>
                     assert(v == 42 && cleanedUp)
->>>>>>> 18e97563
                 }
             }
         }
