package kyo

import scala.concurrent.Future
import scala.util.Try

class EmitCombinatorTest extends Test:

    given ce[A, B]: CanEqual[A, B] = CanEqual.canEqualAny

    "emit" - {
        "handleEmit" in run {
            val emit = Loop(1)(i => if i == 4 then Loop.done(()) else Emit.valueWith(i)(_ => Loop.continue(i + 1))).map(_ => "done")
            emit.handleEmit.map:
                case (chunk, res) => assert(chunk == Chunk(1, 2, 3) && res == "done")
        }

        "handleEmitDiscarding" in run {
            val emit = Loop(1)(i => if i == 4 then Loop.done(()) else Emit.valueWith(i)(_ => Loop.continue(i + 1))).map(_ => "done")
            emit.handleEmitDiscarding.map:
                case chunk => assert(chunk == Chunk(1, 2, 3))
        }

        "foreachEmit" in run {
            val emit = Loop(1)(i => if i == 4 then Loop.done(()) else Emit.valueWith(i)(_ => Loop.continue(i + 1))).map(_ => "done")
            val effect = emit.foreachEmit(i => Var.update[Int](v => v + i).unit).map: result =>
                Var.get[Int].map(v => (result, v))
            Var.run(0)(effect).map:
                case (res, state) => assert(res == "done" && state == 6)
        }

        "emitToChannel" in run {
            val emit = Loop(1)(i => if i == 4 then Loop.done(()) else Emit.valueWith(i)(_ => Loop.continue(i + 1)))
            for
                channel <- Channel.init[Int](10)
                _       <- emit.emitToChannel(channel)
                values  <- channel.drain
            yield assert(values == Chunk(1, 2, 3))
            end for
        }

        "emitChunked with number of emitted values divisible by chunk size" in run {
            val emit        = Loop(1)(i => if i == 5 then Loop.done(()) else Emit.valueWith(i)(_ => Loop.continue(i + 1)))
            val chunkedEmit = emit.emitChunked(2)
            chunkedEmit.handleEmitDiscarding.map: result =>
                assert(result == Chunk(Chunk(1, 2), Chunk(3, 4)))
        }

        "emitChunked with number of emitted values not divisible by chunk size" in run {
            val emit        = Loop(1)(i => if i == 6 then Loop.done(()) else Emit.valueWith(i)(_ => Loop.continue(i + 1)))
            val chunkedEmit = emit.emitChunked(2)
            chunkedEmit.handleEmitDiscarding.map: result =>
                assert(result == Chunk(Chunk(1, 2), Chunk(3, 4), Chunk(5)))
        }

        "emitChunkedToStream" in run {
<<<<<<< HEAD
            val emit   = Loop(0)(i => if i == 9 then Loop.done(()) else Emit.andMap(i)(_ => Loop.continue(i + 1))).unit
=======
            val emit = Loop(0)(i => if i == 9 then Loop.done(()) else Emit.valueWith(i)(_ => Loop.continue(i + 1))).map(_ => Ack.Continue())
>>>>>>> 733323e4
            val stream = emit.emitChunkedToStream(2)
            stream.run.map: chunk =>
                assert(chunk == Chunk.from(0 until 9))
        }

        "emitChunkedToStreamDiscarding" in run {
<<<<<<< HEAD
            val emit   = Loop(0)(i => if i == 9 then Loop.done("done") else Emit.andMap(i)(_ => Loop.continue(i + 1)))
=======
            val emit   = Loop(0)(i => if i == 9 then Loop.done(()) else Emit.valueWith(i)(_ => Loop.continue(i + 1)))
>>>>>>> 733323e4
            val stream = emit.emitChunkedToStreamDiscarding(2)
            stream.run.map: chunk =>
                assert(chunk == Chunk.from(0 until 9))
        }

        "emitChunkedToStreamAndResult" in run {
<<<<<<< HEAD
            val emit = Loop(0)(i => if i == 9 then Loop.done("done") else Emit.andMap(i)(_ => Loop.continue(i + 1)))
=======
            val emit = Loop(0)(i => if i == 9 then Loop.done(()) else Emit.valueWith(i)(_ => Loop.continue(i + 1))).map(_ => "done")
>>>>>>> 733323e4
            for
                (stream, handled) <- emit.emitChunkedToStreamAndResult(2)
                streamRes         <- stream.run
                handledRes        <- handled
            yield assert(streamRes == Chunk.from(0 until 9) && handledRes == "done")
            end for
        }
    }

    "chunked emit" - {
        "emitToStream" in run {
            val emit   = Stream.init(0 until 9).emit
            val stream = emit.emitToStream
            stream.run.map: chunk =>
                assert(chunk == Chunk.from(0 until 9))
        }

        "emitToStreamDiscarding" in run {
            val emit   = Kyo.foreach(0 until 3)(i => Emit.value[Chunk[Int]](Chunk.from((i * 3) until (i * 3) + 3)).map(_ => i))
            val stream = emit.emitToStreamDiscarding
            stream.run.map: chunk =>
                assert(chunk == Chunk.from(0 until 9))
        }

        "emitToStreamAndResult" in run {
            val emit = Kyo.foreach(0 until 3)(i => Emit.value[Chunk[Int]](Chunk.from((i * 3) until (i * 3) + 3)).map(_ => i))
            for
                (stream, handled) <- emit.emitToStreamAndResult
                streamRes         <- stream.run
                handledRes        <- handled
            yield assert(streamRes == Chunk.from(0 until 9) && handledRes == Chunk.from(0 until 3))
            end for
        }
    }

    "stream.tap should not conflict with effect tap combinator" in {
        val stream = Stream.init(Seq(1, 2, 3)).tap(i => Var.update[Int](_ + i).unit)
        assert(Var.runTuple(0)(stream.run).eval == (6, Seq(1, 2, 3)))
    }

end EmitCombinatorTest<|MERGE_RESOLUTION|>--- conflicted
+++ resolved
@@ -9,19 +9,19 @@
 
     "emit" - {
         "handleEmit" in run {
-            val emit = Loop(1)(i => if i == 4 then Loop.done(()) else Emit.valueWith(i)(_ => Loop.continue(i + 1))).map(_ => "done")
+            val emit = Loop(1)(i => if i == 4 then Loop.done(()) else Emit.valueWith(i)(Loop.continue(i + 1))).map(_ => "done")
             emit.handleEmit.map:
                 case (chunk, res) => assert(chunk == Chunk(1, 2, 3) && res == "done")
         }
 
         "handleEmitDiscarding" in run {
-            val emit = Loop(1)(i => if i == 4 then Loop.done(()) else Emit.valueWith(i)(_ => Loop.continue(i + 1))).map(_ => "done")
+            val emit = Loop(1)(i => if i == 4 then Loop.done(()) else Emit.valueWith(i)(Loop.continue(i + 1))).map(_ => "done")
             emit.handleEmitDiscarding.map:
                 case chunk => assert(chunk == Chunk(1, 2, 3))
         }
 
         "foreachEmit" in run {
-            val emit = Loop(1)(i => if i == 4 then Loop.done(()) else Emit.valueWith(i)(_ => Loop.continue(i + 1))).map(_ => "done")
+            val emit = Loop(1)(i => if i == 4 then Loop.done(()) else Emit.valueWith(i)(Loop.continue(i + 1))).map(_ => "done")
             val effect = emit.foreachEmit(i => Var.update[Int](v => v + i).unit).map: result =>
                 Var.get[Int].map(v => (result, v))
             Var.run(0)(effect).map:
@@ -29,7 +29,7 @@
         }
 
         "emitToChannel" in run {
-            val emit = Loop(1)(i => if i == 4 then Loop.done(()) else Emit.valueWith(i)(_ => Loop.continue(i + 1)))
+            val emit = Loop(1)(i => if i == 4 then Loop.done(()) else Emit.valueWith(i)(Loop.continue(i + 1)))
             for
                 channel <- Channel.init[Int](10)
                 _       <- emit.emitToChannel(channel)
@@ -39,47 +39,35 @@
         }
 
         "emitChunked with number of emitted values divisible by chunk size" in run {
-            val emit        = Loop(1)(i => if i == 5 then Loop.done(()) else Emit.valueWith(i)(_ => Loop.continue(i + 1)))
+            val emit        = Loop(1)(i => if i == 5 then Loop.done(()) else Emit.valueWith(i)(Loop.continue(i + 1)))
             val chunkedEmit = emit.emitChunked(2)
             chunkedEmit.handleEmitDiscarding.map: result =>
                 assert(result == Chunk(Chunk(1, 2), Chunk(3, 4)))
         }
 
         "emitChunked with number of emitted values not divisible by chunk size" in run {
-            val emit        = Loop(1)(i => if i == 6 then Loop.done(()) else Emit.valueWith(i)(_ => Loop.continue(i + 1)))
+            val emit        = Loop(1)(i => if i == 6 then Loop.done(()) else Emit.valueWith(i)(Loop.continue(i + 1)))
             val chunkedEmit = emit.emitChunked(2)
             chunkedEmit.handleEmitDiscarding.map: result =>
                 assert(result == Chunk(Chunk(1, 2), Chunk(3, 4), Chunk(5)))
         }
 
         "emitChunkedToStream" in run {
-<<<<<<< HEAD
-            val emit   = Loop(0)(i => if i == 9 then Loop.done(()) else Emit.andMap(i)(_ => Loop.continue(i + 1))).unit
-=======
-            val emit = Loop(0)(i => if i == 9 then Loop.done(()) else Emit.valueWith(i)(_ => Loop.continue(i + 1))).map(_ => Ack.Continue())
->>>>>>> 733323e4
+            val emit   = Loop(0)(i => if i == 9 then Loop.done(()) else Emit.valueWith(i)(Loop.continue(i + 1))).unit
             val stream = emit.emitChunkedToStream(2)
             stream.run.map: chunk =>
                 assert(chunk == Chunk.from(0 until 9))
         }
 
         "emitChunkedToStreamDiscarding" in run {
-<<<<<<< HEAD
-            val emit   = Loop(0)(i => if i == 9 then Loop.done("done") else Emit.andMap(i)(_ => Loop.continue(i + 1)))
-=======
-            val emit   = Loop(0)(i => if i == 9 then Loop.done(()) else Emit.valueWith(i)(_ => Loop.continue(i + 1)))
->>>>>>> 733323e4
+            val emit   = Loop(0)(i => if i == 9 then Loop.done("done") else Emit.valueWith(i)(Loop.continue(i + 1)))
             val stream = emit.emitChunkedToStreamDiscarding(2)
             stream.run.map: chunk =>
                 assert(chunk == Chunk.from(0 until 9))
         }
 
         "emitChunkedToStreamAndResult" in run {
-<<<<<<< HEAD
-            val emit = Loop(0)(i => if i == 9 then Loop.done("done") else Emit.andMap(i)(_ => Loop.continue(i + 1)))
-=======
-            val emit = Loop(0)(i => if i == 9 then Loop.done(()) else Emit.valueWith(i)(_ => Loop.continue(i + 1))).map(_ => "done")
->>>>>>> 733323e4
+            val emit = Loop(0)(i => if i == 9 then Loop.done("done") else Emit.valueWith(i)(Loop.continue(i + 1)))
             for
                 (stream, handled) <- emit.emitChunkedToStreamAndResult(2)
                 streamRes         <- stream.run
