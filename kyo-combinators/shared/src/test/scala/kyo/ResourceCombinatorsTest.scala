--- conflicted
+++ resolved
@@ -30,13 +30,8 @@
 
         "should construct a resource using addFinalizer" in run {
             var state  = 0
-<<<<<<< HEAD
-            val effect = Kyo.addFinalizer(Sync { state = 100 })
+            val effect = Kyo.addFinalizer(Sync.defer { state = 100 })
             Fiber.init(Resource.run(effect)).map(_.toFuture).map { handled =>
-=======
-            val effect = Kyo.addFinalizer(Sync.defer { state = 100 })
-            Fiber.run(Resource.run(effect)).map(_.toFuture).map { handled =>
->>>>>>> eec7cf6c
                 for
                     ass1 <- handled
                     ass2 <- Future(assert(state == 100))
