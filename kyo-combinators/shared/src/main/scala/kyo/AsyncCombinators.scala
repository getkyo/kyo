package kyo

import kyo.debug.Debug
import kyo.internal.Zippable
import kyo.kernel.ArrowEffect
import scala.annotation.tailrec
import scala.annotation.targetName
import scala.util.NotGiven

extension [A, E, Ctx](effect: A < (Abort[E] & Async & Ctx))

    /** Forks this computation using the Async effect and returns its result as a `Fiber[A, Abort[E]]`.
      *
      * @return
      *   A computation that produces the result of this computation with Async effect
      */
<<<<<<< HEAD
    inline def fork(
        using frame: Frame
    ): Fiber[A, Abort[E]] < (Sync & Ctx) =
=======
    inline def fork(using Frame, Isolate.Contextual[Ctx, Sync]): Fiber[E, A] < (Sync & Ctx) =
>>>>>>> 365f4b96
        Fiber.init(effect)

    /** Forks this computation using the Async effect and returns its result as a `Fiber[A, Abort[E]]`, managed by the Resource effect.
      * Unlike `fork`, which creates an unmanaged fiber, `forkScoped` ensures that the fiber is properly cleaned up when the enclosing scope
      * is closed, preventing resource leaks.
      *
      * @return
      *   A computation that produces the result of this computation with Async and Resource effects
      */
<<<<<<< HEAD
    inline def forkScoped(
        using frame: Frame
    ): Fiber[A, Abort[E]] < (Sync & Ctx & Resource) =
        Kyo.acquireRelease(Fiber.init(effect))(_.interrupt.unit)
=======
    inline def forkScoped(using Frame, Isolate.Contextual[Ctx, Sync]): Fiber[E, A] < (Sync & Ctx & Resource) =
        Kyo.acquireRelease(Fiber.init(effect))(_.interrupt)
>>>>>>> 365f4b96

    /** Performs this computation and then the next one in parallel, discarding the result of this computation.
      *
      * @param next
      *   The computation to perform after this one
      * @return
      *   A computation that produces the result of `next`
      */
    @targetName("zipRightPar")
    def &>[A1, E1, Ctx1](next: A1 < (Abort[E1] & Async & Ctx1))(
        using
<<<<<<< HEAD
        i1: Isolate[Ctx, Sync, Any],
        i2: Isolate[Ctx1, Sync, Any],
        f: Frame
=======
        fr: Frame,
        i1: Isolate.Contextual[Ctx, Sync],
        i2: Isolate.Contextual[Ctx1, Sync]
>>>>>>> 365f4b96
    ): A1 < (Abort[E | E1] & Async & Ctx & Ctx1) =
        for
            left  <- Fiber.init(using i1)(effect)
            right <- Fiber.init(using i2)(next)
            _     <- left.await
            a1    <- right.join
        yield a1

    /** Performs this computation and then the next one in parallel, discarding the result of the next computation.
      *
      * @param next
      *   The computation to perform after this one
      * @return
      *   A computation that produces the result of this computation
      */
    @targetName("zipLeftPar")
    def <&[A1, E1, Ctx1](next: A1 < (Abort[E1] & Async & Ctx1))(
        using
<<<<<<< HEAD
        i1: Isolate[Ctx, Sync, Any],
        i2: Isolate[Ctx1, Sync, Any],
        f: Frame
=======
        f: Frame,
        i1: Isolate.Contextual[Ctx, Sync],
        i2: Isolate.Contextual[Ctx1, Sync]
>>>>>>> 365f4b96
    ): A < (Abort[E | E1] & Async & Ctx & Ctx1) =
        for
            left  <- Fiber.init(using i1)(effect)
            right <- Fiber.init(using i2)(next)
            a     <- left.join
            _     <- right.await
        yield a

    /** Performs this computation and then the next one in parallel, returning both results as a tuple.
      *
      * @param next
      *   The computation to perform after this one
      * @return
      *   A computation that produces a tuple of both results
      */
    @targetName("zipPar")
    def <&>[A1, E1, Ctx1](next: A1 < (Abort[E1] & Async & Ctx1))(
        using
<<<<<<< HEAD
        i1: Isolate[Ctx, Sync, Any],
        i2: Isolate[Ctx1, Sync, Any],
        f: Frame,
=======
        fr: Frame,
        i1: Isolate.Contextual[Ctx, Sync],
        i2: Isolate.Contextual[Ctx1, Sync],
>>>>>>> 365f4b96
        zippable: Zippable[A, A1]
    ): zippable.Out < (Abort[E | E1] & Async & Ctx & Ctx1) =
        for
            left  <- Fiber.init(using i1)(effect)
            right <- Fiber.init(using i2)(next)
            a     <- left.join
            a1    <- right.join
        yield zippable.zip(a, a1)

end extension

extension [A, E, S](fiber: Fiber[A, Abort[E]] < S)

    /** Joins the fiber and returns its result as a `A`.
      *
      * @return
      *   A computation that produces the result of this computation with Async effect
      */
    def join(using Frame): A < (S & Abort[E] & Async) =
        fiber.map(_.get)

    /** Awaits the completion of the fiber and returns its result as a `Unit`.
      *
      * @return
      *   A computation that produces the result of this computation with Async effect
      */
    def await(using Frame): Result[E, A] < (S & Async) =
        fiber.map(_.getResult)
end extension<|MERGE_RESOLUTION|>--- conflicted
+++ resolved
@@ -14,13 +14,7 @@
       * @return
       *   A computation that produces the result of this computation with Async effect
       */
-<<<<<<< HEAD
-    inline def fork(
-        using frame: Frame
-    ): Fiber[A, Abort[E]] < (Sync & Ctx) =
-=======
-    inline def fork(using Frame, Isolate.Contextual[Ctx, Sync]): Fiber[E, A] < (Sync & Ctx) =
->>>>>>> 365f4b96
+    inline def fork(using Frame, Isolate[Ctx, Sync, Any]): Fiber[A, Abort[E]] < (Sync & Ctx) =
         Fiber.init(effect)
 
     /** Forks this computation using the Async effect and returns its result as a `Fiber[A, Abort[E]]`, managed by the Resource effect.
@@ -30,15 +24,8 @@
       * @return
       *   A computation that produces the result of this computation with Async and Resource effects
       */
-<<<<<<< HEAD
-    inline def forkScoped(
-        using frame: Frame
-    ): Fiber[A, Abort[E]] < (Sync & Ctx & Resource) =
-        Kyo.acquireRelease(Fiber.init(effect))(_.interrupt.unit)
-=======
-    inline def forkScoped(using Frame, Isolate.Contextual[Ctx, Sync]): Fiber[E, A] < (Sync & Ctx & Resource) =
+    inline def forkScoped(using Frame, Isolate[Ctx, Sync, Any]): Fiber[A, Abort[E]] < (Sync & Ctx & Resource) =
         Kyo.acquireRelease(Fiber.init(effect))(_.interrupt)
->>>>>>> 365f4b96
 
     /** Performs this computation and then the next one in parallel, discarding the result of this computation.
       *
@@ -50,15 +37,9 @@
     @targetName("zipRightPar")
     def &>[A1, E1, Ctx1](next: A1 < (Abort[E1] & Async & Ctx1))(
         using
-<<<<<<< HEAD
+        fr: Frame,
         i1: Isolate[Ctx, Sync, Any],
-        i2: Isolate[Ctx1, Sync, Any],
-        f: Frame
-=======
-        fr: Frame,
-        i1: Isolate.Contextual[Ctx, Sync],
-        i2: Isolate.Contextual[Ctx1, Sync]
->>>>>>> 365f4b96
+        i2: Isolate[Ctx1, Sync, Any]
     ): A1 < (Abort[E | E1] & Async & Ctx & Ctx1) =
         for
             left  <- Fiber.init(using i1)(effect)
@@ -77,15 +58,9 @@
     @targetName("zipLeftPar")
     def <&[A1, E1, Ctx1](next: A1 < (Abort[E1] & Async & Ctx1))(
         using
-<<<<<<< HEAD
+        f: Frame,
         i1: Isolate[Ctx, Sync, Any],
-        i2: Isolate[Ctx1, Sync, Any],
-        f: Frame
-=======
-        f: Frame,
-        i1: Isolate.Contextual[Ctx, Sync],
-        i2: Isolate.Contextual[Ctx1, Sync]
->>>>>>> 365f4b96
+        i2: Isolate[Ctx1, Sync, Any]
     ): A < (Abort[E | E1] & Async & Ctx & Ctx1) =
         for
             left  <- Fiber.init(using i1)(effect)
@@ -104,15 +79,9 @@
     @targetName("zipPar")
     def <&>[A1, E1, Ctx1](next: A1 < (Abort[E1] & Async & Ctx1))(
         using
-<<<<<<< HEAD
+        fr: Frame,
         i1: Isolate[Ctx, Sync, Any],
         i2: Isolate[Ctx1, Sync, Any],
-        f: Frame,
-=======
-        fr: Frame,
-        i1: Isolate.Contextual[Ctx, Sync],
-        i2: Isolate.Contextual[Ctx1, Sync],
->>>>>>> 365f4b96
         zippable: Zippable[A, A1]
     ): zippable.Out < (Abort[E | E1] & Async & Ctx & Ctx1) =
         for
@@ -140,5 +109,5 @@
       *   A computation that produces the result of this computation with Async effect
       */
     def await(using Frame): Result[E, A] < (S & Async) =
-        fiber.map(_.getResult)
+        fiber.map(_.getResult).map(_.map(_.eval))
 end extension