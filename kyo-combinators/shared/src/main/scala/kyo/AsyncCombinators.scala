--- conflicted
+++ resolved
@@ -22,11 +22,6 @@
     ): Fiber[A, reduce.SReduced & S2] < (Sync & S & Scope) =
         Fiber.init(effect)
 
-<<<<<<< HEAD
-    /** Forks this computation using the Async effect and returns its result as a `Fiber[A, Abort[E]]`, managed by the Scope effect. Unlike
-      * `fork`, which creates an unmanaged fiber, `forkScoped` ensures that the fiber is properly cleaned up when the enclosing scope is
-      * closed, preventing resource leaks.
-=======
     /** Forks this computation and uses the resulting fiber within a scoped function [[f]]. Guarantees fiber interruption after usage.
       *
       * @param f
@@ -43,23 +38,17 @@
         Fiber.use(effect)(f)
 
     /** Forks this computation, returning a fiber. Does not guarantee fiber interruption.
->>>>>>> 18e97563
       *
       * @return
-      *   A computation that produces the result of this computation with Async and Scope effects
+      *   A computation that produces the result of this computation with Async and Resource effects
       */
     def forkUnscoped[S2](
         using
         isolate: Isolate[S, Sync, S2],
         reduce: Reducible[Abort[E]],
         frame: Frame
-<<<<<<< HEAD
-    ): Fiber[A, reduce.SReduced & S2] < (Sync & S & Scope) =
-        Kyo.acquireRelease(Fiber.init(effect))(_.interrupt)
-=======
     ): Fiber[A, reduce.SReduced & S2] < (Sync & S) =
         Fiber.initUnscoped(effect)
->>>>>>> 18e97563
 
     /** Performs this computation and then the next one in parallel, discarding the result of this computation.
       *
