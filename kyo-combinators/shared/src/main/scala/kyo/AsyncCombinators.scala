--- conflicted
+++ resolved
@@ -46,13 +46,8 @@
         f: Frame
     ): A1 < (Abort[E | E1] & Async & Ctx & Ctx1) =
         for
-<<<<<<< HEAD
-            fiberA  <- Fiber.run(using i1)(effect)
-            fiberA1 <- Fiber.run(using i2)(next)
-=======
-            fiberA  <- Fiber.init(using s)(effect)
-            fiberA1 <- Fiber.init(using s2)(next)
->>>>>>> c72d08f7
+            fiberA  <- Fiber.init(using i1)(effect)
+            fiberA1 <- Fiber.init(using i2)(next)
             _       <- fiberA.awaitCompletion
             a1      <- fiberA1.join
         yield a1
@@ -72,13 +67,8 @@
         f: Frame
     ): A < (Abort[E | E1] & Async & Ctx & Ctx1) =
         for
-<<<<<<< HEAD
-            fiberA  <- Fiber.run(using i1)(effect)
-            fiberA1 <- Fiber.run(using i2)(next)
-=======
-            fiberA  <- Fiber.init(using s)(effect)
-            fiberA1 <- Fiber.init(using s2)(next)
->>>>>>> c72d08f7
+            fiberA  <- Fiber.init(using i1)(effect)
+            fiberA1 <- Fiber.init(using i2)(next)
             a       <- fiberA.join
             _       <- fiberA1.awaitCompletion
         yield a
@@ -99,13 +89,8 @@
         zippable: Zippable[A, A1]
     ): zippable.Out < (Abort[E | E1] & Async & Ctx & Ctx1) =
         for
-<<<<<<< HEAD
-            fiberA  <- Fiber.run(using i1)(effect)
-            fiberA1 <- Fiber.run(using i2)(next)
-=======
-            fiberA  <- Fiber.init(using s)(effect)
-            fiberA1 <- Fiber.init(using s2)(next)
->>>>>>> c72d08f7
+            fiberA  <- Fiber.init(using i1)(effect)
+            fiberA1 <- Fiber.init(using i2)(next)
             a       <- fiberA.join
             a1      <- fiberA1.join
         yield zippable.zip(a, a1)
