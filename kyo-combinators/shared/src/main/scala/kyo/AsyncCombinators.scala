package kyo

import kyo.debug.Debug
import kyo.internal.Zippable
import kyo.kernel.ArrowEffect
import scala.annotation.tailrec
import scala.annotation.targetName
import scala.util.NotGiven

extension [A, E, S](effect: A < (Abort[E] & Async & S))

    /** Forks this computation using the Async effect and returns its result as a `Fiber[A, Abort[E]]`.
      *
      * @return
      *   A computation that produces the result of this computation with Async effect
      */
    def fork[S2](
        using
        isolate: Isolate[S, Sync, S2],
        reduce: Reducible[Abort[E]],
        frame: Frame
    ): Fiber[A, reduce.SReduced & S2] < (Sync & S) =
        Fiber.init(effect)

<<<<<<< HEAD
    /** Forks this computation using the Async effect and returns its result as a `Fiber[E, A]`, managed by the Scope effect. Unlike `fork`,
      * which creates an unmanaged fiber, `forkScoped` ensures that the fiber is properly cleaned up when the enclosing scope is closed,
      * preventing resource leaks.
=======
    /** Forks this computation using the Async effect and returns its result as a `Fiber[A, Abort[E]]`, managed by the Resource effect.
      * Unlike `fork`, which creates an unmanaged fiber, `forkScoped` ensures that the fiber is properly cleaned up when the enclosing scope
      * is closed, preventing resource leaks.
>>>>>>> 94af3398
      *
      * @return
      *   A computation that produces the result of this computation with Async and Scope effects
      */
<<<<<<< HEAD
    inline def forkScoped(using Frame, Isolate.Contextual[Ctx, Sync]): Fiber[E, A] < (Sync & Ctx & Scope) =
=======
    def forkScoped[S2](
        using
        isolate: Isolate[S, Sync, S2],
        reduce: Reducible[Abort[E]],
        frame: Frame
    ): Fiber[A, reduce.SReduced & S2] < (Sync & S & Resource) =
>>>>>>> 94af3398
        Kyo.acquireRelease(Fiber.init(effect))(_.interrupt)

    /** Performs this computation and then the next one in parallel, discarding the result of this computation.
      *
      * @param next
      *   The computation to perform after this one
      * @return
      *   A computation that produces the result of `next`
      */
    @targetName("zipRightPar")
    def &>[A1, E1, S2, S3](next: A1 < (Abort[E1] & Async & S2))(
        using
        fr: Frame,
        i1: Isolate[S, Sync, S3],
        i2: Isolate[S2, Sync, S3]
    ): A1 < (Abort[E | E1] & Async & S & S2 & S3) =
        for
            left  <- Fiber.init(using i1)(effect)
            right <- Fiber.init(using i2)(next)
            _     <- left.await
            a1    <- right.join
        yield a1

    /** Performs this computation and then the next one in parallel, discarding the result of the next computation.
      *
      * @param next
      *   The computation to perform after this one
      * @return
      *   A computation that produces the result of this computation
      */
    @targetName("zipLeftPar")
    def <&[A1, E1, S2, S3](next: A1 < (Abort[E1] & Async & S2))(
        using
        f: Frame,
        i1: Isolate[S, Sync, S3],
        i2: Isolate[S2, Sync, S3]
    ): A < (Abort[E | E1] & Async & S & S2 & S3) =
        for
            left  <- Fiber.init(using i1)(effect)
            right <- Fiber.init(using i2)(next)
            a     <- left.join
            _     <- right.await
        yield a

    /** Performs this computation and then the next one in parallel, returning both results as a tuple.
      *
      * @param next
      *   The computation to perform after this one
      * @return
      *   A computation that produces a tuple of both results
      */
    @targetName("zipPar")
    def <&>[A1, E1, S2, S3](next: A1 < (Abort[E1] & Async & S2))(
        using
        fr: Frame,
        i1: Isolate[S, Sync, S3],
        i2: Isolate[S2, Sync, S3],
        zippable: Zippable[A, A1]
    ): zippable.Out < (Abort[E | E1] & Async & S & S2 & S3) =
        for
            left  <- Fiber.init(using i1)(effect)
            right <- Fiber.init(using i2)(next)
            a     <- left.join
            a1    <- right.join
        yield zippable.zip(a, a1)

end extension

extension [A, E, S, S2](fiber: Fiber[A, Abort[E] & S2] < S)

    /** Joins the fiber and returns its result as a `A`.
      *
      * @return
      *   A computation that produces the result of this computation with Async effect
      */
    def join(using Frame): A < (S & S2 & Abort[E] & Async) =
        fiber.map(_.get)

    /** Awaits the completion of the fiber and returns its result as a `Unit`.
      *
      * @return
      *   A computation that produces the result of this computation with Async effect
      */
    def await(using Frame): Result[E, A] < (S & S2 & Async) =
        fiber.map(_.getResult)
end extension<|MERGE_RESOLUTION|>--- conflicted
+++ resolved
@@ -22,29 +22,19 @@
     ): Fiber[A, reduce.SReduced & S2] < (Sync & S) =
         Fiber.init(effect)
 
-<<<<<<< HEAD
-    /** Forks this computation using the Async effect and returns its result as a `Fiber[E, A]`, managed by the Scope effect. Unlike `fork`,
+    /** Forks this computation using the Async effect and returns its result as a `Fiber[A, Abort[E]]`, managed by the Scope effect. Unlike `fork`,
       * which creates an unmanaged fiber, `forkScoped` ensures that the fiber is properly cleaned up when the enclosing scope is closed,
       * preventing resource leaks.
-=======
-    /** Forks this computation using the Async effect and returns its result as a `Fiber[A, Abort[E]]`, managed by the Resource effect.
-      * Unlike `fork`, which creates an unmanaged fiber, `forkScoped` ensures that the fiber is properly cleaned up when the enclosing scope
-      * is closed, preventing resource leaks.
->>>>>>> 94af3398
       *
       * @return
       *   A computation that produces the result of this computation with Async and Scope effects
       */
-<<<<<<< HEAD
-    inline def forkScoped(using Frame, Isolate.Contextual[Ctx, Sync]): Fiber[E, A] < (Sync & Ctx & Scope) =
-=======
     def forkScoped[S2](
         using
         isolate: Isolate[S, Sync, S2],
         reduce: Reducible[Abort[E]],
         frame: Frame
-    ): Fiber[A, reduce.SReduced & S2] < (Sync & S & Resource) =
->>>>>>> 94af3398
+    ): Fiber[A, reduce.SReduced & S2] < (Sync & S & Scope) =
         Kyo.acquireRelease(Fiber.init(effect))(_.interrupt)
 
     /** Performs this computation and then the next one in parallel, discarding the result of this computation.
