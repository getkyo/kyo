--- conflicted
+++ resolved
@@ -57,27 +57,12 @@
       *   A computation that produces the result of `next`
       */
     @targetName("zipRightPar")
-<<<<<<< HEAD
-    def &>[A1, E1, Ctx1](
-        using
-        i1: Isolate.Contextual[Ctx, Sync],
-        i2: Isolate.Contextual[Ctx1, Sync]
-    )(next: A1 < (Abort[E1] & Async & Ctx1))(
-        using
-        fr: Frame,
-        r: Reducible[Abort[E]],
-        r1: Reducible[Abort[E1]],
-        tag: Tag[Abort[E]],
-        tag1: Tag[Abort[E1]]
-    ): A1 < (r.SReduced & r1.SReduced & Async & Ctx & Ctx1) =
-=======
     def &>[A1, E1, S2, S3](next: A1 < (Abort[E1] & Async & S2))(
         using
         fr: Frame,
         i1: Isolate[S, Sync, S3],
         i2: Isolate[S2, Sync, S3]
     ): A1 < (Abort[E | E1] & Async & S & S2 & S3) =
->>>>>>> a287ac73
         for
             left  <- Fiber.initUnscoped(using i1)(effect)
             right <- Fiber.initUnscoped(using i2)(next)
@@ -95,23 +80,6 @@
     @targetName("zipLeftPar")
     def <&[A1, E1, S2, S3](next: A1 < (Abort[E1] & Async & S2))(
         using
-<<<<<<< HEAD
-        s: Isolate.Contextual[Ctx, Sync],
-        s2: Isolate.Contextual[Ctx1, Sync]
-    )(
-        using
-        fr: Frame,
-        r: Reducible[Abort[E]],
-        r1: Reducible[Abort[E1]],
-        tag: Tag[Abort[E]],
-        tag1: Tag[Abort[E1]]
-    ): A < (r.SReduced & r1.SReduced & Async & Ctx & Ctx1) =
-        for
-            fiberA  <- Fiber.init(using s)(effect)
-            fiberA1 <- Fiber.init(using s2)(next)
-            a       <- fiberA.join
-            _       <- fiberA1.awaitCompletion
-=======
         f: Frame,
         i1: Isolate[S, Sync, S3],
         i2: Isolate[S2, Sync, S3]
@@ -121,7 +89,6 @@
             right <- Fiber.initUnscoped(using i2)(next)
             a     <- left.join
             _     <- right.await
->>>>>>> a287ac73
         yield a
 
     /** Performs this computation and then the next one in parallel, returning both results as a tuple.
@@ -132,26 +99,6 @@
       *   A computation that produces a tuple of both results
       */
     @targetName("zipPar")
-<<<<<<< HEAD
-    def <&>[A1, E1, Ctx1](
-        using
-        s: Isolate.Contextual[Ctx, Sync],
-        s2: Isolate.Contextual[Ctx1, Sync]
-    )(next: A1 < (Abort[E1] & Async & Ctx1))(
-        using
-        fr: Frame,
-        r: Reducible[Abort[E]],
-        r1: Reducible[Abort[E1]],
-        tag: Tag[Abort[E]],
-        tag1: Tag[Abort[E1]]
-    ): (A, A1) < (r.SReduced & r1.SReduced & Async & Ctx & Ctx1) =
-        for
-            fiberA  <- Fiber.init(using s)(effect)
-            fiberA1 <- Fiber.init(using s2)(next)
-            a       <- fiberA.join
-            a1      <- fiberA1.join
-        yield (a, a1)
-=======
     def <&>[A1, E1, S2, S3](next: A1 < (Abort[E1] & Async & S2))(
         using
         fr: Frame,
@@ -165,7 +112,6 @@
             a     <- left.join
             a1    <- right.join
         yield zippable.zip(a, a1)
->>>>>>> a287ac73
 
 end extension
 
@@ -176,11 +122,7 @@
       * @return
       *   A computation that produces the result of this computation with Async effect
       */
-<<<<<<< HEAD
-    def join(using reduce: Reducible[Abort[E]], frame: Frame, tag: Tag[Abort[E]]): A < (S & reduce.SReduced & Async) =
-=======
     def join(using Frame): A < (S & S2 & Abort[E] & Async) =
->>>>>>> a287ac73
         fiber.map(_.get)
 
     /** Awaits the completion of the fiber and returns its result as a `Unit`.
