package kyo

import java.io.IOException
import scala.concurrent.Future
import scala.util.Failure
import scala.util.NotGiven
import scala.util.Success

extension (kyoObject: Kyo.type)

    /** Acquires a resource and ensures its release.
      *
      * @param acquire
      *   The effect to acquire the resource
      * @param release
      *   The effect to release the resource
      * @return
      *   An effect that manages the resource lifecycle using Resource and Sync effects
      */
    def acquireRelease[A, S](acquire: => A < S)(release: A => Any < Async)(using Frame): A < (S & Resource & Sync) =
        Resource.acquireRelease(acquire)(release)

    /** Adds a finalizer to the current effect using Resource.
      *
      * @param finalizer
      *   The effect to add as a finalizer
      * @return
      *   An effect that ensures the finalizer is executed when the effect is completed
      */
    def addFinalizer(finalizer: => Any < Async)(using Frame): Unit < (Resource & Sync) =
        Resource.ensure(finalizer)

    /** Creates an asynchronous effect that can be completed by the given register function.
      *
      * @param register
      *   A function that takes an asynchronous effect and registers it to be completed
      * @return
      *   An effect that can be completed by the given register function
      */
    def async[A, E](register: (A < (Abort[E] & Async) => Unit) => Any < (Abort[E] & Async))(using Frame): A < (Abort[E] & Async) =
        for
<<<<<<< HEAD
            promise <- Promise.init[E, A]
            registerFn = (eff: A < (Abort[E] & Async)) =>
                val effFiber = Fiber.run(eff)
=======
            promise <- Promise.init[Nothing, A]
            registerFn = (eff: A < Async) =>
                val effFiber = Fiber.init(eff)
>>>>>>> c72d08f7
                val updatePromise =
                    effFiber.map(_.onComplete(a => promise.completeDiscard(a)))
                val updatePromiseIO = Fiber.init(updatePromise).unit
                import AllowUnsafe.embrace.danger
                Sync.Unsafe.evalOrThrow(updatePromiseIO)
            _ <- register(registerFn)
            a <- promise.get
        yield a

    /** Creates an effect that attempts to run the given effect and handles any exceptions that occur to Abort[Throwable].
      *
      * @param effect
      *   The effect to attempt to run
      * @return
      *   An effect that attempts to run the given effect and handles any exceptions that occur
      */
    def attempt[A, S](effect: => A < S)(using Frame): A < (S & Abort[Throwable]) =
        Abort.catching[Throwable](effect)

    /** Emits a value
      *
      * @param value
      *   Value to emit
      * @return
      *   An effect that emits a value
      */
    def emit[A](value: A)(using Tag[Emit[A]], Frame): Unit < Emit[A] =
        Emit.value(value)

    /** Polls a value
      *
      * @param value
      *   Value to emit
      * @return
      *   An effect that emits a value
      */
    def poll[A](using Tag[Poll[A]], Frame): Maybe[A] < Poll[A] =
        Poll.one[A]

    /** Creates an effect that fails with Abort[E].
      *
      * @param error
      *   The error to fail with
      * @return
      *   An effect that fails with the given error
      */
    def fail[E](error: => E)(using Frame): Nothing < Abort[E] =
        Abort.fail(error)

    /** Applies a function to each element in parallel and returns a new sequence with the results.
      *
      * @param sequence
      *   The sequence to apply the function to
      * @param useElement
      *   A function to apply to each element of the sequence
      * @return
      *   A new sequence with elements collected using the function
      */
    inline def foreachPar[E, A, S, A1, Ctx](
        iterable: Iterable[A],
        concurrency: Int = Async.defaultConcurrency
    )(useElement: A => A1 < (Abort[E] & Async & Ctx))(
        using frame: Frame
    ): Chunk[A1] < (Abort[E] & Async & Ctx) =
        Async.foreach(iterable, concurrency)(useElement)
    end foreachPar

    /** Applies a function to each element in parallel and discards the results.
      *
      * @param sequence
      *   The sequence to apply the function to
      * @param useElement
      *   A function to apply to each element of the sequence
      * @return
      *   Discards the results of the function application and returns Unit
      */
    inline def foreachParDiscard[E, A, S, A1, Ctx](
        iterable: Iterable[A],
        concurrency: Int = Async.defaultConcurrency
    )(useElement: A => A1 < (Abort[E] & Async & Ctx))(
        using frame: Frame
    ): Unit < (Abort[E] & Async & Ctx) =
        Async.foreachDiscard(iterable, concurrency)(useElement).unit

    /** Creates an effect from an AutoCloseable resource.
      *
      * @param closeable
      *   The AutoCloseable resource to create an effect from
      * @return
      *   An effect that manages the resource lifecycle using Resource and Sync effects
      */
    def fromAutoCloseable[A <: AutoCloseable, S](closeable: => A < S)(using Frame): A < (S & Resource & Sync) =
        acquireRelease(closeable)(c => Sync.defer(c.close()))

    /** Creates an effect from an Either[E, A] and handles Left[E] to Abort[E].
      *
      * @param either
      *   The Either[E, A] to create an effect from
      * @return
      *   An effect that attempts to run the given effect and handles Left[E] to Abort[E].
      */
    def fromEither[E, A](either: Either[E, A])(using Frame): A < Abort[E] =
        Abort.get(either)

    /** Creates an effect from an Option[A] and handles None to Abort[Absent].
      *
      * @param option
      *   The Option[A] to create an effect from
      * @return
      *   An effect that attempts to run the given effect and handles None to Abort[Absent].
      */
    def fromOption[A](option: Option[A])(using Frame): A < Abort[Absent] =
        Abort.get(option)

    /** Creates an effect from a Maybe[A] and handles Absent to Abort[Absent].
      *
      * @param maybe
      *   The Maybe[A] to create an effect from
      * @return
      *   An effect that attempts to run the given effect and handles Absent to Abort[Absent].
      */
    def fromMaybe[A](maybe: Maybe[A])(using Frame): A < Abort[Absent] =
        Abort.get(maybe)

    /** Creates an effect from a Result[E, A] and handles Result.Failure[E] to Abort[E].
      *
      * @param result
      *   The Result[E, A] to create an effect from
      * @return
      *   An effect that attempts to run the given effect and handles Result.Failure[E] to Abort[E].
      */
    def fromResult[E, A](result: Result[E, A])(using Frame): A < Abort[E] =
        Abort.get(result)

    /** Creates an effect from a Future[A] and handles the Future to Async.
      *
      * @param future
      *   The Future[A] to create an effect from
      * @return
      *   An effect that attempts to run the given effect and handles the Future to Async.
      */
    def fromFuture[A](future: => Future[A])(using Frame): A < (Async & Abort[Throwable]) =
        Async.fromFuture(future)

    /** Creates an effect from a Promise[A] and handles the Promise to Async.
      *
      * @param promise
      *   The Promise[A] to create an effect from
      * @return
      *   An effect that attempts to run the given effect and handles the Promise to Async.
      */
    def fromPromiseScala[A](promise: => scala.concurrent.Promise[A])(using Frame): A < (Async & Abort[Throwable]) =
        fromFuture(promise.future)

    /** Creates an effect from a sequence and handles the sequence to Choice.
      *
      * @param sequence
      *   The sequence to create an effect from
      * @return
      *   An effect that attempts to run the given effect and handles the sequence to Choice.
      */
    def fromSeq[A](sequence: Seq[A])(using Frame): A < Choice =
        Choice.evalSeq(sequence)

    /** Creates an effect from a Try[A] and handles the Try to Abort[Throwable].
      *
      * @param _try
      *   The Try[A] to create an effect from
      * @return
      *   An effect that attempts to run the given effect and handles the Try to Abort[Throwable].
      */
    def fromTry[A](_try: scala.util.Try[A])(using Frame): A < Abort[Throwable] =
        Abort.get(_try)

    /** Logs an informational message to the console.
      *
      * @param message
      *   The message to log
      * @return
      *   An effect that logs the message to the console
      */
    inline def logInfo(inline message: => String): Unit < Sync =
        Log.info(message)

    /** Logs an informational message to the console with an error.
      *
      * @param message
      *   The message to log
      * @param err
      *   The error to log
      * @return
      *   An effect that logs the message and error to the console
      */
    inline def logInfo(inline message: => String, inline err: => Throwable): Unit < Sync =
        Log.info(message, err)

    /** Logs a warning message to the console.
      *
      * @param message
      *   The message to log
      * @return
      *   An effect that logs the message to the console
      */
    inline def logWarn(inline message: => String): Unit < Sync =
        Log.warn(message)

    /** Logs a warning message to the console with an error.
      *
      * @param message
      *   The message to log
      * @param err
      *   The error to log
      * @return
      *   An effect that logs the message and error to the console
      */
    inline def logWarn[S, S1](inline message: => String, inline err: => Throwable): Unit < Sync =
        Log.warn(message, err)

    /** Logs a debug message to the console.
      *
      * @param message
      *   The message to log
      * @return
      *   An effect that logs the message to the console
      */
    inline def logDebug(inline message: => String): Unit < Sync =
        Log.debug(message)

    /** Logs a debug message to the console with an error.
      *
      * @param message
      *   The message to log
      * @param err
      *   The error to log
      * @return
      *   An effect that logs the message and error to the console
      */
    inline def logDebug(inline message: => String, inline err: => Throwable): Unit < Sync =
        Log.debug(message, err)

    /** Logs an error message to the console.
      *
      * @param message
      *   The message to log
      * @return
      *   An effect that logs the message to the console
      */
    inline def logError(inline message: => String): Unit < Sync =
        Log.error(message)

    /** Logs an error message to the console with an error.
      *
      * @param message
      *   The message to log
      * @param err
      *   The error to log
      * @return
      *   An effect that logs the message and error to the console
      */
    inline def logError(inline message: => String, inline err: => Throwable): Unit < Sync =
        Log.error(message, err)

    /** Logs a trace message to the console.
      *
      * @param message
      *   The message to log
      * @return
      *   An effect that logs the message to the console
      */
    inline def logTrace(inline message: => String): Unit < Sync =
        Log.trace(message)

    /** Logs a trace message to the console with an error.
      *
      * @param message
      *   The message to log
      * @param err
      *   The error to log
      * @return
      *   An effect that logs the message and error to the console
      */
    inline def logTrace(inline message: => String, inline err: Throwable): Unit < Sync =
        Log.trace(message, err)

    /** Creates an effect that never completes using Async.
      *
      * @return
      *   An effect that never completes
      */
    def never(using Frame): Nothing < Async = Async.never

    /** Provides a dependency to an effect using Env.
      *
      * @param dependency
      *   The dependency to provide
      * @param effect
      *   The effect to provide the dependency to
      * @return
      *   An effect that provides the dependency to the effect
      */
    def provideFor[E, A, SA, ER](dependency: E)(effect: A < (SA & Env[E | ER]))(
        using
        reduce: Reducible[Env[ER]],
        t: Tag[E],
        frame: Frame
    ): A < (SA & reduce.SReduced) =
        Env.run(dependency)(effect)

    /** Creates a scoped effect using Resource.
      *
      * @param resource
      *   The resource to create a scoped effect from
      * @return
      *   An effect that manages the resource lifecycle using Resource and Sync effects
      */
    def scoped[A, S](resource: => A < (S & Resource))(using Frame): A < (Async & S) =
        Resource.run(resource)

    /** Retrieves a dependency from Env.
      *
      * @return
      *   An effect that retrieves the dependency from Env
      */
    def service[D](using Tag[D], Frame): D < Env[D] =
        Env.get[D]

    /** Retrieves a dependency from Env and applies a function to it.
      *
      * @param fn
      *   The function to apply to the dependency
      * @return
      *   An effect that retrieves the dependency from Env and applies the function to it
      */
    def serviceWith[D](using
        Tag[D],
        Frame
    ): [A, S] => (D => A < S) => A < (S & Env[D]) =
        [A, S] => (fn: D => (A < S)) => Env.use(fn)

    /** Sleeps for a given duration using Async.
      *
      * @param duration
      *   The duration to sleep for
      * @return
      *   An effect that sleeps for the given duration
      */
    def sleep(duration: Duration)(using Frame): Unit < Async =
        Async.sleep(duration)

    /** Suspends an effect using Sync.
      *
      * @param effect
      *   The effect to suspend
      * @return
      *   A suspended effect
      */
    def defer[A, S](effect: => A < S)(using Frame): A < (S & Sync) =
        Sync.defer(effect)

    /** Suspends an effect using Sync and handles any exceptions that occur to Abort[Throwable].
      *
      * @param effect
      *   The effect to suspend
      * @return
      *   An effect that suspends the given effect and handles any exceptions that occur to Abort[Throwable]
      */
    def deferAttempt[A, S](effect: => A < S)(using Frame): A < (S & Sync & Abort[Throwable]) =
        Sync.defer(Abort.catching[Throwable](effect))

    /** Traverses a sequence of effects in parallel and collects the results.
      *
      * @param sequence
      *   The sequence of effects to traverse in parallel
      * @return
      *   An effect that traverses the sequence of effects in parallel and collects the results
      */
    def collectAllPar[A](
        sequence: => Seq[A < Async],
        concurrency: Int = Async.defaultConcurrency
    )(using Frame): Seq[A] < Async =
        Async.collectAll(sequence, concurrency)
    end collectAllPar

    /** Traverses a sequence of effects in parallel and discards the results.
      *
      * @param sequence
      *   The sequence of effects to traverse in parallel
      * @return
      *   An effect that traverses the sequence of effects in parallel and discards the results
      */
    def collectAllParDiscard[A](
        sequence: => Seq[A < Async],
        concurrency: Int = Async.defaultConcurrency
    )(using Frame): Unit < Async =
        Async.collectAllDiscard(sequence, concurrency).unit
end extension<|MERGE_RESOLUTION|>--- conflicted
+++ resolved
@@ -39,15 +39,9 @@
       */
     def async[A, E](register: (A < (Abort[E] & Async) => Unit) => Any < (Abort[E] & Async))(using Frame): A < (Abort[E] & Async) =
         for
-<<<<<<< HEAD
             promise <- Promise.init[E, A]
             registerFn = (eff: A < (Abort[E] & Async)) =>
-                val effFiber = Fiber.run(eff)
-=======
-            promise <- Promise.init[Nothing, A]
-            registerFn = (eff: A < Async) =>
                 val effFiber = Fiber.init(eff)
->>>>>>> c72d08f7
                 val updatePromise =
                     effFiber.map(_.onComplete(a => promise.completeDiscard(a)))
                 val updatePromiseIO = Fiber.init(updatePromise).unit
