package kyo

import java.io.IOException
import scala.concurrent.Future
import scala.util.Failure
import scala.util.NotGiven
import scala.util.Success

extension (kyoObject: Kyo.type)

    /** Acquires a resource and ensures its release.
      *
      * @param acquire
      *   The effect to acquire the resource
      * @param release
      *   The effect to release the resource
      * @return
      *   An effect that manages the resource lifecycle using Scope and Sync effects
      */
<<<<<<< HEAD
    def acquireRelease[A, S](acquire: => A < S)(release: A => Any < Async)(using Frame): A < (S & Scope & Sync) =
=======
    def acquireRelease[A, S](acquire: => A < S)(release: A => Any < (Async & Abort[Throwable]))(using Frame): A < (S & Scope & Sync) =
>>>>>>> 18e97563
        Scope.acquireRelease(acquire)(release)

    /** Adds a finalizer to the current effect using Scope.
      *
      * @param finalizer
      *   The effect to add as a finalizer
      * @return
      *   An effect that ensures the finalizer is executed when the effect is completed
      */
    def addFinalizer(finalizer: => Any < (Async & Abort[Throwable]))(using Frame): Unit < (Scope & Sync) =
        Scope.ensure(finalizer)

    /** Creates an asynchronous effect that can be completed by the given register function.
      *
      * @param register
      *   A function that takes an asynchronous effect and registers it to be completed
      * @return
      *   An effect that can be completed by the given register function
      */
    def async[A, E](register: (A < (Abort[E] & Async) => Unit) => Any < (Abort[E] & Async))(using Frame): A < (Abort[E] & Async) =
        for
            promise <- Promise.init[A, Abort[E]]
            registerFn = (eff: A < (Abort[E] & Async)) =>
                val effFiber = Fiber.initUnscoped(eff)
                val updatePromise =
                    effFiber.map(_.onComplete(a => promise.completeDiscard(a)))
                val updatePromiseIO = Fiber.initUnscoped(updatePromise).unit
                import AllowUnsafe.embrace.danger
                Sync.Unsafe.evalOrThrow(updatePromiseIO)
            _ <- register(registerFn)
            a <- promise.get
        yield a

    /** Creates an effect that attempts to run the given effect and handles any exceptions that occur to Abort[Throwable].
      *
      * @param effect
      *   The effect to attempt to run
      * @return
      *   An effect that attempts to run the given effect and handles any exceptions that occur
      */
    def attempt[A, S](effect: => A < S)(using Frame): A < (S & Abort[Throwable]) =
        Abort.catching[Throwable](effect)

    /** Emits a value
      *
      * @param value
      *   Value to emit
      * @return
      *   An effect that emits a value
      */
    def emit[A](value: A)(using Tag[Emit[A]], Frame): Unit < Emit[A] =
        Emit.value(value)

    /** Polls a value
      *
      * @param value
      *   Value to emit
      * @return
      *   An effect that emits a value
      */
    def poll[A](using Tag[Poll[A]], Frame): Maybe[A] < Poll[A] =
        Poll.one[A]

    /** Creates an effect that fails with Abort[E].
      *
      * @param error
      *   The error to fail with
      * @return
      *   An effect that fails with the given error
      */
    def fail[E](error: => E)(using Frame): Nothing < Abort[E] =
        Abort.fail(error)

    /** Applies a function to each element in parallel and returns a new sequence with the results.
      *
      * @param sequence
      *   The sequence to apply the function to
      * @param useElement
      *   A function to apply to each element of the sequence
      * @return
      *   A new sequence with elements collected using the function
      */
    inline def foreachPar[E, A, S, A1, Ctx](
        iterable: Iterable[A],
        concurrency: Int = Async.defaultConcurrency
    )(useElement: A => A1 < (Abort[E] & Async & Ctx))(
        using frame: Frame
    ): Chunk[A1] < (Abort[E] & Async & Ctx) =
        Async.foreach(iterable, concurrency)(useElement)
    end foreachPar

    /** Applies a function to each element in parallel and discards the results.
      *
      * @param sequence
      *   The sequence to apply the function to
      * @param useElement
      *   A function to apply to each element of the sequence
      * @return
      *   Discards the results of the function application and returns Unit
      */
    inline def foreachParDiscard[E, A, S, A1, Ctx](
        iterable: Iterable[A],
        concurrency: Int = Async.defaultConcurrency
    )(useElement: A => A1 < (Abort[E] & Async & Ctx))(
        using frame: Frame
    ): Unit < (Abort[E] & Async & Ctx) =
        Async.foreachDiscard(iterable, concurrency)(useElement).unit

    /** Creates an effect from an AutoCloseable resource.
      *
      * @param resource
      *   The AutoCloseable resource to create an effect from
      * @return
      *   An effect that manages the resource lifecycle using Scope and Sync effects
      */
    def fromAutoCloseable[A <: AutoCloseable, S](resource: => A < S)(using Frame): A < (S & Scope & Sync) =
        Scope.acquire(resource)

    /** Creates an effect from an Either[E, A] and handles Left[E] to Abort[E].
      *
      * @param either
      *   The Either[E, A] to create an effect from
      * @return
      *   An effect that attempts to run the given effect and handles Left[E] to Abort[E].
      */
    def fromEither[E, A](either: Either[E, A])(using Frame): A < Abort[E] =
        Abort.get(either)

    /** Creates an effect from an Option[A] and handles None to Abort[Absent].
      *
      * @param option
      *   The Option[A] to create an effect from
      * @return
      *   An effect that attempts to run the given effect and handles None to Abort[Absent].
      */
    def fromOption[A](option: Option[A])(using Frame): A < Abort[Absent] =
        Abort.get(option)

    /** Creates an effect from a Maybe[A] and handles Absent to Abort[Absent].
      *
      * @param maybe
      *   The Maybe[A] to create an effect from
      * @return
      *   An effect that attempts to run the given effect and handles Absent to Abort[Absent].
      */
    def fromMaybe[A](maybe: Maybe[A])(using Frame): A < Abort[Absent] =
        Abort.get(maybe)

    /** Creates an effect from a Result[E, A] and handles Result.Failure[E] to Abort[E].
      *
      * @param result
      *   The Result[E, A] to create an effect from
      * @return
      *   An effect that attempts to run the given effect and handles Result.Failure[E] to Abort[E].
      */
    def fromResult[E, A](result: Result[E, A])(using Frame): A < Abort[E] =
        Abort.get(result)

    /** Creates an effect from a Future[A] and handles the Future to Async.
      *
      * @param future
      *   The Future[A] to create an effect from
      * @return
      *   An effect that attempts to run the given effect and handles the Future to Async.
      */
    def fromFuture[A](future: => Future[A])(using Frame): A < (Async & Abort[Throwable]) =
        Async.fromFuture(future)

    /** Creates an effect from a Promise[A] and handles the Promise to Async.
      *
      * @param promise
      *   The Promise[A] to create an effect from
      * @return
      *   An effect that attempts to run the given effect and handles the Promise to Async.
      */
    def fromPromiseScala[A](promise: => scala.concurrent.Promise[A])(using Frame): A < (Async & Abort[Throwable]) =
        fromFuture(promise.future)

    /** Creates an effect from a sequence and handles the sequence to Choice.
      *
      * @param sequence
      *   The sequence to create an effect from
      * @return
      *   An effect that attempts to run the given effect and handles the sequence to Choice.
      */
    def fromSeq[A](sequence: Seq[A])(using Frame): A < Choice =
        Choice.evalSeq(sequence)

    /** Creates an effect from a Try[A] and handles the Try to Abort[Throwable].
      *
      * @param _try
      *   The Try[A] to create an effect from
      * @return
      *   An effect that attempts to run the given effect and handles the Try to Abort[Throwable].
      */
    def fromTry[A](_try: scala.util.Try[A])(using Frame): A < Abort[Throwable] =
        Abort.get(_try)

    /** Logs an informational message to the console.
      *
      * @param message
      *   The message to log
      * @return
      *   An effect that logs the message to the console
      */
    inline def logInfo(inline message: => String): Unit < Sync =
        Log.info(message)

    /** Logs an informational message to the console with an error.
      *
      * @param message
      *   The message to log
      * @param err
      *   The error to log
      * @return
      *   An effect that logs the message and error to the console
      */
    inline def logInfo(inline message: => String, inline err: => Throwable): Unit < Sync =
        Log.info(message, err)

    /** Logs a warning message to the console.
      *
      * @param message
      *   The message to log
      * @return
      *   An effect that logs the message to the console
      */
    inline def logWarn(inline message: => String): Unit < Sync =
        Log.warn(message)

    /** Logs a warning message to the console with an error.
      *
      * @param message
      *   The message to log
      * @param err
      *   The error to log
      * @return
      *   An effect that logs the message and error to the console
      */
    inline def logWarn[S, S1](inline message: => String, inline err: => Throwable): Unit < Sync =
        Log.warn(message, err)

    /** Logs a debug message to the console.
      *
      * @param message
      *   The message to log
      * @return
      *   An effect that logs the message to the console
      */
    inline def logDebug(inline message: => String): Unit < Sync =
        Log.debug(message)

    /** Logs a debug message to the console with an error.
      *
      * @param message
      *   The message to log
      * @param err
      *   The error to log
      * @return
      *   An effect that logs the message and error to the console
      */
    inline def logDebug(inline message: => String, inline err: => Throwable): Unit < Sync =
        Log.debug(message, err)

    /** Logs an error message to the console.
      *
      * @param message
      *   The message to log
      * @return
      *   An effect that logs the message to the console
      */
    inline def logError(inline message: => String): Unit < Sync =
        Log.error(message)

    /** Logs an error message to the console with an error.
      *
      * @param message
      *   The message to log
      * @param err
      *   The error to log
      * @return
      *   An effect that logs the message and error to the console
      */
    inline def logError(inline message: => String, inline err: => Throwable): Unit < Sync =
        Log.error(message, err)

    /** Logs a trace message to the console.
      *
      * @param message
      *   The message to log
      * @return
      *   An effect that logs the message to the console
      */
    inline def logTrace(inline message: => String): Unit < Sync =
        Log.trace(message)

    /** Logs a trace message to the console with an error.
      *
      * @param message
      *   The message to log
      * @param err
      *   The error to log
      * @return
      *   An effect that logs the message and error to the console
      */
    inline def logTrace(inline message: => String, inline err: Throwable): Unit < Sync =
        Log.trace(message, err)

    /** Creates an effect that never completes using Async.
      *
      * @return
      *   An effect that never completes
      */
    def never(using Frame): Nothing < Async = Async.never

    /** Provides a dependency to an effect using Env.
      *
      * @param dependency
      *   The dependency to provide
      * @param effect
      *   The effect to provide the dependency to
      * @return
      *   An effect that provides the dependency to the effect
      */
    def provideFor[E, A, SA, ER](dependency: E)(effect: A < (SA & Env[E | ER]))(
        using
        reduce: Reducible[Env[ER]],
        t: Tag[E],
        frame: Frame
    ): A < (SA & reduce.SReduced) =
        Env.run(dependency)(effect)

    /** Creates a scoped effect using Scope.
      *
      * @param resource
      *   The resource to create a scoped effect from
      * @return
      *   An effect that manages the resource lifecycle using Scope and Sync effects
      */
    def scoped[A, S](resource: => A < (S & Scope))(using Frame): A < (Async & S) =
        Scope.run(resource)

    /** Retrieves a dependency from Env.
      *
      * @return
      *   An effect that retrieves the dependency from Env
      */
    def service[D](using Tag[D], Frame): D < Env[D] =
        Env.get[D]

    /** Retrieves a dependency from Env and applies a function to it.
      *
      * @param fn
      *   The function to apply to the dependency
      * @return
      *   An effect that retrieves the dependency from Env and applies the function to it
      */
    def serviceWith[D](using
        Tag[D],
        Frame
    ): [A, S] => (D => A < S) => A < (S & Env[D]) =
        [A, S] => (fn: D => (A < S)) => Env.use(fn)

    /** Sleeps for a given duration using Async.
      *
      * @param duration
      *   The duration to sleep for
      * @return
      *   An effect that sleeps for the given duration
      */
    def sleep(duration: Duration)(using Frame): Unit < Async =
        Async.sleep(duration)

    /** Suspends an effect using Sync.
      *
      * @param effect
      *   The effect to suspend
      * @return
      *   A suspended effect
      */
    def defer[A, S](effect: => A < S)(using Frame): A < (S & Sync) =
        Sync.defer(effect)

    /** Traverses a sequence of effects in parallel and collects the results.
      *
      * @param sequence
      *   The sequence of effects to traverse in parallel
      * @return
      *   An effect that traverses the sequence of effects in parallel and collects the results
      */
    def collectAllPar[A](
        sequence: => Seq[A < Async],
        concurrency: Int = Async.defaultConcurrency
    )(using Frame): Seq[A] < Async =
        Async.collectAll(sequence, concurrency)
    end collectAllPar

    /** Traverses a sequence of effects in parallel and discards the results.
      *
      * @param sequence
      *   The sequence of effects to traverse in parallel
      * @return
      *   An effect that traverses the sequence of effects in parallel and discards the results
      */
    def collectAllParDiscard[A](
        sequence: => Seq[A < Async],
        concurrency: Int = Async.defaultConcurrency
    )(using Frame): Unit < Async =
        Async.collectAllDiscard(sequence, concurrency).unit
end extension<|MERGE_RESOLUTION|>--- conflicted
+++ resolved
@@ -17,11 +17,7 @@
       * @return
       *   An effect that manages the resource lifecycle using Scope and Sync effects
       */
-<<<<<<< HEAD
-    def acquireRelease[A, S](acquire: => A < S)(release: A => Any < Async)(using Frame): A < (S & Scope & Sync) =
-=======
     def acquireRelease[A, S](acquire: => A < S)(release: A => Any < (Async & Abort[Throwable]))(using Frame): A < (S & Scope & Sync) =
->>>>>>> 18e97563
         Scope.acquireRelease(acquire)(release)
 
     /** Adds a finalizer to the current effect using Scope.
