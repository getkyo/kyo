package kyo

import kyo.kernel.Boundary
import kyo.kernel.Reducible
import scala.annotation.implicitNotFound
import scala.annotation.tailrec
import scala.annotation.targetName
import scala.concurrent.Future
import scala.reflect.ClassTag
import scala.util.NotGiven

extension [A, S](effect: A < S)

    @targetName("zipRight")
    def *>[A1, S1](next: => A1 < S1)(using Frame): A1 < (S & S1) =
        effect.map(_ => next)

    @targetName("zipLeft")
    def <*[A1, S1](next: => A1 < S1)(using Frame): A < (S & S1) =
        effect.map(e => next.as(e))

    @targetName("zip")
    def <*>[A1, S1](next: => A1 < S1)(using Frame): (A, A1) < (S & S1) =
        effect.map(e => next.map(n => (e, n)))

    inline def as[A1, S1](value: => A1 < S1)(using inline frame: Frame): A1 < (S & S1) =
        effect.map(_ => value)

    def debug(using Frame): A < (S & IO) =
        effect.tap(value => Console.println(value.toString))

    def debug(prefix: => String)(using Frame): A < (S & IO) =
        effect.tap(value => Console.println(s"$prefix: $value"))

    def delayed[S1](duration: Duration < S1)(using Frame): A < (S & S1 & Async) =
        Kyo.sleep(duration) *> effect

    def repeat(policy: Retry.Policy)(using Flat[A < S], Frame): A < (S & Async) =
        def loop(i: Int): A < (S & Async) =
            if i <= 0 then effect
            else loop(i - 1).delayed(policy.backoff(i))

        loop(policy.limit)
    end repeat

    def repeat[S1](limit: => Int < S1)(using Flat[A < S], Frame): A < (S & S1) =
        @tailrec
        def loop(i: Int): A < (S & S1) =
            if i <= 0 then effect
            else loop(i - 1)

        limit.map(l => loop(l))
    end repeat

    def repeat[S1](backoff: Int => Duration, limit: => Int < S1)(using
        Flat[A < S],
        Frame
    ): A < (S & S1 & Async) =
        def loop(i: Int): A < (S & Async) =
            if i <= 0 then effect
            else loop(i - 1).delayed(backoff(i))

        limit.map(l => loop(l))
    end repeat

    def repeatWhile[S1](fn: A => Boolean < S1)(using Flat[A < S], Frame): A < (S & S1 & Async) =
        def loop(last: A): A < (S & S1 & Async) =
            fn(last).map { cont =>
                if cont then effect.map(v => loop(v))
                else last
            }

        effect.map(v => loop(v))
    end repeatWhile

    def repeatWhile[S1](fn: (A, Int) => (Boolean, Duration) < S1)(using
        Flat[A < S],
        Frame
    ): A < (S & S1 & Async) =
        def loop(last: A, i: Int): A < (S & S1 & Async) =
            fn(last, i).map { case (cont, duration) =>
                if cont then Kyo.sleep(duration) *> effect.map(v => loop(v, i + 1))
                else last
            }

        effect.map(v => loop(v, 0))
    end repeatWhile

    def repeatUntil[S1](fn: A => Boolean < S1)(using Flat[A < S], Frame): A < (S & S1 & Async) =
        def loop(last: A): A < (S & S1 & Async) =
            fn(last).map { cont =>
                if cont then last
                else effect.map(v => loop(v))
            }

        effect.map(v => loop(v))
    end repeatUntil

    def repeatUntil[S1](fn: (A, Int) => (Boolean, Duration) < S1)(using
        Flat[A < S],
        Frame
    ): A < (S & S1 & Async) =
        def loop(last: A, i: Int): A < (S & S1 & Async) =
            fn(last, i).map { case (cont, duration) =>
                if cont then last
                else Kyo.sleep(duration) *> effect.map(v => loop(v, i + 1))
            }

        effect.map(v => loop(v, 0))
    end repeatUntil

    def retry(policy: Retry.Policy)(using Flat[A], Frame): A < (S & Async & Abort[Throwable]) =
        Retry[Throwable](policy)(effect)

    def retry[S1](n: => Int < S1)(using Flat[A], Frame): A < (S & S1 & Async & Abort[Throwable]) =
        n.map(nPure => Retry[Throwable](Retry.Policy(_ => Duration.Zero, nPure))(effect))

    def retry[S1](backoff: Int => Duration, n: => Int < S1)(using
        Flat[A],
        Frame
    ): A < (S & S1 & Async & Abort[Throwable]) =
        n.map(nPure => Retry[Throwable](Retry.Policy(backoff, nPure))(effect))

    def forever(using Frame): Nothing < S =
        (effect *> effect.forever) *> (throw new IllegalStateException("infinite loop ended"))

    def when[S1](condition: => Boolean < S1)(using Frame): A < (S & S1 & Abort[Maybe.Empty]) =
        condition.map(c => if c then effect else Abort.fail(Maybe.Empty))

    def explicitThrowable(using Flat[A], Frame): A < (S & Abort[Throwable]) =
        Abort.catching[Throwable](effect)

    def tap[S1](f: A => Any < S1)(using Frame): A < (S & S1) =
        effect.map(a => f(a).as(a))

    def unless[S1](condition: Boolean < S1)(using Frame): A < (S & S1 & Abort[Maybe.Empty]) =
        condition.map(c => if c then Abort.fail(Maybe.Empty) else effect)

end extension

extension [A, S, E](effect: A < (Abort[E] & S))
    def handleAbort(
        using
        ct: ClassTag[E],
        tag: Tag[E],
        flat: Flat[A]
    )(using Frame): Result[E, A] < S =
        Abort.run[E](effect)

    def handleSomeAbort[E1 <: E]: HandleSomeAbort[A, S, E, E1] = HandleSomeAbort(effect)

    def abortToChoice(
        using
        ct: ClassTag[E],
        tag: Tag[E],
        flat: Flat[A]
<<<<<<< HEAD
    ): A < (S & Choice) =
        effect.handleAbort.map(e => Choice.get(e.fold(_ => Nil)(List(_))))
=======
    )(using Frame): A < (S & Choice) =
        Abort.run[E](effect).map(e => Choice.get(e.fold(_ => Nil)(List(_))))
>>>>>>> c8b801b6

    def someAbortToChoice[E1 <: E](using Frame): SomeAbortToChoiceOps[A, S, E, E1] = SomeAbortToChoiceOps(effect)

<<<<<<< HEAD
    def abortToEmpty(
        using
        ct: ClassTag[E],
        tag: Tag[E],
        flat: Flat[A]
    ): A < (S & Abort[Maybe.Empty]) =
        effect.handleAbort.map {
            case Result.Fail(_)    => Abort.fail(Maybe.Empty)
            case Result.Panic(e)   => throw e
            case Result.Success(a) => a
        }

    def someAbortToEmpty[E1 <: E]: SomeAbortToEmptyOps[A, S, E, E1] = SomeAbortToEmptyOps(effect)

    def catchAbort[A1 >: A, S1](fn: E => A1 < S1)(
        using
        ct: ClassTag[E],
        tag: Tag[E],
        fl: Flat[A]
=======
    def handleSomeAbort[E1 <: E](using Frame): HandleSomeAbort[A, S, E, E1] = HandleSomeAbort(effect)

    def catchAbort[A1 >: A, S1](fn: E => A1 < S1)(
        using
        ClassTag[E],
        Tag[E],
        Flat[A],
        Frame
>>>>>>> c8b801b6
    ): A1 < (S & S1) =
        effect.handleAbort.map {
            case Result.Fail(e)    => fn(e)
            case Result.Panic(e)   => throw e
            case Result.Success(v) => v
        }

    def catchAbortPartial[A1 >: A, S1](fn: PartialFunction[E, A1 < S1])(
        using
<<<<<<< HEAD
        ct: ClassTag[E],
        tag: Tag[E],
        fl: Flat[A]
=======
        ClassTag[E],
        Tag[E],
        Flat[A],
        Frame
>>>>>>> c8b801b6
    ): A1 < (S & S1 & Abort[E]) =
        effect.handleAbort.map {
            case Result.Fail(e) =>
                if fn.isDefinedAt(e) then fn(e)
                else Abort.fail(e)
            case Result.Panic(e)   => throw e
            case Result.Success(v) => v
        }

    def catchSomeAbort[E1 <: E](using Frame): CatchSomeAbort[A, S, E, E1] = CatchSomeAbort(effect)

    def catchSomeAbortPartial[E1 <: E](using Frame): CatchSomeAbortPartialOps[A, S, E, E1] = CatchSomeAbortPartialOps(effect)

    def swapAbort(
        using
        cta: ClassTag[A],
        cte: ClassTag[E],
        te: Tag[E],
        fl: Flat[A]
<<<<<<< HEAD
    ): E < (S & Abort[A]) =
        val handled: Result[E, A] < S = effect.handleAbort
=======
    )(using Frame): E < (S & Abort[A]) =
        val handled: Result[E, A] < S = Abort.run[E](effect)
>>>>>>> c8b801b6
        handled.map((v: Result[E, A]) => Abort.get(v.swap))
    end swapAbort

    def swapSomeAbort[E1 <: E](using Frame): SwapSomeAbortOps[A, S, E, E1] = SwapSomeAbortOps(effect)

    def implicitThrowable[ER](
        using
        ev: E => Throwable | ER,
        f: Flat[A],
        reduce: Reducible[Abort[ER]],
        frame: Frame
    ): A < (S & reduce.SReduced) =
        Abort.run[Throwable](effect.asInstanceOf[A < (Abort[Throwable | ER] & S)])
            .map(_.fold(e => throw e.getFailure)(identity))
end extension

extension [A, S, E](effect: A < (Abort[Maybe.Empty] & S))
    def handleEmptyAbort(using f: Flat[A]): Maybe[A] < S =
        Abort.run[Maybe.Empty](effect).map {
            case Result.Fail(_)    => Maybe.Empty
            case Result.Panic(e)   => throw e
            case Result.Success(a) => Maybe.Defined(a)
        }

    def emptyAbortToChoice(using f: Flat[A]): A < (S & Choice) =
        effect.someAbortToChoice[Maybe.Empty]()

    def emptyAbortToFailure[S1](failure: => E < S1)(using f: Flat[A]): A < (S & S1 & Abort[E]) =
        for
            f   <- failure
            res <- effect.handleSomeAbort[Maybe.Empty]()
        yield res match
            case Result.Fail(_)    => Abort.get(Result.Fail(f))
            case Result.Panic(e)   => Abort.get(Result.Panic(e))
            case Result.Success(a) => Abort.get(Result.success(a))
end extension

class SomeAbortToChoiceOps[A, S, E, E1 <: E](effect: A < (Abort[E] & S)) extends AnyVal:
    def apply[ER]()(
        using
        ev: E => E1 | ER,
        ct: ClassTag[E1],
        tag: Tag[E1],
        reduce: Reducible[Abort[ER]],
        flat: Flat[A],
        frame: Frame
    ): A < (S & reduce.SReduced & Choice) =
        Abort.run[E1](effect.asInstanceOf[A < (Abort[E1 | ER] & S)]).map(e => Choice.get(e.fold(_ => Nil)(List(_))))

end SomeAbortToChoiceOps

class SomeAbortToEmptyOps[A, S, E, E1 <: E](effect: A < (Abort[E] & S)) extends AnyVal:
    def apply[ER]()(
        using
        ev: E => E1 | ER,
        ct: ClassTag[E1],
        tag: Tag[E1],
        reduce: Reducible[Abort[ER]],
        flat: Flat[A],
        frame: Frame
    ): A < (S & reduce.SReduced & Abort[Maybe.Empty]) =
        Abort.run[E1](effect.asInstanceOf[A < (Abort[E1 | ER] & S)]).map {
            case Result.Fail(_)        => Abort.get(Result.Fail(Maybe.Empty))
            case p @ Result.Panic(e)   => Abort.get(p.asInstanceOf[Result[Nothing, Nothing]])
            case s @ Result.Success(a) => Abort.get(s.asInstanceOf[Result[Nothing, A]])
        }
end SomeAbortToEmptyOps

class HandleSomeAbort[A, S, E, E1 <: E](effect: A < (Abort[E] & S)) extends AnyVal:
    def apply[ER]()(
        using
        ev: E => E1 | ER,
        ct: ClassTag[E1],
        tag: Tag[E1],
        reduce: Reducible[Abort[ER]],
        flat: Flat[A],
        frame: Frame
    ): Result[E1, A] < (S & reduce.SReduced) =
        Abort.run[E1](effect.asInstanceOf[A < (Abort[E1 | ER] & S)])

end HandleSomeAbort

class CatchSomeAbort[A, S, E, E1 <: E](effect: A < (Abort[E] & S)) extends AnyVal:
    def apply[ER]()(
        using
        ev: E => E1 | ER,
        reduce: Reducible[Abort[ER]],
        ct: ClassTag[E1],
        tag: Tag[E1],
        f: Flat[A],
        frame: Frame
    ): [A1 >: A, S1] => (E1 => A1 < S1) => A1 < (S & S1 & reduce.SReduced) =
        [A1 >: A, S1] =>
            (fn: E1 => A1 < S1) =>
                reduce(Abort.run[E1](effect.asInstanceOf[A < (Abort[E1 | ER] & S)]).map {
                    case Result.Fail(e1)   => fn(e1)
                    case Result.Success(v) => v
                    case Result.Panic(ex)  => throw ex
                })
end CatchSomeAbort

class CatchSomeAbortPartialOps[A, S, E, E1 <: E](effect: A < (Abort[E] & S)) extends AnyVal:
    def apply[ER]()(
        using
        ev: E => E1 | ER,
        ct: ClassTag[E1],
        tag: Tag[E1],
        f: Flat[A],
        frame: Frame
    ): [A1 >: A, S1] => PartialFunction[E1, A1 < S1] => A1 < (S & S1 & Abort[E]) =
        [A1 >: A, S1] =>
            (fn: PartialFunction[E1, A1 < S1]) =>
                Abort.run[E1](effect).map {
                    case Result.Fail(e1) if fn.isDefinedAt(e1) => fn(e1)
                    case e1: Result.Error[?]                   => Abort.get(e1)
                    case Result.Success(a)                     => a
            }
    end apply
end CatchSomeAbortPartialOps

class SwapSomeAbortOps[A, S, E, E1 <: E](effect: A < (Abort[E] & S)) extends AnyVal:
    def apply[ER]()(
        using
        ev: E => E1 | ER,
        reduce: Reducible[Abort[ER]],
        ct: ClassTag[E1],
        tag: Tag[E1],
        f: Flat[A],
        frame: Frame
    ): E1 < (S & reduce.SReduced & Abort[A]) =
        val handled = Abort.run[E1](effect.asInstanceOf[A < (Abort[E1 | ER] & S)])
        handled.map((v: Result[E1, A]) => Abort.get(v.swap))
    end apply
end SwapSomeAbortOps

extension [A, S, E](effect: A < (S & Env[E]))
    def provide[S1, E1 >: E, ER](dependency: E1 < S1)(
        using
        ev: E => E1 & ER,
        flat: Flat[A],
        reduce: Reducible[Env[ER]],
        tag: Tag[E1],
        frame: Frame
    ): A < (S & S1 & reduce.SReduced) =
        dependency.map(d => Env.run[E1, A, S, ER](d)(effect.asInstanceOf[A < (S & Env[E1 | ER])]))

    def provideLayer[S1, S2, E1 >: E, ER](layer: Layer[E1, S1] < S2)(
        using
        ev: E => E1 & ER,
        flat: Flat[A],
        reduce: Reducible[Env[ER]],
        tag: Tag[E1]
    ): A < (S & S1 & S2 & Memo & reduce.SReduced) =
        for
            l  <- layer
            tm <- l.run
            e1 = tm.get[E1]
        yield effect.provide(e1)

end extension

extension [A, S](effect: A < (S & Choice))
    def filterChoice[S1](fn: A => Boolean < S1)(using Frame): A < (S & S1 & Choice) =
        effect.map(a => fn(a).map(b => Choice.dropIf(!b)).as(a))

    def handleChoice(using Flat[A], Frame): Seq[A] < S = Choice.run(effect)

    def choiceToAbort[E, S1](error: => E < S1)(
        using
        Flat[A],
        Frame
    ): A < (S & S1 & Abort[E]) =
        Choice.run(effect).map {
            case s if s.isEmpty => Kyo.fail[E, S1](error)
            case s              => s.head
        }

    def choiceToThrowable(using Flat[A], Frame): A < (S & Abort[Throwable]) =
        choiceToAbort[Throwable, Any](new NoSuchElementException("head of empty list"))

<<<<<<< HEAD
    def choiceToEmpty(using Flat[A]): A < (S & Abort[Maybe.Empty]) =
        choiceToAbort(Maybe.Empty)
=======
    def choiceToUnit(using Flat[A], Frame): A < (S & Abort[Unit]) =
        choiceToAbort(())
>>>>>>> c8b801b6
end extension

extension [A, E, Ctx](effect: A < (Abort[E] & Async & Ctx))

    def fork(
        using
        flat: Flat[A],
        boundary: Boundary[Ctx, IO],
        reduce: Reducible[Abort[E]],
        frame: Frame
    ): Fiber[E, A] < (IO & Ctx) =
        Async.run(effect)(using flat, boundary)

    def forkScoped(
        using
        flat: Flat[A],
        boundary: Boundary[Ctx, IO],
        reduce: Reducible[Abort[E]],
        frame: Frame
    ): Fiber[E, A] < (IO & Ctx & Resource) =
        Kyo.acquireRelease(Async.run(effect))(_.interrupt.unit)

end extension

extension [A, E, S](fiber: Fiber[E, A] < S)

    def join(using reduce: Reducible[Abort[E]], frame: Frame): A < (S & reduce.SReduced & Async) =
        fiber.map(_.get)

    def awaitCompletion(using Flat[A], Frame): Unit < (S & Async) =
        fiber.map(_.getResult.unit)
end extension

extension [A, E, Ctx](effect: A < (Abort[E] & Async & Ctx))
    @targetName("zipRightPar")
    def &>[A1, E1, Ctx1](next: A1 < (Abort[E1] & Async & Ctx1))(
        using
<<<<<<< HEAD
        f: Flat[A],
        f1: Flat[A1],
        b: Boundary[Ctx, IO],
        b1: Boundary[Ctx1, IO],
        r: Reducible[Abort[E]],
        r1: Reducible[Abort[E1]],
        fr: Frame
    ): A1 < (r.SReduced & r1.SReduced & Async & Ctx & Ctx1) =
=======
        Flat[A],
        Flat[A1],
        Frame
    ): A1 < Async =
>>>>>>> c8b801b6
        for
            fiberA  <- effect.fork
            fiberA1 <- next.fork
            _       <- fiberA.awaitCompletion
            a1      <- fiberA1.join
        yield a1

    @targetName("zipLeftPar")
    def <&[A1, E1, Ctx1](next: A1 < (Abort[E1] & Async & Ctx1))(
        using
<<<<<<< HEAD
        f: Flat[A],
        f1: Flat[A1],
        b: Boundary[Ctx, IO],
        b1: Boundary[Ctx1, IO],
        r: Reducible[Abort[E]],
        r1: Reducible[Abort[E1]],
        fr: Frame
    ): A < (r.SReduced & r1.SReduced & Async & Ctx & Ctx1) =
=======
        Flat[A],
        Flat[A1],
        Frame
    ): A < Async =
>>>>>>> c8b801b6
        for
            fiberA  <- effect.fork
            fiberA1 <- next.fork
            a       <- fiberA.join
            _       <- fiberA1.awaitCompletion
        yield a

    @targetName("zipPar")
    def <&>[A1, E1, Ctx1](next: A1 < (Abort[E1] & Async & Ctx1))(
        using
<<<<<<< HEAD
        f: Flat[A],
        f1: Flat[A1],
        b: Boundary[Ctx, IO],
        b1: Boundary[Ctx1, IO],
        r: Reducible[Abort[E]],
        r1: Reducible[Abort[E1]],
        fr: Frame
    ): (A, A1) < (r.SReduced & r1.SReduced & Async & Ctx & Ctx1) =
=======
        Flat[A],
        Flat[A1],
        Frame
    ): (A, A1) < Async =
>>>>>>> c8b801b6
        for
            fiberA  <- effect.fork
            fiberA1 <- next.fork
            a       <- fiberA.join
            a1      <- fiberA1.join
        yield (a, a1)
end extension<|MERGE_RESOLUTION|>--- conflicted
+++ resolved
@@ -154,23 +154,17 @@
         ct: ClassTag[E],
         tag: Tag[E],
         flat: Flat[A]
-<<<<<<< HEAD
-    ): A < (S & Choice) =
+    )(using Frame): A < (S & Choice) =
         effect.handleAbort.map(e => Choice.get(e.fold(_ => Nil)(List(_))))
-=======
-    )(using Frame): A < (S & Choice) =
-        Abort.run[E](effect).map(e => Choice.get(e.fold(_ => Nil)(List(_))))
->>>>>>> c8b801b6
 
     def someAbortToChoice[E1 <: E](using Frame): SomeAbortToChoiceOps[A, S, E, E1] = SomeAbortToChoiceOps(effect)
 
-<<<<<<< HEAD
     def abortToEmpty(
         using
         ct: ClassTag[E],
         tag: Tag[E],
         flat: Flat[A]
-    ): A < (S & Abort[Maybe.Empty]) =
+    )(using Frame): A < (S & Abort[Maybe.Empty]) =
         effect.handleAbort.map {
             case Result.Fail(_)    => Abort.fail(Maybe.Empty)
             case Result.Panic(e)   => throw e
@@ -184,17 +178,7 @@
         ct: ClassTag[E],
         tag: Tag[E],
         fl: Flat[A]
-=======
-    def handleSomeAbort[E1 <: E](using Frame): HandleSomeAbort[A, S, E, E1] = HandleSomeAbort(effect)
-
-    def catchAbort[A1 >: A, S1](fn: E => A1 < S1)(
-        using
-        ClassTag[E],
-        Tag[E],
-        Flat[A],
-        Frame
->>>>>>> c8b801b6
-    ): A1 < (S & S1) =
+    )(using Frame): A1 < (S & S1) =
         effect.handleAbort.map {
             case Result.Fail(e)    => fn(e)
             case Result.Panic(e)   => throw e
@@ -203,16 +187,10 @@
 
     def catchAbortPartial[A1 >: A, S1](fn: PartialFunction[E, A1 < S1])(
         using
-<<<<<<< HEAD
         ct: ClassTag[E],
         tag: Tag[E],
-        fl: Flat[A]
-=======
-        ClassTag[E],
-        Tag[E],
-        Flat[A],
-        Frame
->>>>>>> c8b801b6
+        fl: Flat[A],
+        frame: Frame
     ): A1 < (S & S1 & Abort[E]) =
         effect.handleAbort.map {
             case Result.Fail(e) =>
@@ -232,13 +210,8 @@
         cte: ClassTag[E],
         te: Tag[E],
         fl: Flat[A]
-<<<<<<< HEAD
-    ): E < (S & Abort[A]) =
+    )(using Frame): E < (S & Abort[A]) =
         val handled: Result[E, A] < S = effect.handleAbort
-=======
-    )(using Frame): E < (S & Abort[A]) =
-        val handled: Result[E, A] < S = Abort.run[E](effect)
->>>>>>> c8b801b6
         handled.map((v: Result[E, A]) => Abort.get(v.swap))
     end swapAbort
 
@@ -419,13 +392,8 @@
     def choiceToThrowable(using Flat[A], Frame): A < (S & Abort[Throwable]) =
         choiceToAbort[Throwable, Any](new NoSuchElementException("head of empty list"))
 
-<<<<<<< HEAD
-    def choiceToEmpty(using Flat[A]): A < (S & Abort[Maybe.Empty]) =
+    def choiceToEmpty(using Flat[A], Frame): A < (S & Abort[Maybe.Empty]) =
         choiceToAbort(Maybe.Empty)
-=======
-    def choiceToUnit(using Flat[A], Frame): A < (S & Abort[Unit]) =
-        choiceToAbort(())
->>>>>>> c8b801b6
 end extension
 
 extension [A, E, Ctx](effect: A < (Abort[E] & Async & Ctx))
@@ -463,21 +431,10 @@
     @targetName("zipRightPar")
     def &>[A1, E1, Ctx1](next: A1 < (Abort[E1] & Async & Ctx1))(
         using
-<<<<<<< HEAD
-        f: Flat[A],
-        f1: Flat[A1],
-        b: Boundary[Ctx, IO],
-        b1: Boundary[Ctx1, IO],
-        r: Reducible[Abort[E]],
-        r1: Reducible[Abort[E1]],
-        fr: Frame
-    ): A1 < (r.SReduced & r1.SReduced & Async & Ctx & Ctx1) =
-=======
         Flat[A],
         Flat[A1],
         Frame
     ): A1 < Async =
->>>>>>> c8b801b6
         for
             fiberA  <- effect.fork
             fiberA1 <- next.fork
@@ -488,21 +445,10 @@
     @targetName("zipLeftPar")
     def <&[A1, E1, Ctx1](next: A1 < (Abort[E1] & Async & Ctx1))(
         using
-<<<<<<< HEAD
-        f: Flat[A],
-        f1: Flat[A1],
-        b: Boundary[Ctx, IO],
-        b1: Boundary[Ctx1, IO],
-        r: Reducible[Abort[E]],
-        r1: Reducible[Abort[E1]],
-        fr: Frame
-    ): A < (r.SReduced & r1.SReduced & Async & Ctx & Ctx1) =
-=======
         Flat[A],
         Flat[A1],
         Frame
     ): A < Async =
->>>>>>> c8b801b6
         for
             fiberA  <- effect.fork
             fiberA1 <- next.fork
@@ -513,21 +459,10 @@
     @targetName("zipPar")
     def <&>[A1, E1, Ctx1](next: A1 < (Abort[E1] & Async & Ctx1))(
         using
-<<<<<<< HEAD
-        f: Flat[A],
-        f1: Flat[A1],
-        b: Boundary[Ctx, IO],
-        b1: Boundary[Ctx1, IO],
-        r: Reducible[Abort[E]],
-        r1: Reducible[Abort[E1]],
-        fr: Frame
-    ): (A, A1) < (r.SReduced & r1.SReduced & Async & Ctx & Ctx1) =
-=======
         Flat[A],
         Flat[A1],
         Frame
     ): (A, A1) < Async =
->>>>>>> c8b801b6
         for
             fiberA  <- effect.fork
             fiberA1 <- next.fork
