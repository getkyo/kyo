version = "3.8.3"
runner.dialect = scala3
rewrite.rules = [SortModifiers, Imports]
rewrite.imports.expand = true
rewrite.imports.sort = scalastyle
rewrite.scala3.convertToNewSyntax = true
rewrite.scala3.removeOptionalBraces = true
rewrite.scala3.insertEndMarkerMinLines = 4
rewriteTokens = {
  "⇒": "=>"
  "→": "->"
  "←": "<-"
}
align.preset = more
maxColumn = 140
indent.main = 4
indent.callSite = 4
newlines.source = keep
fileOverride {
  "glob:**/kyo-scheduler*/**" {
    runner.dialect = scala212source3
  }
  "glob:**/kyo-stats-registry/**" {
    runner.dialect = scala212source3
  }
  "glob:**/kyo-stats-otel/**" {
    runner.dialect = scala212source3
  }
<<<<<<< HEAD
  "glob:**/kyo-grpc/code-gen/**" {
    runner.dialect = scala212source3
=======
  "glob:**/scala-3/**" {
    runner.dialect = scala3
>>>>>>> 2ff954c6
  }
}<|MERGE_RESOLUTION|>--- conflicted
+++ resolved
@@ -26,12 +26,10 @@
   "glob:**/kyo-stats-otel/**" {
     runner.dialect = scala212source3
   }
-<<<<<<< HEAD
   "glob:**/kyo-grpc/code-gen/**" {
     runner.dialect = scala212source3
-=======
+  }
   "glob:**/scala-3/**" {
     runner.dialect = scala3
->>>>>>> 2ff954c6
   }
 }